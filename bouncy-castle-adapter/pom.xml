--- conflicted
+++ resolved
@@ -5,11 +5,7 @@
   <parent>
     <groupId>com.itextpdf.android</groupId>
     <artifactId>root-android</artifactId>
-<<<<<<< HEAD
-    <version>8.0.4</version>
-=======
     <version>8.0.5</version>
->>>>>>> acc4a9b8
   </parent>
 
   <artifactId>bouncy-castle-adapter-android</artifactId>
@@ -25,20 +21,12 @@
   <dependencies>
     <dependency>
       <groupId>org.bouncycastle</groupId>
-<<<<<<< HEAD
-      <artifactId>bcpkix-jdk15to18<!--Different version is needed because of METAF-INF collisions in bc--></artifactId>
-=======
       <artifactId>bcpkix-jdk15to18</artifactId>
->>>>>>> acc4a9b8
       <version>${bouncycastle.version}</version>
     </dependency>
     <dependency>
       <groupId>org.bouncycastle</groupId>
-<<<<<<< HEAD
-      <artifactId>bcprov-jdk15to18<!--Different version is needed because of METAF-INF collisions in bc--></artifactId>
-=======
       <artifactId>bcprov-jdk15to18</artifactId>
->>>>>>> acc4a9b8
       <version>${bouncycastle.version}</version>
     </dependency>
     <dependency>
