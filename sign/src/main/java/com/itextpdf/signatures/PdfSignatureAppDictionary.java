--- conflicted
+++ resolved
@@ -78,11 +78,7 @@
      * @param name String name of the application creating the signature
      */
     public void setSignatureCreator(String name) {
-<<<<<<< HEAD
-        getPdfObject().put(PdfName.Name, new PdfString(name, PdfEncodings.UnicodeBig));
-=======
-        put(PdfName.Name, new PdfString(name, PdfEncodings.UNICODE_BIG));
->>>>>>> da0d7da0
+        getPdfObject().put(PdfName.Name, new PdfString(name, PdfEncodings.UNICODE_BIG));
     }
 
     @Override
