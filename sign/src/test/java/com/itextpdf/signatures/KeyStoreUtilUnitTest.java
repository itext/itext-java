/*
    This file is part of the iText (R) project.
    Copyright (c) 1998-2024 Apryse Group NV
    Authors: Apryse Software.

    This program is offered under a commercial and under the AGPL license.
    For commercial licensing, contact us at https://itextpdf.com/sales.  For AGPL licensing, see below.

    AGPL licensing:
    This program is free software: you can redistribute it and/or modify
    it under the terms of the GNU Affero General Public License as published by
    the Free Software Foundation, either version 3 of the License, or
    (at your option) any later version.

    This program is distributed in the hope that it will be useful,
    but WITHOUT ANY WARRANTY; without even the implied warranty of
    MERCHANTABILITY or FITNESS FOR A PARTICULAR PURPOSE.  See the
    GNU Affero General Public License for more details.

    You should have received a copy of the GNU Affero General Public License
    along with this program.  If not, see <https://www.gnu.org/licenses/>.
 */
package com.itextpdf.signatures;

import com.itextpdf.kernel.exceptions.PdfException;
import com.itextpdf.test.ExtendedITextTest;

import java.security.KeyStore;
import org.junit.jupiter.api.Assertions;
import org.junit.jupiter.api.Test;
import org.junit.jupiter.api.Tag;

@Tag("UnitTest")
public class KeyStoreUtilUnitTest extends ExtendedITextTest {

    @Test
<<<<<<< HEAD
    @org.junit.Ignore
=======
    @org.junit.jupiter.api.Disabled
>>>>>>> 5c96a472
    public void loadCacertsKeyStoreSUNTest() {
        KeyStore keyStore = KeyStoreUtil.loadCacertsKeyStore("SUN");
        Assertions.assertEquals("JKS", keyStore.getType());
        Assertions.assertEquals("SUN", keyStore.getProvider().getName());
    }

    @Test
<<<<<<< HEAD
    @org.junit.Ignore
=======
    @org.junit.jupiter.api.Disabled
>>>>>>> 5c96a472
    public void loadCaCertsKeyStoreNoSuchProviderTest() {
        PdfException e = Assertions.assertThrows(PdfException.class,
                () -> KeyStoreUtil.loadCacertsKeyStore("unknown provider"));
        Assertions.assertEquals("no such provider: unknown provider", e.getCause().getMessage());
    }

    @Test
<<<<<<< HEAD
    @org.junit.Ignore
=======
    @org.junit.jupiter.api.Disabled
>>>>>>> 5c96a472
    public void loadCaCertsKeyStoreJKSNotFoundTest() {
        PdfException e = Assertions.assertThrows(PdfException.class,
                () -> KeyStoreUtil.loadCacertsKeyStore("SunPCSC"));
        Assertions.assertEquals("JKS not found", e.getCause().getMessage());
    }

    @Test
<<<<<<< HEAD
    @org.junit.Ignore
=======
    @org.junit.jupiter.api.Disabled
>>>>>>> 5c96a472
    public void loadCaCertsKeyStoreNullTest() {
        KeyStore keyStore = KeyStoreUtil.loadCacertsKeyStore(null);
        Assertions.assertEquals("JKS", keyStore.getType());
        Assertions.assertEquals("SUN", keyStore.getProvider().getName());
    }

    @Test
<<<<<<< HEAD
    @org.junit.Ignore
=======
    @org.junit.jupiter.api.Disabled
>>>>>>> 5c96a472
    public void loadCaCertsKeyStoreEmptyTest() {
        PdfException e = Assertions.assertThrows(PdfException.class,
                () -> KeyStoreUtil.loadCacertsKeyStore(""));
        Assertions.assertEquals("missing provider", e.getCause().getMessage());
    }
}<|MERGE_RESOLUTION|>--- conflicted
+++ resolved
@@ -34,11 +34,7 @@
 public class KeyStoreUtilUnitTest extends ExtendedITextTest {
 
     @Test
-<<<<<<< HEAD
-    @org.junit.Ignore
-=======
     @org.junit.jupiter.api.Disabled
->>>>>>> 5c96a472
     public void loadCacertsKeyStoreSUNTest() {
         KeyStore keyStore = KeyStoreUtil.loadCacertsKeyStore("SUN");
         Assertions.assertEquals("JKS", keyStore.getType());
@@ -46,11 +42,7 @@
     }
 
     @Test
-<<<<<<< HEAD
-    @org.junit.Ignore
-=======
     @org.junit.jupiter.api.Disabled
->>>>>>> 5c96a472
     public void loadCaCertsKeyStoreNoSuchProviderTest() {
         PdfException e = Assertions.assertThrows(PdfException.class,
                 () -> KeyStoreUtil.loadCacertsKeyStore("unknown provider"));
@@ -58,11 +50,7 @@
     }
 
     @Test
-<<<<<<< HEAD
-    @org.junit.Ignore
-=======
     @org.junit.jupiter.api.Disabled
->>>>>>> 5c96a472
     public void loadCaCertsKeyStoreJKSNotFoundTest() {
         PdfException e = Assertions.assertThrows(PdfException.class,
                 () -> KeyStoreUtil.loadCacertsKeyStore("SunPCSC"));
@@ -70,11 +58,7 @@
     }
 
     @Test
-<<<<<<< HEAD
-    @org.junit.Ignore
-=======
     @org.junit.jupiter.api.Disabled
->>>>>>> 5c96a472
     public void loadCaCertsKeyStoreNullTest() {
         KeyStore keyStore = KeyStoreUtil.loadCacertsKeyStore(null);
         Assertions.assertEquals("JKS", keyStore.getType());
@@ -82,11 +66,7 @@
     }
 
     @Test
-<<<<<<< HEAD
-    @org.junit.Ignore
-=======
     @org.junit.jupiter.api.Disabled
->>>>>>> 5c96a472
     public void loadCaCertsKeyStoreEmptyTest() {
         PdfException e = Assertions.assertThrows(PdfException.class,
                 () -> KeyStoreUtil.loadCacertsKeyStore(""));
