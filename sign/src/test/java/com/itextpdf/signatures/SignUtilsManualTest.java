--- conflicted
+++ resolved
@@ -35,11 +35,7 @@
 public class SignUtilsManualTest extends ExtendedITextTest {
 
     @Test
-<<<<<<< HEAD
-    @org.junit.Ignore
-=======
     @org.junit.jupiter.api.Disabled
->>>>>>> 5c96a472
     public void removeCertificatesIteratorTest() throws KeyStoreException {
         Iterable<X509Certificate> iterable = SignUtils.getCertificates(KeyStoreUtil.loadCacertsKeyStore());
         Iterator<X509Certificate> it = iterable.iterator();
