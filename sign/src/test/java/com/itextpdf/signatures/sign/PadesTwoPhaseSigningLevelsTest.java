--- conflicted
+++ resolved
@@ -106,18 +106,12 @@
                 new Object[] {false, DigestAlgorithms.SHA3_384, "RSA", 4});
     }
 
-<<<<<<< HEAD
-    @Test
-    @org.junit.Ignore
-    public void twoStepSigningBaselineBTest() throws Exception {
-=======
     @ParameterizedTest(name = "{3}: folder path: {0}; digest algorithm: {1}; signature algorithm: {2}")
     @MethodSource("createParameters")
     @org.junit.jupiter.api.Disabled
     public void twoStepSigningBaselineBTest(Boolean useTempFolder, String digestAlgorithm, String signAlgorithm,
             Integer comparisonPdfId) throws Exception {
         setUp(signAlgorithm);
->>>>>>> 5c96a472
         String fileName = "twoStepSigningBaselineBTest" + comparisonPdfId + ".pdf";
         String outFileName = destinationFolder + fileName;
         String cmpFileName = sourceFolder + "cmp_" + fileName;
@@ -155,18 +149,12 @@
         Assertions.assertNull(SignaturesCompareTool.compareSignatures(outFileName, cmpFileName));
     }
 
-<<<<<<< HEAD
-    @Test
-    @org.junit.Ignore
-    public void twoStepSigningBaselineTTest() throws Exception {
-=======
     @ParameterizedTest(name = "{3}: folder path: {0}; digest algorithm: {1}; signature algorithm: {2}")
     @MethodSource("createParameters")
     @org.junit.jupiter.api.Disabled
     public void twoStepSigningBaselineTTest(Boolean useTempFolder, String digestAlgorithm, String signAlgorithm,
             Integer comparisonPdfId) throws Exception {
         setUp(signAlgorithm);
->>>>>>> 5c96a472
         String fileName = "twoStepSigningBaselineTTest" + comparisonPdfId + ".pdf";
         String outFileName = destinationFolder + fileName;
         String cmpFileName = sourceFolder + "cmp_" + fileName;
@@ -209,12 +197,6 @@
         Assertions.assertNull(SignaturesCompareTool.compareSignatures(outFileName, cmpFileName));
     }
 
-<<<<<<< HEAD
-    @Test
-    @org.junit.Ignore
-    public void twoStepSigningBaselineLTTest() throws Exception {
-        String fileName = "twoStepSigningBaselineLTTest" + comparisonPdfId + (FIPS_MODE && "RSASSA".equals(signAlgorithm) ? "_FIPS.pdf" : ".pdf");
-=======
     @ParameterizedTest(name = "{3}: folder path: {0}; digest algorithm: {1}; signature algorithm: {2}")
     @MethodSource("createParameters")
     @org.junit.jupiter.api.Disabled
@@ -223,7 +205,6 @@
         setUp(signAlgorithm);
         String fileName = "twoStepSigningBaselineLTTest" + comparisonPdfId +
                 (FIPS_MODE && ("RSASSA".equals(signAlgorithm) || "ED448".equals(signAlgorithm)) ? "_FIPS.pdf" : ".pdf");
->>>>>>> 5c96a472
         String outFileName = destinationFolder + fileName;
         String cmpFileName = sourceFolder + "cmp_" + fileName;
         String srcFileName = sourceFolder + "helloWorldDoc.pdf";
@@ -273,12 +254,6 @@
         Assertions.assertNull(SignaturesCompareTool.compareSignatures(outFileName, cmpFileName));
     }
 
-<<<<<<< HEAD
-    @Test
-    @org.junit.Ignore
-    public void twoStepSigningBaselineLTATest() throws Exception {
-        String fileName = "twoStepSigningBaselineLTATest" + comparisonPdfId + (FIPS_MODE && "RSASSA".equals(signAlgorithm) ? "_FIPS.pdf" : ".pdf");
-=======
     @ParameterizedTest(name = "{3}: folder path: {0}; digest algorithm: {1}; signature algorithm: {2}")
     @MethodSource("createParameters")
     @org.junit.jupiter.api.Disabled
@@ -287,7 +262,6 @@
         setUp(signAlgorithm);
         String fileName = "twoStepSigningBaselineLTATest" + comparisonPdfId +
                 (FIPS_MODE && ("RSASSA".equals(signAlgorithm) || "ED448".equals(signAlgorithm)) ? "_FIPS.pdf" : ".pdf");
->>>>>>> 5c96a472
         String outFileName = destinationFolder + fileName;
         String cmpFileName = sourceFolder + "cmp_" + fileName;
         String srcFileName = sourceFolder + "helloWorldDoc.pdf";
