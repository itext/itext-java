/*
    This file is part of the iText (R) project.
    Copyright (c) 1998-2024 Apryse Group NV
    Authors: Apryse Software.

    This program is offered under a commercial and under the AGPL license.
    For commercial licensing, contact us at https://itextpdf.com/sales.  For AGPL licensing, see below.

    AGPL licensing:
    This program is free software: you can redistribute it and/or modify
    it under the terms of the GNU Affero General Public License as published by
    the Free Software Foundation, either version 3 of the License, or
    (at your option) any later version.

    This program is distributed in the hope that it will be useful,
    but WITHOUT ANY WARRANTY; without even the implied warranty of
    MERCHANTABILITY or FITNESS FOR A PARTICULAR PURPOSE.  See the
    GNU Affero General Public License for more details.

    You should have received a copy of the GNU Affero General Public License
    along with this program.  If not, see <https://www.gnu.org/licenses/>.
 */
package com.itextpdf.signatures.sign;

import com.itextpdf.bouncycastleconnector.BouncyCastleFactoryCreator;
import com.itextpdf.commons.bouncycastle.IBouncyCastleFactory;
import com.itextpdf.commons.bouncycastle.operator.AbstractOperatorCreationException;
import com.itextpdf.commons.bouncycastle.pkcs.AbstractPKCSException;
import com.itextpdf.commons.utils.FileUtil;
import com.itextpdf.commons.utils.MessageFormatUtil;
import com.itextpdf.forms.PdfSigFieldLock;
import com.itextpdf.forms.fields.properties.SignedAppearanceText;
import com.itextpdf.forms.form.element.SignatureFieldAppearance;
import com.itextpdf.kernel.crypto.DigestAlgorithms;
import com.itextpdf.kernel.font.PdfFont;
import com.itextpdf.kernel.font.PdfFontFactory;
import com.itextpdf.kernel.font.PdfFontFactory.EmbeddingStrategy;
import com.itextpdf.kernel.geom.Rectangle;
import com.itextpdf.kernel.pdf.PdfReader;
import com.itextpdf.kernel.pdf.StampingProperties;
import com.itextpdf.kernel.utils.CompareTool;
import com.itextpdf.pdfa.exceptions.PdfAConformanceException;
import com.itextpdf.pdfa.exceptions.PdfaExceptionMessageConstant;
import com.itextpdf.signatures.AccessPermissions;
import com.itextpdf.signatures.BouncyCastleDigest;
import com.itextpdf.signatures.IExternalSignature;
import com.itextpdf.signatures.PdfSigner;
import com.itextpdf.signatures.PrivateKeySignature;
import com.itextpdf.signatures.SignerProperties;
import com.itextpdf.signatures.testutils.PemFileHelper;
import com.itextpdf.signatures.testutils.SignaturesCompareTool;
import com.itextpdf.test.ExtendedITextTest;
<<<<<<< HEAD
import com.itextpdf.test.annotations.type.BouncyCastleIntegrationTest;
=======
>>>>>>> 5c96a472

import java.io.IOException;
import java.security.GeneralSecurityException;
import java.security.PrivateKey;
import java.security.Security;
import java.security.cert.Certificate;
import java.security.cert.CertificateException;
import java.util.Collections;
import java.util.HashMap;
import java.util.List;
import java.util.Map;
import org.junit.jupiter.api.Assertions;
import org.junit.jupiter.api.BeforeAll;
import org.junit.jupiter.api.BeforeEach;
import org.junit.jupiter.api.Tag;
import org.junit.jupiter.api.Test;

@Tag("BouncyCastleIntegrationTest")
public class PdfASigningTest extends ExtendedITextTest {

    private static final IBouncyCastleFactory FACTORY = BouncyCastleFactoryCreator.getFactory();

    public static final String sourceFolder = "./src/test/resources/com/itextpdf/signatures/sign/PdfASigningTest/";
    public static final String destinationFolder = "./target/test/com/itextpdf/signatures/sign/PdfASigningTest/";
    public static final String keystorePath = "./src/test/resources/com/itextpdf/signatures/certs/signCertRsa01.pem";
    public static final char[] password = "testpassphrase".toCharArray();
    public static final String FONT = "./src/test/resources/com/itextpdf/signatures/font/FreeSans.ttf";

    private Certificate[] chain;
    private PrivateKey pk;

    @BeforeAll
    public static void before() {
        Security.addProvider(FACTORY.getProvider());
        createOrClearDestinationFolder(destinationFolder);
    }

    @BeforeEach
    public void init()
            throws IOException, CertificateException, AbstractPKCSException, AbstractOperatorCreationException {
        pk = PemFileHelper.readFirstKey(keystorePath, password);
        chain = PemFileHelper.readFirstChain(keystorePath);
    }

    @Test
    public void simpleSigningTest() throws GeneralSecurityException, IOException, InterruptedException {
        String src = sourceFolder + "simplePdfADocument.pdf";
        String fileName = "simpleSignature.pdf";
        String dest = destinationFolder + fileName;

        int x = 36;
        int y = 548;
        int w = 200;
        int h = 100;
        Rectangle rect = new Rectangle(x, y, w, h);

        String fieldName = "Signature1";
        sign(src, fieldName, dest, chain, pk,
                DigestAlgorithms.SHA256, PdfSigner.CryptoStandard.CADES, "Test 1", "TestCity", rect, false, false,
                AccessPermissions.UNSPECIFIED, 12f);

<<<<<<< HEAD
        Assert.assertNull(SignaturesCompareTool.compareSignatures(dest, sourceFolder + "cmp_" + fileName));
        Assert.assertNull(new CompareTool().compareVisually(dest, sourceFolder + "cmp_" + fileName, destinationFolder,
=======
        Assertions.assertNull(SignaturesCompareTool.compareSignatures(dest, sourceFolder + "cmp_" + fileName));
        Assertions.assertNull(new CompareTool().compareVisually(dest, sourceFolder + "cmp_" + fileName, destinationFolder,
>>>>>>> 5c96a472
                "diff_", getTestMap(new Rectangle(27, 550, 195, 40))));
    }

    @Test
    public void signingPdfA2DocumentTest() throws IOException, GeneralSecurityException {
        String src = sourceFolder + "simplePdfA2Document.pdf";
        String out = destinationFolder + "signedPdfA2Document.pdf";

        PdfReader reader = new PdfReader(FileUtil.getInputStreamForFile(src));
        PdfSigner signer = new PdfSigner(reader, FileUtil.getFileOutputStream(out), new StampingProperties());
        SignerProperties signerProperties = new SignerProperties()
                .setFieldLockDict(new PdfSigFieldLock())
                .setCertificationLevel(AccessPermissions.NO_CHANGES_PERMITTED);
        signer.setSignerProperties(signerProperties);

        IExternalSignature pks =
                new PrivateKeySignature(pk, DigestAlgorithms.SHA256, FACTORY.getProviderName());
        signer.signDetached(new BouncyCastleDigest(), pks, chain, null, null, null, 0, PdfSigner.CryptoStandard.CADES);

    }

    @Test
    public void signPdf2CmsTest() {
        String srcFile = sourceFolder + "simplePdfA4Document.pdf";
        String outPdf = destinationFolder + "signPdfCms.pdf";

        Rectangle rect = new Rectangle(30, 200, 200, 100);

        String fieldName = "Signature1";


        Exception e = Assertions.assertThrows(PdfAConformanceException.class, () ->
                sign(srcFile, fieldName, outPdf, chain, pk, DigestAlgorithms.SHA256, PdfSigner.CryptoStandard.CMS, "Test 1",
                        "TestCity", rect, false, true, AccessPermissions.UNSPECIFIED, 12f));
        Assertions.assertEquals(PdfaExceptionMessageConstant.SIGNATURE_SHALL_CONFORM_TO_ONE_OF_THE_PADES_PROFILE, e.getMessage());
    }

    @Test
    public void signPdf2CadesTest() throws GeneralSecurityException, IOException, InterruptedException {
        String srcFile = sourceFolder + "simplePdfA4Document.pdf";
        String cmpPdf = sourceFolder + "cmp_signPdfCades.pdf";
        String outPdf = destinationFolder + "signPdfCades.pdf";

        Rectangle rect = new Rectangle(30, 200, 200, 100);

        String fieldName = "Signature1";
        sign(srcFile, fieldName, outPdf, chain, pk, DigestAlgorithms.SHA256, PdfSigner.CryptoStandard.CADES,
                "Test 1", "TestCity", rect, false, true, AccessPermissions.UNSPECIFIED, 12f);

        Assertions.assertNull(new CompareTool().compareVisually(outPdf, cmpPdf, destinationFolder, "diff_",
                getTestMap(rect)));

<<<<<<< HEAD
        Assert.assertNull(SignaturesCompareTool.compareSignatures(outPdf, cmpPdf));
=======
        Assertions.assertNull(SignaturesCompareTool.compareSignatures(outPdf, cmpPdf));
>>>>>>> 5c96a472
    }

    @Test
    public void failedSigningPdfA2DocumentTest() throws IOException {
        String src = sourceFolder + "simplePdfADocument.pdf";
        String out = destinationFolder + "signedPdfADocument2.pdf";

        PdfReader reader = new PdfReader(FileUtil.getInputStreamForFile(src));
        PdfSigner signer = new PdfSigner(reader, FileUtil.getFileOutputStream(out), new StampingProperties());
        SignerProperties signerProperties = new SignerProperties()
                .setFieldLockDict(new PdfSigFieldLock())
                .setCertificationLevel(AccessPermissions.UNSPECIFIED);
        signer.setSignerProperties(signerProperties);

        int x = 36;
        int y = 548;
        int w = 200;
        int h = 100;
        Rectangle rect = new Rectangle(x, y, w, h);
        PdfFont font = PdfFontFactory.createFont("Helvetica","WinAnsi",
                EmbeddingStrategy.PREFER_EMBEDDED);

        SignatureFieldAppearance appearance = new SignatureFieldAppearance(SignerProperties.IGNORED_ID)
                .setContent(new SignedAppearanceText())
                .setFont(font);
        signerProperties
                .setPageRect(rect)
                .setReason("pdfA test")
                .setLocation("TestCity")
                .setSignatureAppearance(appearance);
        signer
                .getSignatureField().setReuseAppearance(false);

        IExternalSignature pks = new PrivateKeySignature(pk, DigestAlgorithms.SHA256, FACTORY.getProviderName());

        Exception e = Assertions.assertThrows(PdfAConformanceException.class, () ->
                signer.signDetached(new BouncyCastleDigest(), pks, chain, null, null, null,
                        0, PdfSigner.CryptoStandard.CADES));
        Assertions.assertEquals(MessageFormatUtil.format(PdfaExceptionMessageConstant.ALL_THE_FONTS_MUST_BE_EMBEDDED_THIS_ONE_IS_NOT_0,
                        "Helvetica"), e.getMessage());
    }

    protected void sign(String src, String name, String dest, Certificate[] chain, PrivateKey pk,
                        String digestAlgorithm, PdfSigner.CryptoStandard subfilter, String reason, String location,
                        Rectangle rectangleForNewField, boolean setReuseAppearance, boolean isAppendMode)
            throws GeneralSecurityException, IOException {
        sign(src, name, dest, chain, pk, digestAlgorithm, subfilter, reason, location, rectangleForNewField,
                setReuseAppearance, isAppendMode, AccessPermissions.UNSPECIFIED, null);
    }

    protected void sign(String src, String name, String dest,
                        Certificate[] chain, PrivateKey pk,
                        String digestAlgorithm, PdfSigner.CryptoStandard subfilter,
                        String reason, String location, Rectangle rectangleForNewField, boolean setReuseAppearance,
                        boolean isAppendMode, AccessPermissions certificationLevel, Float fontSize)
            throws GeneralSecurityException, IOException {

        PdfReader reader = new PdfReader(src);
        StampingProperties properties = new StampingProperties();
        if (isAppendMode) {
            properties.useAppendMode();
        }
        PdfSigner signer = new PdfSigner(reader, FileUtil.getFileOutputStream(dest), properties);
        SignerProperties signerProperties = new SignerProperties()
                .setCertificationLevel(certificationLevel)
                .setFieldName(name);
        signer.setSignerProperties(signerProperties);

        PdfFont font = PdfFontFactory.createFont(FONT, "WinAnsi", EmbeddingStrategy.PREFER_EMBEDDED);

        // Creating the appearance
        SignatureFieldAppearance appearance = new SignatureFieldAppearance(SignerProperties.IGNORED_ID)
                .setContent(new SignedAppearanceText());
        appearance.setFont(font);
        signerProperties
                .setReason(reason)
                .setLocation(location)
                .setSignatureAppearance(appearance);
        if (rectangleForNewField != null) {
            signerProperties.setPageRect(rectangleForNewField);
        }
        if (fontSize != null) {
            appearance.setFontSize((float) fontSize);
        }
        signer.getSignatureField().setReuseAppearance(setReuseAppearance);

        // Creating the signature
        IExternalSignature pks = new PrivateKeySignature(pk, digestAlgorithm, FACTORY.getProviderName());
        signer.signDetached(new BouncyCastleDigest(), pks, chain, null, null, null, 0, subfilter);
    }

    private static Map<Integer, List<Rectangle>> getTestMap(Rectangle ignoredArea) {
        Map<Integer, List<Rectangle>> result = new HashMap<Integer, List<Rectangle>>();
        result.put(1, Collections.singletonList(ignoredArea));
        return result;
    }
}<|MERGE_RESOLUTION|>--- conflicted
+++ resolved
@@ -50,10 +50,6 @@
 import com.itextpdf.signatures.testutils.PemFileHelper;
 import com.itextpdf.signatures.testutils.SignaturesCompareTool;
 import com.itextpdf.test.ExtendedITextTest;
-<<<<<<< HEAD
-import com.itextpdf.test.annotations.type.BouncyCastleIntegrationTest;
-=======
->>>>>>> 5c96a472
 
 import java.io.IOException;
 import java.security.GeneralSecurityException;
@@ -115,13 +111,8 @@
                 DigestAlgorithms.SHA256, PdfSigner.CryptoStandard.CADES, "Test 1", "TestCity", rect, false, false,
                 AccessPermissions.UNSPECIFIED, 12f);
 
-<<<<<<< HEAD
-        Assert.assertNull(SignaturesCompareTool.compareSignatures(dest, sourceFolder + "cmp_" + fileName));
-        Assert.assertNull(new CompareTool().compareVisually(dest, sourceFolder + "cmp_" + fileName, destinationFolder,
-=======
         Assertions.assertNull(SignaturesCompareTool.compareSignatures(dest, sourceFolder + "cmp_" + fileName));
         Assertions.assertNull(new CompareTool().compareVisually(dest, sourceFolder + "cmp_" + fileName, destinationFolder,
->>>>>>> 5c96a472
                 "diff_", getTestMap(new Rectangle(27, 550, 195, 40))));
     }
 
@@ -174,11 +165,7 @@
         Assertions.assertNull(new CompareTool().compareVisually(outPdf, cmpPdf, destinationFolder, "diff_",
                 getTestMap(rect)));
 
-<<<<<<< HEAD
-        Assert.assertNull(SignaturesCompareTool.compareSignatures(outPdf, cmpPdf));
-=======
         Assertions.assertNull(SignaturesCompareTool.compareSignatures(outPdf, cmpPdf));
->>>>>>> 5c96a472
     }
 
     @Test
