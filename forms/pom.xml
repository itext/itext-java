<?xml version="1.0" encoding="UTF-8"?>
<project xmlns="http://maven.apache.org/POM/4.0.0" xmlns:xsi="http://www.w3.org/2001/XMLSchema-instance" xsi:schemaLocation="http://maven.apache.org/POM/4.0.0 http://maven.apache.org/xsd/maven-4.0.0.xsd">
  <modelVersion>4.0.0</modelVersion>
  <parent>
    <groupId>com.itextpdf.android</groupId>
    <artifactId>root-android</artifactId>
<<<<<<< HEAD
    <version>7.2.5</version>
  </parent>
  <artifactId>forms-android</artifactId>
  <name>iText 7 - forms</name>
=======
    <version>8.0.0</version>
  </parent>
  <artifactId>forms-android</artifactId>
  <name>iText - forms</name>
>>>>>>> e7ddffcb
  <url>https://itextpdf.com/</url>

  <dependencies>
    <dependency>
      <groupId>com.itextpdf.android</groupId>
      <artifactId>kernel-android</artifactId>
      <version>${project.version}</version>
    </dependency>
    <dependency>
      <groupId>com.itextpdf.android</groupId>
      <artifactId>layout-android</artifactId>
      <version>${project.version}</version>
    </dependency>
    <dependency>
      <groupId>com.itextpdf.android</groupId>
      <artifactId>font-asian-android</artifactId>
      <version>${project.version}</version>
      <scope>test</scope>
    </dependency>
    <dependency>
      <groupId>com.itextpdf.android</groupId>
      <artifactId>pdftest-android</artifactId>
      <version>${project.version}</version>
      <scope>test</scope>
    </dependency>
<<<<<<< HEAD
    <dependency>
      <groupId>org.bouncycastle</groupId>
      <artifactId>bcpkix-jdk15to18</artifactId>
      <version>${bouncycastle.version}</version>
      <scope>test</scope>
      <optional>true</optional>
    </dependency>
    <dependency>
      <groupId>org.bouncycastle</groupId>
      <artifactId>bcprov-jdk15to18</artifactId>
      <version>${bouncycastle.version}</version>
      <scope>test</scope>
      <optional>true</optional>
    </dependency>
=======
>>>>>>> e7ddffcb
  </dependencies>
  <profiles>
    <profile>
      <id>bouncy-castle-test</id>
      <activation>
        <activeByDefault>true</activeByDefault>
      </activation>
      <dependencies>
        <dependency>
          <groupId>com.itextpdf.android</groupId>
          <artifactId>bouncy-castle-adapter-android</artifactId>
          <version>${project.version}</version>
          <scope>test</scope>
        </dependency>
      </dependencies>
    </profile>
    <profile>
      <id>bouncy-castle-fips-test</id>
      <dependencies>
        <dependency>
          <groupId>com.itextpdf.android</groupId>
          <!-- iText doesn't provide bc-fips functionality on Android, so to
           get green build on CI override this profile for using usual bc -->
          <artifactId>bouncy-castle-adapter-android</artifactId>
          <version>${project.version}</version>
          <scope>test</scope>
        </dependency>
      </dependencies>
    </profile>
  </profiles>
</project><|MERGE_RESOLUTION|>--- conflicted
+++ resolved
@@ -4,17 +4,10 @@
   <parent>
     <groupId>com.itextpdf.android</groupId>
     <artifactId>root-android</artifactId>
-<<<<<<< HEAD
-    <version>7.2.5</version>
-  </parent>
-  <artifactId>forms-android</artifactId>
-  <name>iText 7 - forms</name>
-=======
     <version>8.0.0</version>
   </parent>
   <artifactId>forms-android</artifactId>
   <name>iText - forms</name>
->>>>>>> e7ddffcb
   <url>https://itextpdf.com/</url>
 
   <dependencies>
@@ -40,23 +33,6 @@
       <version>${project.version}</version>
       <scope>test</scope>
     </dependency>
-<<<<<<< HEAD
-    <dependency>
-      <groupId>org.bouncycastle</groupId>
-      <artifactId>bcpkix-jdk15to18</artifactId>
-      <version>${bouncycastle.version}</version>
-      <scope>test</scope>
-      <optional>true</optional>
-    </dependency>
-    <dependency>
-      <groupId>org.bouncycastle</groupId>
-      <artifactId>bcprov-jdk15to18</artifactId>
-      <version>${bouncycastle.version}</version>
-      <scope>test</scope>
-      <optional>true</optional>
-    </dependency>
-=======
->>>>>>> e7ddffcb
   </dependencies>
   <profiles>
     <profile>
