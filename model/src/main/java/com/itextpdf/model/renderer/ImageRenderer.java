package com.itextpdf.model.renderer;

import com.itextpdf.basics.geom.AffineTransform;
import com.itextpdf.basics.geom.Point2D;
import com.itextpdf.canvas.PdfCanvas;
import com.itextpdf.core.geom.Rectangle;
import com.itextpdf.core.pdf.PdfDocument;
import com.itextpdf.core.pdf.PdfName;
import com.itextpdf.core.pdf.xobject.PdfFormXObject;
import com.itextpdf.core.pdf.xobject.PdfImageXObject;
import com.itextpdf.core.pdf.xobject.PdfXObject;
import com.itextpdf.model.Property;
import com.itextpdf.model.element.Image;
import com.itextpdf.model.layout.LayoutArea;
import com.itextpdf.model.layout.LayoutContext;
import com.itextpdf.model.layout.LayoutPosition;
import com.itextpdf.model.layout.LayoutResult;

public class ImageRenderer extends AbstractRenderer {

    float height;
    Float width;
    Float fixedXPosition;
    Float fixedYPosition;
    float pivotY;
    float imageWidth;
    float imageHeight;

    float[] matrix = new float[6];

    public ImageRenderer(Image image) {
        super(image);
    }

    @Override
    public LayoutResult layout(LayoutContext layoutContext) {
        LayoutArea area = layoutContext.getArea();
        Rectangle layoutBox = area.getBBox();
        occupiedArea = new LayoutArea(area.getPageNumber(), new Rectangle(layoutBox.getX(), layoutBox.getY() + layoutBox.getHeight(), 0, 0));

<<<<<<< HEAD
        width = getPropertyAsFloat(Property.WIDTH);
        Float angle = getPropertyAsFloat(Property.ANGLE);
=======
        width = width == null ? getPropertyAsFloat(Property.WIDTH) : width;
        Float angle = getPropertyAsFloat(Property.IMAGE_ROTATION_ANGLE);
>>>>>>> 5084c8ae

        PdfXObject xObject = ((Image) (getModelElement())).getXObject();
        if (xObject instanceof PdfImageXObject) {
            imageWidth = ((PdfImageXObject)xObject).getWidth();
            imageHeight = ((PdfImageXObject)xObject).getHeight();
        } else {
            imageWidth = xObject.getPdfObject().getAsArray(PdfName.BBox).getAsFloat(2);
            imageHeight = xObject.getPdfObject().getAsArray(PdfName.BBox).getAsFloat(3);
        }

        width = width == null ? imageWidth : width;
        height = width / imageWidth * imageHeight;

        Float horizontalScaling = getPropertyAsFloat(Property.HORIZONTAL_SCALING);
        Float verticalScaling = getPropertyAsFloat(Property.VERTICAL_SCALING);

        AffineTransform t = new AffineTransform();

        Float mx = getProperty(Property.X_DISTANCE);
        Float my = getProperty(Property.Y_DISTANCE);

        fixedXPosition = getPropertyAsFloat(Property.X);
        fixedYPosition = getPropertyAsFloat(Property.Y);

        if (angle != null) {
            rotateImage(angle, t);
        } else {
            t.scale(width, height);
            if (horizontalScaling != null) {
                t.scale(horizontalScaling, verticalScaling);
                width = t.getScaleX();
                height = t.getScaleY();
            }
            t.getMatrix(matrix);
        }

        if (t.getScaleX() > layoutBox.getWidth()){
            return new LayoutResult(LayoutResult.NOTHING, occupiedArea, null, this);
        }
        if (t.getScaleY() > layoutBox.getHeight()){
            return new LayoutResult(LayoutResult.NOTHING, occupiedArea, null, this);
        }

        occupiedArea.getBBox().moveDown(height);
        occupiedArea.getBBox().setHeight(height);
        occupiedArea.getBBox().setWidth(width);

        if (mx != null && my != null) {
            translateImage(mx, my, t);
        }

        if (fixedXPosition != null && fixedYPosition != null) {
            occupiedArea.getBBox().setWidth(0);
            occupiedArea.getBBox().setHeight(0);
        }

        return new LayoutResult(LayoutResult.FULL, occupiedArea, null, null);
    }

    @Override
    public void draw(PdfDocument document, PdfCanvas canvas) {
        super.draw(document, canvas);

        int position = getPropertyAsInteger(Property.POSITION);
        if (position == LayoutPosition.RELATIVE) {
            applyAbsolutePositioningTranslation(false);
        }

        if (fixedYPosition == null){
            fixedYPosition = occupiedArea.getBBox().getY() + pivotY;
        }
        if (fixedXPosition == null){
            fixedXPosition = occupiedArea.getBBox().getX();
        }

        PdfXObject xObject = ((Image) (getModelElement())).getXObject();
        if (xObject instanceof PdfFormXObject) {
            matrix[0] /= imageWidth;
            matrix[3] /= imageHeight;
        }

        canvas.addXObject(((Image) (getModelElement())).getXObject(), matrix[0], matrix[1], matrix[2], matrix[3],
                fixedXPosition, fixedYPosition);

        if (position == LayoutPosition.RELATIVE) {
            applyAbsolutePositioningTranslation(true);
        }
    }

    protected ImageRenderer autoScale(LayoutArea area){
        if (width > area.getBBox().getWidth()) {
            setProperty(Property.HEIGHT, area.getBBox().getWidth() / width * imageHeight);
            setProperty(Property.WIDTH, area.getBBox().getWidth());
        }

        return this;
    }

    private void rotateImage(float angle, AffineTransform t) {
        if (angle != 0) {
            t.rotate(angle);

            t.scale(width, height);

            Point2D p00 = t.transform(new Point2D.Float(0, 0), new Point2D.Float());
            Point2D p01 = t.transform(new Point2D.Float(0, 1), new Point2D.Float());
            Point2D p10 = t.transform(new Point2D.Float(1, 0), new Point2D.Float());
            Point2D p11 = t.transform(new Point2D.Float(1, 1), new Point2D.Float());

            double[] xValues = {p01.getX(), p10.getX(), p11.getX()};
            double[] yValues = {p01.getY(), p10.getY(), p11.getY()};

            double minX = p00.getX();
            double minY = p00.getY();
            double maxX = minX;
            double maxY = minY;

            for (double x : xValues) {
                minX = Math.min(minX, x);
                maxX = Math.max(maxX, x);
            }
            for (double y : yValues) {
                minY = Math.min(minY, y);
                maxY = Math.max(maxY, y);
            }

            t.getMatrix(matrix);

            pivotY = (float) (p00.getY() - minY);

            height = (float) (maxY - minY);
            width = (float) (maxX - minX);

            if (occupiedArea.getBBox().getX() > minX)
                occupiedArea.getBBox().moveRight((float) - minX);
        }
        t.getMatrix(matrix);
    }

    private void translateImage(float xDistance, float yDistance, AffineTransform t) {
        float mx = xDistance / width;
        float my = yDistance / height;
        t.translate(mx, my);
        t.getMatrix(matrix);
        if (fixedXPosition == null) {
            fixedXPosition = occupiedArea.getBBox().getX();
        }
        if (fixedYPosition == null) {
            fixedYPosition = occupiedArea.getBBox().getY() + height;
        }
        fixedXPosition += t.getTranslateX();
        fixedYPosition += t.getTranslateY();
    }
}<|MERGE_RESOLUTION|>--- conflicted
+++ resolved
@@ -38,13 +38,8 @@
         Rectangle layoutBox = area.getBBox();
         occupiedArea = new LayoutArea(area.getPageNumber(), new Rectangle(layoutBox.getX(), layoutBox.getY() + layoutBox.getHeight(), 0, 0));
 
-<<<<<<< HEAD
         width = getPropertyAsFloat(Property.WIDTH);
-        Float angle = getPropertyAsFloat(Property.ANGLE);
-=======
-        width = width == null ? getPropertyAsFloat(Property.WIDTH) : width;
         Float angle = getPropertyAsFloat(Property.IMAGE_ROTATION_ANGLE);
->>>>>>> 5084c8ae
 
         PdfXObject xObject = ((Image) (getModelElement())).getXObject();
         if (xObject instanceof PdfImageXObject) {
@@ -134,7 +129,7 @@
         }
     }
 
-    protected ImageRenderer autoScale(LayoutArea area){
+    protected ImageRenderer autoScale(LayoutArea area) {
         if (width > area.getBBox().getWidth()) {
             setProperty(Property.HEIGHT, area.getBBox().getWidth() / width * imageHeight);
             setProperty(Property.WIDTH, area.getBBox().getWidth());
