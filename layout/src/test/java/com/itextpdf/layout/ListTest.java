--- conflicted
+++ resolved
@@ -116,7 +116,6 @@
     }
 
     @Test
-<<<<<<< HEAD
     public void nestedListTest02() throws IOException, InterruptedException {
         String outFileName = destinationFolder + "nestedListTest02.pdf";
         String cmpFileName = sourceFolder + "cmp_nestedListTest02.pdf";
@@ -132,7 +131,12 @@
                 add("One").add("Two").add("Three").add("Four").add((ListItem) new ListItem().add(nestedList));
         document.add(list);
 
-=======
+        document.close();
+
+        Assert.assertNull(new CompareTool().compareByContent(outFileName, cmpFileName, destinationFolder, "diff"));
+    }
+
+    @Test
     public void listNestedInTableTest01() throws IOException, InterruptedException {
         String outFileName = destinationFolder + "listNestedInTableTest01.pdf";
         String cmpFileName = sourceFolder + "cmp_listNestedInTableTest01.pdf";
@@ -150,16 +154,11 @@
         table.addCell(new Cell().add(list).setVerticalAlignment(VerticalAlignment.BOTTOM));
 
         document.add(table);
->>>>>>> 34e7a40d
-        document.close();
-
-        Assert.assertNull(new CompareTool().compareByContent(outFileName, cmpFileName, destinationFolder, "diff"));
-    }
-
-<<<<<<< HEAD
-=======
-
->>>>>>> 34e7a40d
+        document.close();
+
+        Assert.assertNull(new CompareTool().compareByContent(outFileName, cmpFileName, destinationFolder, "diff"));
+    }
+
     @Test
     public void listNumberingTest01() throws IOException, InterruptedException {
         String outFileName = destinationFolder + "listNumberingTest01.pdf";
