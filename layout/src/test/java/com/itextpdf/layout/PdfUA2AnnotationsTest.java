/*
    This file is part of the iText (R) project.
    Copyright (c) 1998-2025 Apryse Group NV
    Authors: Apryse Software.

    This program is offered under a commercial and under the AGPL license.
    For commercial licensing, contact us at https://itextpdf.com/sales.  For AGPL licensing, see below.

    AGPL licensing:
    This program is free software: you can redistribute it and/or modify
    it under the terms of the GNU Affero General Public License as published by
    the Free Software Foundation, either version 3 of the License, or
    (at your option) any later version.

    This program is distributed in the hope that it will be useful,
    but WITHOUT ANY WARRANTY; without even the implied warranty of
    MERCHANTABILITY or FITNESS FOR A PARTICULAR PURPOSE.  See the
    GNU Affero General Public License for more details.

    You should have received a copy of the GNU Affero General Public License
    along with this program.  If not, see <https://www.gnu.org/licenses/>.
 */
package com.itextpdf.layout;

import com.itextpdf.kernel.colors.ColorConstants;
import com.itextpdf.kernel.colors.DeviceCmyk;
import com.itextpdf.kernel.font.PdfFont;
import com.itextpdf.kernel.font.PdfFontFactory;
import com.itextpdf.kernel.font.PdfFontFactory.EmbeddingStrategy;
import com.itextpdf.kernel.geom.PageSize;
import com.itextpdf.kernel.geom.Rectangle;
import com.itextpdf.kernel.pdf.CompressionConstants;
import com.itextpdf.kernel.pdf.PdfArray;
import com.itextpdf.kernel.pdf.PdfDictionary;
import com.itextpdf.kernel.pdf.PdfDocument;
import com.itextpdf.kernel.pdf.PdfDocumentInfo;
import com.itextpdf.kernel.pdf.PdfName;
import com.itextpdf.kernel.pdf.PdfNumber;
import com.itextpdf.kernel.pdf.PdfObject;
import com.itextpdf.kernel.pdf.PdfPage;
import com.itextpdf.kernel.pdf.PdfStream;
import com.itextpdf.kernel.pdf.PdfString;
import com.itextpdf.kernel.pdf.PdfVersion;
import com.itextpdf.kernel.pdf.PdfViewerPreferences;
import com.itextpdf.kernel.pdf.PdfWriter;
import com.itextpdf.kernel.pdf.WriterProperties;
import com.itextpdf.kernel.pdf.action.PdfAction;
import com.itextpdf.kernel.pdf.annot.Pdf3DAnnotation;
import com.itextpdf.kernel.pdf.annot.PdfAnnotation;
import com.itextpdf.kernel.pdf.annot.PdfFileAttachmentAnnotation;
import com.itextpdf.kernel.pdf.annot.PdfInkAnnotation;
import com.itextpdf.kernel.pdf.annot.PdfLinkAnnotation;
import com.itextpdf.kernel.pdf.annot.PdfRedactAnnotation;
import com.itextpdf.kernel.pdf.annot.PdfScreenAnnotation;
import com.itextpdf.kernel.pdf.annot.PdfSoundAnnotation;
import com.itextpdf.kernel.pdf.annot.PdfStampAnnotation;
import com.itextpdf.kernel.pdf.annot.PdfTextAnnotation;
import com.itextpdf.kernel.pdf.annot.PdfTrapNetworkAnnotation;
import com.itextpdf.kernel.pdf.annot.da.AnnotationDefaultAppearance;
import com.itextpdf.kernel.pdf.annot.da.StandardAnnotationFont;
import com.itextpdf.kernel.pdf.canvas.PdfCanvas;
import com.itextpdf.kernel.pdf.filespec.PdfFileSpec;
import com.itextpdf.kernel.pdf.tagging.StandardRoles;
import com.itextpdf.kernel.pdf.xobject.PdfFormXObject;
import com.itextpdf.kernel.utils.CompareTool;
import com.itextpdf.kernel.xmp.XMPException;
import com.itextpdf.kernel.xmp.XMPMeta;
import com.itextpdf.kernel.xmp.XMPMetaFactory;
import com.itextpdf.layout.element.Link;
import com.itextpdf.layout.element.Paragraph;
import com.itextpdf.test.ExtendedITextTest;

import java.io.ByteArrayInputStream;
import java.io.IOException;
import java.nio.charset.StandardCharsets;
import java.nio.file.Files;
import java.nio.file.Paths;
import org.junit.jupiter.api.Assertions;
import org.junit.jupiter.api.BeforeAll;
import org.junit.jupiter.api.Test;
import org.junit.jupiter.api.Tag;
import static org.junit.jupiter.api.Assertions.fail;

@Tag("IntegrationTest")
public class PdfUA2AnnotationsTest extends ExtendedITextTest {

    public static final String SOURCE_FOLDER = "./src/test/resources/com/itextpdf/layout/PdfUA2AnnotationsTest/";
    public static final String DESTINATION_FOLDER = "./target/test/com/itextpdf/layout/PdfUA2AnnotationsTest/";

    @BeforeAll
    public static void beforeClass() {
        createOrClearDestinationFolder(DESTINATION_FOLDER);
    }

    @Test
    public void pdfUA2LinkAnnotationsTest() throws IOException, XMPException, InterruptedException {
        String outFile = DESTINATION_FOLDER + "pdfuaLinkAnnotationTest.pdf";
        String cmpFile = SOURCE_FOLDER + "cmp_pdfuaLinkAnnotationTest.pdf";

        try (PdfDocument pdfDocument = new PdfDocument(
                new PdfWriter(outFile, new WriterProperties().setPdfVersion(PdfVersion.PDF_2_0)))) {
            createSimplePdfUA2Document(pdfDocument);
            PdfFont font = PdfFontFactory.createFont(SOURCE_FOLDER + "FreeSans.ttf",
                    "WinAnsi", EmbeddingStrategy.FORCE_EMBEDDED);
            Link link = createLinkAnnotation();
            Paragraph paragraph = new Paragraph();
            paragraph.setFont(font);
            paragraph.add(link);
            new Document(pdfDocument).add(paragraph);
        }
        compareAndValidate(outFile, cmpFile);
    }


    @Test
    public void pdfUA2LinkAnnotNoAltTest() throws IOException, XMPException, InterruptedException {
        String outFile = DESTINATION_FOLDER + "pdfuaLinkAnnotationNoAltTest.pdf";
        String cmpFile = SOURCE_FOLDER + "cmp_pdfuaLinkAnnotationNoAltTest.pdf";

        try (PdfDocument pdfDocument = new PdfDocument(
                new PdfWriter(outFile, new WriterProperties().setPdfVersion(PdfVersion.PDF_2_0)))) {
            createSimplePdfUA2Document(pdfDocument);
            PdfFont font = PdfFontFactory.createFont(SOURCE_FOLDER + "FreeSans.ttf",
                    "WinAnsi", EmbeddingStrategy.FORCE_EMBEDDED);
            Link link = createLinkAnnotation();
            link.getLinkAnnotation().getPdfObject().remove(PdfName.Contents);
            Paragraph paragraph = new Paragraph();
            paragraph.setFont(font);
            paragraph.add(link);
            new Document(pdfDocument).add(paragraph);
        }
<<<<<<< HEAD
=======
        compareAndValidate(outFile, cmpFile);
>>>>>>> 9f363d7b
    }

    @Test
    public void pdfUA2FileAttachmentAnnotTest() throws IOException, XMPException, InterruptedException {
        String outFile = DESTINATION_FOLDER + "pdfuaFileAttachmentAnnotTest.pdf";
        String cmpFile = SOURCE_FOLDER + "cmp_pdfuaFileAttachmentAnnotTest.pdf";

        try (PdfDocument pdfDocument = new PdfDocument(
                new PdfWriter(outFile, new WriterProperties().setPdfVersion(PdfVersion.PDF_2_0)))) {
            PdfPage pdfPage = pdfDocument.addNewPage();
            Rectangle rect = new Rectangle(100, 650, 400, 100);
            createSimplePdfUA2Document(pdfDocument);
            PdfFileSpec fs = PdfFileSpec.createEmbeddedFileSpec(
                    pdfDocument, "file".getBytes(StandardCharsets.UTF_8), "description", "file.txt", null, null, null);
            PdfFileAttachmentAnnotation annot = new PdfFileAttachmentAnnotation(rect, fs);
            annot.setContents("Hello world");
            annot.getPdfObject().put(PdfName.Type, PdfName.Annot);
            pdfPage.addAnnotation(annot);

            PdfFormXObject xObject = new PdfFormXObject(rect);
            annot.setNormalAppearance(xObject.getPdfObject());

            pdfPage.addAnnotation(annot);
        }
        compareAndValidate(outFile, cmpFile);
    }

    @Test
    public void pdfUA2FileAttachmentAnnotNoAFRelTest() throws IOException, XMPException {
        String outFile = DESTINATION_FOLDER + "pdfuaFileAttachmentAnnotNoArtifactTest.pdf";

        try (PdfDocument pdfDocument = new PdfDocument(
                new PdfWriter(outFile, new WriterProperties().setPdfVersion(PdfVersion.PDF_2_0)))) {
            PdfPage pdfPage = pdfDocument.addNewPage();
            Rectangle rect = new Rectangle(100, 650, 400, 100);
            createSimplePdfUA2Document(pdfDocument);
            PdfFileSpec fs = PdfFileSpec.createEmbeddedFileSpec(
                    pdfDocument, "file".getBytes(StandardCharsets.UTF_8), "description", "file.txt", null, null, null);
            ((PdfDictionary) fs.getPdfObject()).remove(PdfName.AFRelationship);
            PdfFileAttachmentAnnotation annot = new PdfFileAttachmentAnnotation(rect, fs);
            annot.setContents("Hello world");
            pdfPage.addAnnotation(annot);
        }
    }


    @Test
    public void pdfUA2RubberStampAnnotationsTest() throws IOException, XMPException, InterruptedException {
        String outFile = DESTINATION_FOLDER + "pdfuaRubberstampAnnotationTest.pdf";
        String cmpFile = SOURCE_FOLDER + "cmp_pdfuaRubberstampAnnotationTest.pdf";

        try (PdfDocument pdfDocument = new PdfDocument(
                new PdfWriter(outFile, new WriterProperties().setPdfVersion(PdfVersion.PDF_2_0)))) {
            createSimplePdfUA2Document(pdfDocument);
            PdfPage pdfPage = pdfDocument.addNewPage();
            PdfStampAnnotation stamp = new PdfStampAnnotation(new Rectangle(0, 0, 100, 50));
            stamp.setStampName(PdfName.Approved);
            stamp.setContents("stamp contents");
            stamp.getPdfObject().put(PdfName.Type, PdfName.Annot);
            pdfDocument.getTagStructureContext().getAutoTaggingPointer().addTag(StandardRoles.SECT);
            pdfPage.addAnnotation(stamp);
            pdfPage.flush();
        }
        compareAndValidate(outFile, cmpFile);
    }

    @Test
    public void pdfUA2RubberStampNoContentsAnnotationsTest() throws IOException, XMPException, InterruptedException {
        String outFile = DESTINATION_FOLDER + "pdfuaRubberstampNoContentAnnotationTest.pdf";
        String cmpFile = SOURCE_FOLDER + "cmp_pdfuaRubberstampNoContentAnnotationTest.pdf";

        try (PdfDocument pdfDocument = new PdfDocument(
                new PdfWriter(outFile, new WriterProperties().setPdfVersion(PdfVersion.PDF_2_0)))) {
            createSimplePdfUA2Document(pdfDocument);
            PdfPage pdfPage = pdfDocument.addNewPage();
            PdfStampAnnotation stamp = new PdfStampAnnotation(new Rectangle(0, 0, 100, 50));
            stamp.setStampName(PdfName.Approved);
            pdfPage.addAnnotation(stamp);
            pdfPage.flush();
        }
<<<<<<< HEAD
=======
        compareAndValidate(outFile, cmpFile);
>>>>>>> 9f363d7b
    }

    @Test
    public void pdfUA2ScreenAnnotationsTest() throws IOException, XMPException, InterruptedException {
        String outFile = DESTINATION_FOLDER + "pdfuaScreenAnnotationTest.pdf";
        String cmpFile = SOURCE_FOLDER + "cmp_pdfuaScreenAnnotationTest.pdf";

        try (PdfDocument pdfDocument = new PdfDocument(
                new PdfWriter(outFile, new WriterProperties().setPdfVersion(PdfVersion.PDF_2_0)))) {
            createSimplePdfUA2Document(pdfDocument);
            PdfPage pdfPage = pdfDocument.addNewPage();
            PdfScreenAnnotation screen = new PdfScreenAnnotation(new Rectangle(100, 100));
            screen.setContents("screen annotation");
            pdfPage.addAnnotation(screen);
            pdfPage.flush();
        }
<<<<<<< HEAD
=======
        compareAndValidate(outFile, cmpFile);
>>>>>>> 9f363d7b
    }

    @Test
    public void pdfUA2ScreenNoContentsAnnotationsTest() throws IOException, XMPException {
        String outFile = DESTINATION_FOLDER + "pdfuaScreenNoContentsAnnotationTest.pdf";

        try (PdfDocument pdfDocument = new PdfDocument(
                new PdfWriter(outFile, new WriterProperties().setPdfVersion(PdfVersion.PDF_2_0)))) {
            createSimplePdfUA2Document(pdfDocument);
            PdfPage pdfPage = pdfDocument.addNewPage();
            PdfScreenAnnotation screen = new PdfScreenAnnotation(new Rectangle(100, 100));
            pdfPage.addAnnotation(screen);
            pdfPage.flush();
        }
    }

    @Test
    public void pdfUA2InkAnnotationsTest() throws IOException, XMPException, InterruptedException {
        String outFile = DESTINATION_FOLDER + "pdfuaInkAnnotationTest.pdf";
        String cmpFile = SOURCE_FOLDER + "cmp_pdfuaInkAnnotationTest.pdf";

        try (PdfDocument pdfDocument = new PdfDocument(
                new PdfWriter(outFile, new WriterProperties().setPdfVersion(PdfVersion.PDF_2_0)))) {
            createSimplePdfUA2Document(pdfDocument);
            PdfPage pdfPage = pdfDocument.addNewPage();
            PdfInkAnnotation ink = createInkAnnotation();
            pdfPage.addAnnotation(ink);

            pdfPage.flush();
        }
        compareAndValidate(outFile, cmpFile);
    }

    @Test
    public void pdfUA2InkAnnotationsNoContentTest() throws IOException, XMPException {
        String outFile = DESTINATION_FOLDER + "pdfuaInkAnnotationNoContentTest.pdf";

        try (PdfDocument pdfDocument = new PdfDocument(
                new PdfWriter(outFile, new WriterProperties().setPdfVersion(PdfVersion.PDF_2_0)))) {
            createSimplePdfUA2Document(pdfDocument);
            PdfPage pdfPage = pdfDocument.addNewPage();
            PdfInkAnnotation ink = createInkAnnotation();
            ink.getPdfObject().remove(PdfName.Contents);
            pdfPage.addAnnotation(ink);

            pdfPage.flush();
        }
    }

    @Test
    public void pdfUA2RedactionAnnotationsTest() throws IOException, XMPException, InterruptedException {
        String outFile = DESTINATION_FOLDER + "pdfuaRedactionAnnotationTest.pdf";
        String cmpFile = SOURCE_FOLDER + "cmp_pdfuaRedactionAnnotationTest.pdf";

        try (PdfDocument pdfDocument = new PdfDocument(
                new PdfWriter(outFile, new WriterProperties().setPdfVersion(PdfVersion.PDF_2_0)))) {
            createSimplePdfUA2Document(pdfDocument);
            PdfPage pdfPage = pdfDocument.addNewPage();
            PdfRedactAnnotation redact = createRedactionAnnotation();
            pdfPage.addAnnotation(redact);

            pdfPage.flush();
        }
        compareAndValidate(outFile, cmpFile);
    }

    @Test
    public void pdfUA2RedactionNoContentsAnnotationsTest() throws IOException, XMPException, InterruptedException {
        String outFile = DESTINATION_FOLDER + "pdfuaRedactionNoContentsAnnotationTest.pdf";
        String cmpFile = SOURCE_FOLDER + "cmp_pdfuaRedactionNoContentsAnnotationTest.pdf";

        try (PdfDocument pdfDocument = new PdfDocument(
                new PdfWriter(outFile, new WriterProperties().setPdfVersion(PdfVersion.PDF_2_0)))) {
            createSimplePdfUA2Document(pdfDocument);
            PdfPage pdfPage = pdfDocument.addNewPage();
            PdfRedactAnnotation redact = createRedactionAnnotation();
            redact.getPdfObject().remove(PdfName.Contents);

            pdfPage.addAnnotation(redact);

            pdfPage.flush();
        }
<<<<<<< HEAD
=======
        compareAndValidate(outFile, cmpFile);
>>>>>>> 9f363d7b
    }

    @Test
    public void pdfUA23DAnnotationsTest() throws IOException, XMPException, InterruptedException {
        String outFile = DESTINATION_FOLDER + "pdfua3DAnnotationTest.pdf";
        String cmpFile = SOURCE_FOLDER + "cmp_pdfua3DAnnotationTest.pdf";

        try (PdfDocument pdfDocument = new PdfDocument(
                new PdfWriter(outFile, new WriterProperties().setPdfVersion(PdfVersion.PDF_2_0)))) {
            createSimplePdfUA2Document(pdfDocument);
            PdfPage pdfPage = pdfDocument.addNewPage();
            Pdf3DAnnotation annot = create3DAnnotation();
            pdfPage.addAnnotation(annot);

            pdfPage.flush();
        }
        compareAndValidate(outFile, cmpFile);
    }

    @Test
    public void pdfUA23DNoContentsAnnotationsTest() throws IOException, XMPException {
        String outFile = DESTINATION_FOLDER + "pdfua3DNoContentsAnnotationTest.pdf";

        try (PdfDocument pdfDocument = new PdfDocument(
                new PdfWriter(outFile, new WriterProperties().setPdfVersion(PdfVersion.PDF_2_0)))) {
            createSimplePdfUA2Document(pdfDocument);
            PdfPage pdfPage = pdfDocument.addNewPage();
            Pdf3DAnnotation annot = create3DAnnotation();
            annot.getPdfObject().remove(PdfName.Contents);
            pdfPage.addAnnotation(annot);

            pdfPage.flush();
        }
    }

    @Test
    public void pdfUA2RichMediaAnnotationsTest() throws IOException, XMPException, InterruptedException {
        String outFile = DESTINATION_FOLDER + "pdfuaRichMediaAnnotationTest.pdf";
        String cmpFile = SOURCE_FOLDER + "cmp_pdfuaRichMediaAnnotationTest.pdf";

        try (PdfDocument pdfDocument = new PdfDocument(
                new PdfWriter(outFile, new WriterProperties().setPdfVersion(PdfVersion.PDF_2_0)))) {
            createSimplePdfUA2Document(pdfDocument);
            PdfPage pdfPage = pdfDocument.addNewPage();
            PdfTextAnnotation annot = createRichTextAnnotation();
            pdfPage.addAnnotation(annot);

            pdfPage.flush();
        }
        compareAndValidate(outFile, cmpFile);
    }

    @Test
    public void pdfUA2RichMediaNoContentsAnnotationsTest() throws IOException, XMPException {
        String outFile = DESTINATION_FOLDER + "pdfuaRichMediaNoContentsAnnotationTest.pdf";

        try (PdfDocument pdfDocument = new PdfDocument(
                new PdfWriter(outFile, new WriterProperties().setPdfVersion(PdfVersion.PDF_2_0)))) {
            createSimplePdfUA2Document(pdfDocument);
            PdfPage pdfPage = pdfDocument.addNewPage();
            PdfTextAnnotation annot = createRichTextAnnotation();
            annot.getPdfObject().remove(PdfName.Contents);
            pdfPage.addAnnotation(annot);

            pdfPage.flush();
        }
    }

    @Test
    public void pdfUA2ContentsRCTheSameTest() throws IOException, XMPException, InterruptedException {
        String outFile = DESTINATION_FOLDER + "pdfuaRcContentAnnotationTest.pdf";
        String cmpFile = SOURCE_FOLDER + "cmp_pdfuaRcContentAnnotationTest.pdf";

        try (PdfDocument pdfDocument = new PdfDocument(
                new PdfWriter(outFile, new WriterProperties().setPdfVersion(PdfVersion.PDF_2_0)))) {
            createSimplePdfUA2Document(pdfDocument);
            PdfPage pdfPage = pdfDocument.addNewPage();
            PdfTextAnnotation annot = createRichTextAnnotation();
            annot.setRichText(new PdfString("Rich media annot"));
            pdfPage.addAnnotation(annot);

            pdfPage.flush();
        }
        compareAndValidate(outFile, cmpFile);
    }

    @Test
    public void pdfUA2NotAllowedTrapNetAnnotationTest() throws IOException, XMPException {
        String outFile = DESTINATION_FOLDER + "pdfua2TrapNetAnnotationTest.pdf";

        try (PdfDocument pdfDocument = new PdfDocument(
                new PdfWriter(outFile, new WriterProperties().setPdfVersion(PdfVersion.PDF_2_0)))) {
            createSimplePdfUA2Document(pdfDocument);
            PdfPage pdfPage = pdfDocument.addNewPage();
            PdfFormXObject form = new PdfFormXObject(PageSize.A4);
            PdfCanvas canvas = new PdfCanvas(form, pdfDocument);
            canvas
                    .saveState()
                    .circle(272, 795, 5)
                    .setColor(ColorConstants.GREEN, true)
                    .fill()
                    .restoreState();
            canvas.release();
            form.setProcessColorModel(PdfName.DeviceN);
            PdfTrapNetworkAnnotation annot = new PdfTrapNetworkAnnotation(PageSize.A4, form);
            pdfPage.addAnnotation(annot);
        }
    }

    @Test
    public void pdfUA2NotAllowedSoundAnnotationTest() throws IOException, XMPException {
        String outFile = DESTINATION_FOLDER + "pdfua2SoundAnnotationTest.pdf";

        try (PdfDocument pdfDocument = new PdfDocument(
                new PdfWriter(outFile, new WriterProperties().setPdfVersion(PdfVersion.PDF_2_0)))) {
            createSimplePdfUA2Document(pdfDocument);
            PdfPage pdfPage = pdfDocument.addNewPage();
            PdfAnnotation annot = new PdfSoundAnnotation(new Rectangle(100, 100, 100, 100), new PdfStream());
            pdfPage.addAnnotation(annot);
        }
    }

    @Test
    public void pdfUA2AltContentDiffAnnotationTest()
            throws IOException, XMPException {
        String outFile = DESTINATION_FOLDER + "pdfua2ArtifactsAnnotationTest.pdf";

        try (PdfDocument pdfDocument = new PdfDocument(
                new PdfWriter(outFile, new WriterProperties().setPdfVersion(PdfVersion.PDF_2_0)))) {
            createSimplePdfUA2Document(pdfDocument);
            PdfFont font = PdfFontFactory.createFont(SOURCE_FOLDER + "FreeSans.ttf",
                    "WinAnsi", EmbeddingStrategy.FORCE_EMBEDDED);
            Link link = createLinkAnnotation();
            link.getAccessibilityProperties().setAlternateDescription("some description");
            Paragraph paragraph = new Paragraph();
            paragraph.setFont(font);
            paragraph.add(link);
            new Document(pdfDocument).add(paragraph);
        }

    }

    @Test
    public void pdfUA2TabAnnotationsTest() throws IOException, XMPException, InterruptedException {
        String outFile = DESTINATION_FOLDER + "pdfuaMultipleAnnotsTabAnnotationTest.pdf";
        String cmpFile = SOURCE_FOLDER + "cmp_pdfuaMultipleAnnotsTabAnnotationTest.pdf";

        try (PdfDocument pdfDocument = new PdfDocument(
                new PdfWriter(outFile, new WriterProperties().setPdfVersion(PdfVersion.PDF_2_0)))) {
            createSimplePdfUA2Document(pdfDocument);
            PdfScreenAnnotation screen = new PdfScreenAnnotation(new Rectangle(100, 100));
            screen.setContents("screen annotation");
            pdfDocument.addNewPage().addAnnotation(screen);
            pdfDocument.addNewPage().addAnnotation(screen);
            pdfDocument.addNewPage().addAnnotation(screen);

            for (int i = 0; i < pdfDocument.getNumberOfPages(); i++) {
                PdfDictionary pageObject = pdfDocument.getPage(i+1).getPdfObject();
                Assertions.assertTrue(pageObject.containsKey(PdfName.Tabs));
                PdfObject pageT = pageObject.get(PdfName.Tabs);
                Assertions.assertEquals(PdfName.S, pageT);
            }
        }
        compareAndValidate(outFile, cmpFile);
    }

    @Test
    public void annotationInvisibleButNoArtifactTest() throws IOException, XMPException {
        String outFile = DESTINATION_FOLDER + "pdfuaInvisibleAnnotationTest.pdf";

        try (PdfDocument pdfDocument = new PdfDocument(
                new PdfWriter(outFile, new WriterProperties().setPdfVersion(PdfVersion.PDF_2_0)))) {
            createSimplePdfUA2Document(pdfDocument);
            PdfPage pdfPage = pdfDocument.addNewPage();
            PdfAnnotation annot = createRichTextAnnotation();
            annot.setFlags(PdfAnnotation.INVISIBLE);
            pdfPage.addAnnotation(annot);

            pdfPage.flush();
        }
    }

    @Test
    public void annotationNoViewButNoArtifactTest() throws IOException, XMPException {
        String outFile = DESTINATION_FOLDER + "pdfuaNoViewAnnotationTest.pdf";

        try (PdfDocument pdfDocument = new PdfDocument(
                new PdfWriter(outFile, new WriterProperties().setPdfVersion(PdfVersion.PDF_2_0)))) {
            createSimplePdfUA2Document(pdfDocument);
            PdfPage pdfPage = pdfDocument.addNewPage();
            PdfAnnotation annot = createRichTextAnnotation();
            annot.setFlags(PdfAnnotation.NO_VIEW);
            pdfPage.addAnnotation(annot);

            pdfPage.flush();
        }
    }

    private void createSimplePdfUA2Document(PdfDocument pdfDocument) throws IOException, XMPException {
        byte[] bytes = Files.readAllBytes(Paths.get(SOURCE_FOLDER + "simplePdfUA2.xmp"));
        XMPMeta xmpMeta = XMPMetaFactory.parse(new ByteArrayInputStream(bytes));
        pdfDocument.setXmpMetadata(xmpMeta);
        pdfDocument.setTagged();
        pdfDocument.getCatalog().setViewerPreferences(new PdfViewerPreferences().setDisplayDocTitle(true));
        pdfDocument.getCatalog().setLang(new PdfString("en-US"));
        PdfDocumentInfo info = pdfDocument.getDocumentInfo();
        info.setTitle("PdfUA2 Title");
    }

    private void compareAndValidate(String outPdf, String cmpPdf) throws IOException, InterruptedException {
        String result = new CompareTool().compareByContent(outPdf, cmpPdf, DESTINATION_FOLDER, "diff_");
        if (result != null) {
            fail(result);
        }
    }

    private Link createLinkAnnotation() {
        Rectangle rect = new Rectangle(100, 650, 400, 100);
        PdfLinkAnnotation annot = new PdfLinkAnnotation(rect).setAction(
                PdfAction.createURI("https://itextpdf.com/"));
        annot.setContents("link annot");
        Link link = new Link("Link to iText",
                annot);
        link.getAccessibilityProperties().setRole(StandardRoles.LINK);
        return link;
    }

    private PdfTextAnnotation createRichTextAnnotation() {
        PdfTextAnnotation annot = new PdfTextAnnotation(new Rectangle(100, 100, 100, 100));
        annot.setContents("Rich media annot");
        PdfDictionary annotPdfObject = annot.getPdfObject();
        annotPdfObject.put(PdfName.Subtype, PdfName.RichMedia);
        return annot;
    }

    private Pdf3DAnnotation create3DAnnotation() {
        PdfStream stream3D = new PdfStream();
        stream3D.put(PdfName.Type, PdfName._3D);
        stream3D.put(PdfName.Subtype, new PdfName("U3D"));
        stream3D.setCompressionLevel(CompressionConstants.UNDEFINED_COMPRESSION);

        Pdf3DAnnotation annot = new Pdf3DAnnotation(new Rectangle(300, 300, 100, 50), stream3D);

        PdfDictionary dict3D = new PdfDictionary();
        dict3D.put(PdfName.Type, PdfName._3DView);
        dict3D.put(new PdfName("XN"), new PdfString("Default"));
        dict3D.put(new PdfName("IN"), new PdfString("Unnamed"));
        dict3D.put(new PdfName("MS"), PdfName.M);
        dict3D.put(new PdfName("C2W"),
                new PdfArray(new float[] {1, 0, 0, 0, 0, -1, 0, 1, 0, 3, -235, 28}));
        dict3D.put(PdfName.CO, new PdfNumber(235));

        annot.setDefaultInitialView(dict3D);
        annot.setFlag(PdfAnnotation.PRINT);
        annot.setAppearance(PdfName.N, new PdfStream());
        annot.setContents("3D annot");
        return annot;
    }

    private PdfInkAnnotation createInkAnnotation() {
        float[] array1 = {100, 100, 100, 200, 200, 200, 300, 300};
        PdfArray firstPoint = new PdfArray(array1);

        PdfArray resultArray = new PdfArray();
        resultArray.add(firstPoint);

        PdfDictionary borderStyle = new PdfDictionary();
        borderStyle.put(PdfName.Type, PdfName.Border);
        borderStyle.put(PdfName.W, new PdfNumber(3));

        PdfInkAnnotation ink = new PdfInkAnnotation(new Rectangle(0, 0, 575, 842), resultArray);
        ink.setBorderStyle(borderStyle);
        float[] rgb = {1, 0, 0};
        PdfArray colors = new PdfArray(rgb);
        ink.setColor(colors);
        ink.setContents("ink annotation");

        return ink;
    }

    private PdfRedactAnnotation createRedactionAnnotation() {
        PdfRedactAnnotation redact = new PdfRedactAnnotation(new Rectangle(0, 0, 100, 50))
                .setDefaultAppearance(new AnnotationDefaultAppearance()
                        .setColor(DeviceCmyk.MAGENTA)
                        .setFont(StandardAnnotationFont.CourierOblique)
                        .setFontSize(20))
                .setOverlayText(new PdfString("Redact CMYK courier-oblique"));

        redact.setContents("redact annotation");
        return redact;
    }
}<|MERGE_RESOLUTION|>--- conflicted
+++ resolved
@@ -129,10 +129,7 @@
             paragraph.add(link);
             new Document(pdfDocument).add(paragraph);
         }
-<<<<<<< HEAD
-=======
-        compareAndValidate(outFile, cmpFile);
->>>>>>> 9f363d7b
+        compareAndValidate(outFile, cmpFile);
     }
 
     @Test
@@ -213,10 +210,7 @@
             pdfPage.addAnnotation(stamp);
             pdfPage.flush();
         }
-<<<<<<< HEAD
-=======
-        compareAndValidate(outFile, cmpFile);
->>>>>>> 9f363d7b
+        compareAndValidate(outFile, cmpFile);
     }
 
     @Test
@@ -233,10 +227,7 @@
             pdfPage.addAnnotation(screen);
             pdfPage.flush();
         }
-<<<<<<< HEAD
-=======
-        compareAndValidate(outFile, cmpFile);
->>>>>>> 9f363d7b
+        compareAndValidate(outFile, cmpFile);
     }
 
     @Test
@@ -319,10 +310,7 @@
 
             pdfPage.flush();
         }
-<<<<<<< HEAD
-=======
-        compareAndValidate(outFile, cmpFile);
->>>>>>> 9f363d7b
+        compareAndValidate(outFile, cmpFile);
     }
 
     @Test
