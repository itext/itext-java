--- conflicted
+++ resolved
@@ -83,21 +83,12 @@
     }
 
     @Override
-<<<<<<< HEAD
-    public <T1> T1 getDefaultProperty(Property property) {
-        switch (property) {
-            case LIST_SYMBOL_PRE_TEXT:
-                return (T1) "";
-            case LIST_SYMBOL_POST_TEXT:
-                return (T1) ". ";
-=======
-    public <T> T getDefaultProperty(int property) {
+    public <T1> T1 getDefaultProperty(int property) {
         switch (property) {
             case Property.LIST_SYMBOL_PRE_TEXT:
-                return (T) "";
+                return (T1) "";
             case Property.LIST_SYMBOL_POST_TEXT:
-                return (T) ". ";
->>>>>>> 1965698d
+                return (T1) ". ";
             default:
                 return super.getDefaultProperty(property);
         }
