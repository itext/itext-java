/*

    This file is part of the iText (R) project.
    Copyright (c) 1998-2017 iText Group NV
    Authors: Bruno Lowagie, Paulo Soares, et al.

    This program is free software; you can redistribute it and/or modify
    it under the terms of the GNU Affero General Public License version 3
    as published by the Free Software Foundation with the addition of the
    following permission added to Section 15 as permitted in Section 7(a):
    FOR ANY PART OF THE COVERED WORK IN WHICH THE COPYRIGHT IS OWNED BY
    ITEXT GROUP. ITEXT GROUP DISCLAIMS THE WARRANTY OF NON INFRINGEMENT
    OF THIRD PARTY RIGHTS

    This program is distributed in the hope that it will be useful, but
    WITHOUT ANY WARRANTY; without even the implied warranty of MERCHANTABILITY
    or FITNESS FOR A PARTICULAR PURPOSE.
    See the GNU Affero General Public License for more details.
    You should have received a copy of the GNU Affero General Public License
    along with this program; if not, see http://www.gnu.org/licenses or write to
    the Free Software Foundation, Inc., 51 Franklin Street, Fifth Floor,
    Boston, MA, 02110-1301 USA, or download the license from the following URL:
    http://itextpdf.com/terms-of-use/

    The interactive user interfaces in modified source and object code versions
    of this program must display Appropriate Legal Notices, as required under
    Section 5 of the GNU Affero General Public License.

    In accordance with Section 7(b) of the GNU Affero General Public License,
    a covered work must retain the producer line in every PDF that is created
    or manipulated using iText.

    You can be released from the requirements of the license by purchasing
    a commercial license. Buying such a license is mandatory as soon as you
    develop commercial activities involving the iText software without
    disclosing the source code of your own applications.
    These activities include: offering paid services to customers as an ASP,
    serving PDFs on the fly in a web application, shipping iText with a closed
    source product.

    For more information, please contact iText Software Corp. at this
    address: sales@itextpdf.com
 */
package com.itextpdf.layout.renderer;

import com.itextpdf.io.font.FontConstants;
import com.itextpdf.io.util.TextUtil;
import com.itextpdf.kernel.font.PdfFont;
import com.itextpdf.kernel.font.PdfFontFactory;
import com.itextpdf.kernel.geom.Rectangle;
import com.itextpdf.kernel.numbering.EnglishAlphabetNumbering;
import com.itextpdf.kernel.numbering.GreekAlphabetNumbering;
import com.itextpdf.kernel.numbering.RomanNumbering;
import com.itextpdf.layout.element.Image;
import com.itextpdf.layout.element.ListItem;
import com.itextpdf.layout.element.Text;
import com.itextpdf.layout.layout.LayoutArea;
import com.itextpdf.layout.layout.LayoutContext;
import com.itextpdf.layout.layout.LayoutResult;
import com.itextpdf.layout.minmaxwidth.MinMaxWidth;
import com.itextpdf.layout.minmaxwidth.MinMaxWidthUtils;
import com.itextpdf.layout.property.ListNumberingType;
import com.itextpdf.layout.property.ListSymbolPosition;
import com.itextpdf.layout.property.Property;

import java.io.IOException;
import java.util.ArrayList;
import java.util.List;

public class ListRenderer extends BlockRenderer {

    /**
     * Creates a ListRenderer from its corresponding layout object.
     *
     * @param modelElement the {@link com.itextpdf.layout.element.List} which this object should manage
     */
    public ListRenderer(com.itextpdf.layout.element.List modelElement) {
        super(modelElement);
    }

    @Override
    public LayoutResult layout(LayoutContext layoutContext) {
        overrideHeightProperties();
<<<<<<< HEAD
        LayoutResult errorResult = tryAlignListItemsHorizontally(layoutContext);
        if (errorResult != null) {
            return errorResult;
=======
        if (!hasOwnProperty(Property.LIST_SYMBOLS_INITIALIZED)) {
            List<IRenderer> symbolRenderers = new ArrayList<>();
            int listItemNum = (int) this.<Integer>getProperty(Property.LIST_START, 1);
            for (int i = 0; i < childRenderers.size(); i++) {
                childRenderers.get(i).setParent(this);
                IRenderer currentSymbolRenderer = makeListSymbolRenderer(listItemNum++, childRenderers.get(i));
                childRenderers.get(i).setParent(null);

                currentSymbolRenderer.setParent(this);
                // Workaround for the case when font is specified as string
                if (currentSymbolRenderer instanceof AbstractRenderer && currentSymbolRenderer.<Object>getProperty(Property.FONT) instanceof String) {
                    PdfFont actualPdfFont = ((AbstractRenderer)currentSymbolRenderer).resolveFirstPdfFont();
                    currentSymbolRenderer.setProperty(Property.FONT, actualPdfFont);
                }
                symbolRenderers.add(currentSymbolRenderer);
                LayoutResult listSymbolLayoutResult = currentSymbolRenderer.layout(layoutContext);
                currentSymbolRenderer.setParent(null);
                if (listSymbolLayoutResult.getStatus() != LayoutResult.FULL) {
                    return new LayoutResult(LayoutResult.NOTHING, null, null, this, listSymbolLayoutResult.getCauseOfNothing());
                }
            }

            float maxSymbolWidth = 0;
            for (int i = 0; i < childRenderers.size(); i++) {
                IRenderer symbolRenderer = symbolRenderers.get(i);
                IRenderer listItemRenderer = childRenderers.get(i);
                if ((ListSymbolPosition)listItemRenderer.<Object>getProperty(Property.LIST_SYMBOL_POSITION) != ListSymbolPosition.INSIDE) {
                    maxSymbolWidth = Math.max(maxSymbolWidth, symbolRenderer.getOccupiedArea().getBBox().getWidth());
                }
            }

            Float symbolIndent = this.getPropertyAsFloat(Property.LIST_SYMBOL_INDENT);
            listItemNum = 0;
            for (IRenderer childRenderer : childRenderers) {
                childRenderer.setParent(this);
                childRenderer.deleteOwnProperty(Property.MARGIN_LEFT);
                float calculatedMargin = (float) childRenderer.getProperty(Property.MARGIN_LEFT, (Float) 0f);
                if ((ListSymbolPosition)childRenderer.<Object>getProperty(Property.LIST_SYMBOL_POSITION) == ListSymbolPosition.DEFAULT) {
                    calculatedMargin += maxSymbolWidth + (float) (symbolIndent != null ? symbolIndent : 0f);
                }
                childRenderer.setProperty(Property.MARGIN_LEFT, calculatedMargin);
                IRenderer symbolRenderer = symbolRenderers.get(listItemNum++);
                ((ListItemRenderer) childRenderer).addSymbolRenderer(symbolRenderer, maxSymbolWidth);
            }
>>>>>>> 833f1910
        }
        LayoutResult result = super.layout(layoutContext);
        // cannot place even the first ListItemRenderer
        if (Boolean.TRUE.equals(getPropertyAsBoolean(Property.FORCED_PLACEMENT)) && null != result.getCauseOfNothing()) {
            if (LayoutResult.FULL == result.getStatus()) {
                result = correctListSplitting(this, null, result.getCauseOfNothing(), result.getOccupiedArea());
            } else if (LayoutResult.PARTIAL == result.getStatus()) {
                result = correctListSplitting(result.getSplitRenderer(), result.getOverflowRenderer(), result.getCauseOfNothing(), result.getOccupiedArea());
            }
        }
        return result;
    }

    @Override
    public IRenderer getNextRenderer() {
        return new ListRenderer((com.itextpdf.layout.element.List) modelElement);
    }

    @Override
    protected AbstractRenderer createSplitRenderer(int layoutResult) {
        AbstractRenderer splitRenderer = super.createSplitRenderer(layoutResult);
        splitRenderer.setProperty(Property.LIST_SYMBOLS_INITIALIZED, Boolean.TRUE);
        return splitRenderer;
    }

    @Override
    protected AbstractRenderer createOverflowRenderer(int layoutResult) {
        AbstractRenderer overflowRenderer = super.createOverflowRenderer(layoutResult);
        overflowRenderer.setProperty(Property.LIST_SYMBOLS_INITIALIZED, Boolean.TRUE);
        return overflowRenderer;
    }

    @Override
    protected MinMaxWidth getMinMaxWidth(float availableWidth) {
        LayoutResult errorResult = tryAlignListItemsHorizontally(new LayoutContext(new LayoutArea(1, new Rectangle(availableWidth, AbstractRenderer.INF))));
        if (errorResult != null) {
            return MinMaxWidthUtils.countDefaultMinMaxWidth(this, availableWidth);
        }
        return super.getMinMaxWidth(availableWidth);
    }

    protected IRenderer makeListSymbolRenderer(int index, IRenderer renderer) {
        IRenderer symbolRenderer = createListSymbolRenderer(index, renderer);
        // underlying should not be applied
        if (symbolRenderer != null) {
            symbolRenderer.setProperty(Property.UNDERLINE, false);
        }
        return symbolRenderer;
    }

    private IRenderer createListSymbolRenderer(int index, IRenderer renderer) {
        Object defaultListSymbol = renderer.<Object>getProperty(Property.LIST_SYMBOL);
        if (defaultListSymbol instanceof Text) {
            return new TextRenderer((Text) defaultListSymbol);
        } else if (defaultListSymbol instanceof Image) {
            return new ImageRenderer((Image) defaultListSymbol);
        } else if (defaultListSymbol instanceof ListNumberingType) {
            ListNumberingType numberingType = (ListNumberingType) defaultListSymbol;
            String numberText;
            switch (numberingType) {
                case DECIMAL:
                    numberText = String.valueOf(index);
                    break;
                case DECIMAL_LEADING_ZERO:
                    numberText = (index < 10 ? "0" : "") + String.valueOf(index);
                    break;
                case ROMAN_LOWER:
                    numberText = RomanNumbering.toRomanLowerCase(index);
                    break;
                case ROMAN_UPPER:
                    numberText = RomanNumbering.toRomanUpperCase(index);
                    break;
                case ENGLISH_LOWER:
                    numberText = EnglishAlphabetNumbering.toLatinAlphabetNumberLowerCase(index);
                    break;
                case ENGLISH_UPPER:
                    numberText = EnglishAlphabetNumbering.toLatinAlphabetNumberUpperCase(index);
                    break;
                case GREEK_LOWER:
                    numberText = GreekAlphabetNumbering.toGreekAlphabetNumberLowerCase(index);
                    break;
                case GREEK_UPPER:
                    numberText = GreekAlphabetNumbering.toGreekAlphabetNumberUpperCase(index);
                    break;
                case ZAPF_DINGBATS_1:
                    numberText = TextUtil.charToString((char) (index + 171));
                    break;
                case ZAPF_DINGBATS_2:
                    numberText = TextUtil.charToString((char) (index + 181));
                    break;
                case ZAPF_DINGBATS_3:
                    numberText = TextUtil.charToString((char) (index + 191));
                    break;
                case ZAPF_DINGBATS_4:
                    numberText = TextUtil.charToString((char) (index + 201));
                    break;
                default:
                    throw new IllegalStateException();
            }
            Text textElement = new Text(renderer.<String>getProperty(Property.LIST_SYMBOL_PRE_TEXT) + numberText + renderer.<String>getProperty(Property.LIST_SYMBOL_POST_TEXT));
            IRenderer textRenderer;
            // Be careful. There is a workaround here. For Greek symbols we first set a dummy font with document=null
            // in order for the metrics to be taken into account correctly during layout.
            // Then on draw we set the correct font with actual document in order for the font objects to be created.
            if (numberingType == ListNumberingType.GREEK_LOWER || numberingType == ListNumberingType.GREEK_UPPER ||
                    numberingType == ListNumberingType.ZAPF_DINGBATS_1 || numberingType == ListNumberingType.ZAPF_DINGBATS_2 ||
                    numberingType == ListNumberingType.ZAPF_DINGBATS_3 || numberingType == ListNumberingType.ZAPF_DINGBATS_4) {

                final String constantFont = (numberingType == ListNumberingType.GREEK_LOWER || numberingType == ListNumberingType.GREEK_UPPER) ?
                        FontConstants.SYMBOL : FontConstants.ZAPFDINGBATS;

                textRenderer = new TextRenderer(textElement) {
                    @Override
                    public void draw(DrawContext drawContext) {
                        try {
                            setProperty(Property.FONT, PdfFontFactory.createFont(constantFont));
                        } catch (IOException ignored) {
                        }
                        super.draw(drawContext);
                    }
                };
                try {
                    textRenderer.setProperty(Property.FONT, PdfFontFactory.createFont(constantFont));
                } catch (IOException exc) {
                }
            } else {
                textRenderer = new TextRenderer(textElement);
            }
            return textRenderer;
        } else {
            throw new IllegalStateException();
        }
    }

    /**
     * <p>
     * Corrects split and overflow renderers when {@link com.itextpdf.layout.property.Property#FORCED_PLACEMENT} is applied.
     * We assume that {@link com.itextpdf.layout.property.Property#FORCED_PLACEMENT} is applied when the first
     * {@link com.itextpdf.layout.renderer.ListItemRenderer} cannot be fully layouted.
     * This means that the problem has occurred in one of first list item renderer's child.
     * We consider the right solution to force placement of all first item renderer's childs before the one,
     * which was the cause of {@link com.itextpdf.layout.layout.LayoutResult#NOTHING}, including this child.
     * </p>
     * <p>
     * Notice that we do not expect {@link com.itextpdf.layout.property.Property#FORCED_PLACEMENT} to be applied
     * if we can render the first item renderer and strongly recommend not to set
     * {@link com.itextpdf.layout.property.Property#FORCED_PLACEMENT} manually.
     * </p>
     *
     * @param splitRenderer    the {@link IRenderer split renderer} before correction
     * @param overflowRenderer the {@link IRenderer overflow renderer} before correction
     * @param causeOfNothing   the {@link com.itextpdf.layout.layout.LayoutResult#causeOfNothing cause of nothing renderer}
     * @param occupiedArea     the area occupied by layouting before correction
     * @return corrected {@link com.itextpdf.layout.layout.LayoutResult layout result}
     */
    private LayoutResult correctListSplitting(IRenderer splitRenderer, IRenderer overflowRenderer, IRenderer causeOfNothing, LayoutArea occupiedArea) {
        // the first not rendered child
        int firstNotRendered = splitRenderer.getChildRenderers().get(0).getChildRenderers().indexOf(causeOfNothing);

        if (-1 == firstNotRendered) {
            return new LayoutResult(null == overflowRenderer ? LayoutResult.FULL : LayoutResult.PARTIAL,
                    occupiedArea, splitRenderer, overflowRenderer, this);
        }

        // Notice that placed item is a son of the first ListItemRenderer (otherwise there would be now FORCED_PLACEMENT applied)
        IRenderer firstListItemRenderer = splitRenderer.getChildRenderers().get(0);

        ListRenderer newOverflowRenderer = (ListRenderer) createOverflowRenderer(LayoutResult.PARTIAL);
        newOverflowRenderer.deleteOwnProperty(Property.FORCED_PLACEMENT);
        // ListItemRenderer for not rendered children of firstListItemRenderer
        newOverflowRenderer.childRenderers.add(new ListItemRenderer((ListItem) firstListItemRenderer.getModelElement()));
        newOverflowRenderer.childRenderers.addAll(splitRenderer.getChildRenderers().subList(1, splitRenderer.getChildRenderers().size()));

        List<IRenderer> childrenStillRemainingToRender =
                new ArrayList<>(firstListItemRenderer.getChildRenderers().subList(firstNotRendered + 1, firstListItemRenderer.getChildRenderers().size()));

        // 'this' renderer will become split renderer
        splitRenderer.getChildRenderers().removeAll(splitRenderer.getChildRenderers().subList(1, splitRenderer.getChildRenderers().size()));

        if (0 != childrenStillRemainingToRender.size()) {
            newOverflowRenderer.getChildRenderers().get(0).getChildRenderers().addAll(childrenStillRemainingToRender);
            splitRenderer.getChildRenderers().get(0).getChildRenderers().removeAll(childrenStillRemainingToRender);
            newOverflowRenderer.getChildRenderers().get(0).setProperty(Property.MARGIN_LEFT, splitRenderer.getChildRenderers().get(0).<Float>getProperty(Property.MARGIN_LEFT));
        } else {
            newOverflowRenderer.childRenderers.remove(0);
        }

        if (null != overflowRenderer) {
            newOverflowRenderer.childRenderers.addAll(overflowRenderer.getChildRenderers());
        }

        if (0 != newOverflowRenderer.childRenderers.size()) {
            return new LayoutResult(LayoutResult.PARTIAL, occupiedArea, splitRenderer, newOverflowRenderer, this);
        } else {
            return new LayoutResult(LayoutResult.FULL, occupiedArea, null, null, this);
        }
    }

    private LayoutResult tryAlignListItemsHorizontally(LayoutContext layoutContext) {
        if (!hasOwnProperty(Property.LIST_SYMBOLS_INITIALIZED)) {
            List<IRenderer> symbolRenderers = new ArrayList<>();
            int listItemNum = (int) this.<Integer>getProperty(Property.LIST_START, 1);
            for (int i = 0; i < childRenderers.size(); i++) {
                childRenderers.get(i).setParent(this);
                IRenderer currentSymbolRenderer = makeListSymbolRenderer(listItemNum++, childRenderers.get(i));
                childRenderers.get(i).setParent(null);
                symbolRenderers.add(currentSymbolRenderer);
                LayoutResult listSymbolLayoutResult = currentSymbolRenderer.setParent(this).layout(layoutContext);
                currentSymbolRenderer.setParent(null);
                if (listSymbolLayoutResult.getStatus() != LayoutResult.FULL) {
                    return new LayoutResult(LayoutResult.NOTHING, null, null, this, listSymbolLayoutResult.getCauseOfNothing());
                }
            }

            float maxSymbolWidth = 0;
            for (int i = 0; i < childRenderers.size(); i++) {
                IRenderer symbolRenderer = symbolRenderers.get(i);
                IRenderer listItemRenderer = childRenderers.get(i);
                if ((ListSymbolPosition)listItemRenderer.<Object>getProperty(Property.LIST_SYMBOL_POSITION) != ListSymbolPosition.INSIDE) {
                    maxSymbolWidth = Math.max(maxSymbolWidth, symbolRenderer.getOccupiedArea().getBBox().getWidth());
                }
            }

            Float symbolIndent = this.getPropertyAsFloat(Property.LIST_SYMBOL_INDENT);
            listItemNum = 0;
            for (IRenderer childRenderer : childRenderers) {
                childRenderer.setParent(this);
                childRenderer.deleteOwnProperty(Property.MARGIN_LEFT);
                float calculatedMargin = (float) childRenderer.getProperty(Property.MARGIN_LEFT, (Float) 0f);
                if ((ListSymbolPosition)childRenderer.<Object>getProperty(Property.LIST_SYMBOL_POSITION) == ListSymbolPosition.DEFAULT) {
                    calculatedMargin += maxSymbolWidth + (float) (symbolIndent != null ? symbolIndent : 0f);
                }
                childRenderer.setProperty(Property.MARGIN_LEFT, calculatedMargin);
                IRenderer symbolRenderer = symbolRenderers.get(listItemNum++);
                ((ListItemRenderer) childRenderer).addSymbolRenderer(symbolRenderer, maxSymbolWidth);
            }
        }
        return null;
    }
}<|MERGE_RESOLUTION|>--- conflicted
+++ resolved
@@ -81,56 +81,9 @@
     @Override
     public LayoutResult layout(LayoutContext layoutContext) {
         overrideHeightProperties();
-<<<<<<< HEAD
         LayoutResult errorResult = tryAlignListItemsHorizontally(layoutContext);
         if (errorResult != null) {
             return errorResult;
-=======
-        if (!hasOwnProperty(Property.LIST_SYMBOLS_INITIALIZED)) {
-            List<IRenderer> symbolRenderers = new ArrayList<>();
-            int listItemNum = (int) this.<Integer>getProperty(Property.LIST_START, 1);
-            for (int i = 0; i < childRenderers.size(); i++) {
-                childRenderers.get(i).setParent(this);
-                IRenderer currentSymbolRenderer = makeListSymbolRenderer(listItemNum++, childRenderers.get(i));
-                childRenderers.get(i).setParent(null);
-
-                currentSymbolRenderer.setParent(this);
-                // Workaround for the case when font is specified as string
-                if (currentSymbolRenderer instanceof AbstractRenderer && currentSymbolRenderer.<Object>getProperty(Property.FONT) instanceof String) {
-                    PdfFont actualPdfFont = ((AbstractRenderer)currentSymbolRenderer).resolveFirstPdfFont();
-                    currentSymbolRenderer.setProperty(Property.FONT, actualPdfFont);
-                }
-                symbolRenderers.add(currentSymbolRenderer);
-                LayoutResult listSymbolLayoutResult = currentSymbolRenderer.layout(layoutContext);
-                currentSymbolRenderer.setParent(null);
-                if (listSymbolLayoutResult.getStatus() != LayoutResult.FULL) {
-                    return new LayoutResult(LayoutResult.NOTHING, null, null, this, listSymbolLayoutResult.getCauseOfNothing());
-                }
-            }
-
-            float maxSymbolWidth = 0;
-            for (int i = 0; i < childRenderers.size(); i++) {
-                IRenderer symbolRenderer = symbolRenderers.get(i);
-                IRenderer listItemRenderer = childRenderers.get(i);
-                if ((ListSymbolPosition)listItemRenderer.<Object>getProperty(Property.LIST_SYMBOL_POSITION) != ListSymbolPosition.INSIDE) {
-                    maxSymbolWidth = Math.max(maxSymbolWidth, symbolRenderer.getOccupiedArea().getBBox().getWidth());
-                }
-            }
-
-            Float symbolIndent = this.getPropertyAsFloat(Property.LIST_SYMBOL_INDENT);
-            listItemNum = 0;
-            for (IRenderer childRenderer : childRenderers) {
-                childRenderer.setParent(this);
-                childRenderer.deleteOwnProperty(Property.MARGIN_LEFT);
-                float calculatedMargin = (float) childRenderer.getProperty(Property.MARGIN_LEFT, (Float) 0f);
-                if ((ListSymbolPosition)childRenderer.<Object>getProperty(Property.LIST_SYMBOL_POSITION) == ListSymbolPosition.DEFAULT) {
-                    calculatedMargin += maxSymbolWidth + (float) (symbolIndent != null ? symbolIndent : 0f);
-                }
-                childRenderer.setProperty(Property.MARGIN_LEFT, calculatedMargin);
-                IRenderer symbolRenderer = symbolRenderers.get(listItemNum++);
-                ((ListItemRenderer) childRenderer).addSymbolRenderer(symbolRenderer, maxSymbolWidth);
-            }
->>>>>>> 833f1910
         }
         LayoutResult result = super.layout(layoutContext);
         // cannot place even the first ListItemRenderer
@@ -337,6 +290,13 @@
                 childRenderers.get(i).setParent(this);
                 IRenderer currentSymbolRenderer = makeListSymbolRenderer(listItemNum++, childRenderers.get(i));
                 childRenderers.get(i).setParent(null);
+
+                currentSymbolRenderer.setParent(this);
+                // Workaround for the case when font is specified as string
+                if (currentSymbolRenderer instanceof AbstractRenderer && currentSymbolRenderer.<Object>getProperty(Property.FONT) instanceof String) {
+                    PdfFont actualPdfFont = ((AbstractRenderer)currentSymbolRenderer).resolveFirstPdfFont();
+                    currentSymbolRenderer.setProperty(Property.FONT, actualPdfFont);
+                }
                 symbolRenderers.add(currentSymbolRenderer);
                 LayoutResult listSymbolLayoutResult = currentSymbolRenderer.setParent(this).layout(layoutContext);
                 currentSymbolRenderer.setParent(null);
