/*

    This file is part of the iText (R) project.
    Copyright (c) 1998-2017 iText Group NV
    Authors: Bruno Lowagie, Paulo Soares, et al.

    This program is free software; you can redistribute it and/or modify
    it under the terms of the GNU Affero General Public License version 3
    as published by the Free Software Foundation with the addition of the
    following permission added to Section 15 as permitted in Section 7(a):
    FOR ANY PART OF THE COVERED WORK IN WHICH THE COPYRIGHT IS OWNED BY
    ITEXT GROUP. ITEXT GROUP DISCLAIMS THE WARRANTY OF NON INFRINGEMENT
    OF THIRD PARTY RIGHTS

    This program is distributed in the hope that it will be useful, but
    WITHOUT ANY WARRANTY; without even the implied warranty of MERCHANTABILITY
    or FITNESS FOR A PARTICULAR PURPOSE.
    See the GNU Affero General Public License for more details.
    You should have received a copy of the GNU Affero General Public License
    along with this program; if not, see http://www.gnu.org/licenses or write to
    the Free Software Foundation, Inc., 51 Franklin Street, Fifth Floor,
    Boston, MA, 02110-1301 USA, or download the license from the following URL:
    http://itextpdf.com/terms-of-use/

    The interactive user interfaces in modified source and object code versions
    of this program must display Appropriate Legal Notices, as required under
    Section 5 of the GNU Affero General Public License.

    In accordance with Section 7(b) of the GNU Affero General Public License,
    a covered work must retain the producer line in every PDF that is created
    or manipulated using iText.

    You can be released from the requirements of the license by purchasing
    a commercial license. Buying such a license is mandatory as soon as you
    develop commercial activities involving the iText software without
    disclosing the source code of your own applications.
    These activities include: offering paid services to customers as an ASP,
    serving PDFs on the fly in a web application, shipping iText with a closed
    source product.

    For more information, please contact iText Software Corp. at this
    address: sales@itextpdf.com
 */
package com.itextpdf.layout.renderer;

import com.itextpdf.io.LogMessageConstant;
import com.itextpdf.io.util.MessageFormatUtil;
import com.itextpdf.io.util.NumberUtil;
import com.itextpdf.kernel.colors.Color;
import com.itextpdf.kernel.font.PdfFont;
import com.itextpdf.kernel.geom.AffineTransform;
import com.itextpdf.kernel.geom.Point;
import com.itextpdf.kernel.geom.Rectangle;
import com.itextpdf.kernel.pdf.PdfArray;
import com.itextpdf.kernel.pdf.PdfDocument;
import com.itextpdf.kernel.pdf.PdfName;
import com.itextpdf.kernel.pdf.PdfNumber;
import com.itextpdf.kernel.pdf.PdfPage;
import com.itextpdf.kernel.pdf.action.PdfAction;
import com.itextpdf.kernel.pdf.annot.PdfAnnotation;
import com.itextpdf.kernel.pdf.annot.PdfLinkAnnotation;
import com.itextpdf.kernel.pdf.canvas.CanvasArtifact;
import com.itextpdf.kernel.pdf.canvas.PdfCanvas;
import com.itextpdf.kernel.pdf.extgstate.PdfExtGState;
import com.itextpdf.layout.IPropertyContainer;
import com.itextpdf.layout.borders.Border;
import com.itextpdf.layout.element.Div;
import com.itextpdf.layout.element.IElement;
import com.itextpdf.layout.font.FontCharacteristics;
import com.itextpdf.layout.font.FontFamilySplitter;
import com.itextpdf.layout.font.FontProvider;
import com.itextpdf.layout.layout.LayoutArea;
import com.itextpdf.layout.layout.LayoutContext;
import com.itextpdf.layout.layout.LayoutPosition;
import com.itextpdf.layout.layout.PositionedLayoutContext;
import com.itextpdf.layout.minmaxwidth.MinMaxWidth;
import com.itextpdf.layout.minmaxwidth.MinMaxWidthUtils;
import com.itextpdf.layout.property.Background;
import com.itextpdf.layout.property.BackgroundImage;
import com.itextpdf.layout.property.BaseDirection;
import com.itextpdf.layout.property.BoxSizingPropertyValue;
import com.itextpdf.layout.property.HorizontalAlignment;
import com.itextpdf.layout.property.Property;
import com.itextpdf.layout.property.Transform;
import com.itextpdf.layout.property.TransparentColor;
import com.itextpdf.layout.property.UnitValue;
import org.slf4j.Logger;
import org.slf4j.LoggerFactory;

import java.util.ArrayList;
import java.util.Arrays;
import java.util.Collections;
import java.util.HashMap;
import java.util.List;
import java.util.Map;

/**
 * Defines the most common properties and behavior that are shared by most
 * {@link IRenderer} implementations. All default Renderers are subclasses of
 * this default implementation.
 */
public abstract class AbstractRenderer implements IRenderer {

    /**
     * The maximum difference between {@link Rectangle} coordinates to consider rectangles equal
     */
    protected static final float EPS = 1e-4f;

    /**
     * The infinity value which is used while layouting
     */
    protected static final float INF = 1e6f;

    // TODO linkedList?
    protected List<IRenderer> childRenderers = new ArrayList<>();
    protected List<IRenderer> positionedRenderers = new ArrayList<>();
    protected IPropertyContainer modelElement;
    protected boolean flushed = false;
    protected LayoutArea occupiedArea;
    protected IRenderer parent;
    protected Map<Integer, Object> properties = new HashMap<>();
    protected boolean isLastRendererForModelElement = true;

    /**
     * Creates a renderer.
     */
    protected AbstractRenderer() {
    }

    /**
     * Creates a renderer for the specified layout element.
     *
     * @param modelElement the layout element that will be drawn by this renderer
     */
    protected AbstractRenderer(IElement modelElement) {
        this.modelElement = modelElement;
    }

    protected AbstractRenderer(AbstractRenderer other) {
        this.childRenderers = other.childRenderers;
        this.positionedRenderers = other.positionedRenderers;
        this.modelElement = other.modelElement;
        this.flushed = other.flushed;
        this.occupiedArea = other.occupiedArea != null ? other.occupiedArea.clone() : null;
        this.parent = other.parent;
        this.properties.putAll(other.properties);
        this.isLastRendererForModelElement = other.isLastRendererForModelElement;
    }

    /**
     * {@inheritDoc}
     */
    @Override
    public void addChild(IRenderer renderer) {
        // https://www.webkit.org/blog/116/webcore-rendering-iii-layout-basics
        // "The rules can be summarized as follows:"...
        Integer positioning = renderer.<Integer>getProperty(Property.POSITION);
        if (positioning == null || positioning == LayoutPosition.RELATIVE || positioning == LayoutPosition.STATIC) {
            childRenderers.add(renderer);
        } else if (positioning == LayoutPosition.FIXED) {
            AbstractRenderer root = this;
            while (root.parent instanceof AbstractRenderer) {
                root = (AbstractRenderer) root.parent;
            }
            if (root == this) {
                positionedRenderers.add(renderer);
            } else {
                root.addChild(renderer);
            }
        } else if (positioning == LayoutPosition.ABSOLUTE) {
            // For position=absolute, if none of the top, bottom, left, right properties are provided,
            // the content should be displayed in the flow of the current content, not overlapping it.
            // The behavior is just if it would be statically positioned except it does not affect other elements
            AbstractRenderer positionedParent = this;
            boolean noPositionInfo = AbstractRenderer.noAbsolutePositionInfo(renderer);
            while (!positionedParent.isPositioned() && !noPositionInfo) {
                IRenderer parent = positionedParent.parent;
                if (parent instanceof AbstractRenderer) {
                    positionedParent = (AbstractRenderer) parent;
                } else {
                    break;
                }
            }
            if (positionedParent == this) {
                positionedRenderers.add(renderer);
            } else {
                positionedParent.addChild(renderer);
            }
        }

        // Fetch positioned renderers from non-positioned child because they might be stuck there because child's parent was null previously
        if (renderer instanceof AbstractRenderer && !((AbstractRenderer) renderer).isPositioned() && ((AbstractRenderer) renderer).positionedRenderers.size() > 0) {
            // For position=absolute, if none of the top, bottom, left, right properties are provided,
            // the content should be displayed in the flow of the current content, not overlapping it.
            // The behavior is just if it would be statically positioned except it does not affect other elements
            int pos = 0;
            List<IRenderer> childPositionedRenderers = ((AbstractRenderer) renderer).positionedRenderers;
            while (pos < childPositionedRenderers.size()) {
                if (AbstractRenderer.noAbsolutePositionInfo(childPositionedRenderers.get(pos))) {
                    pos++;
                } else {
                    positionedRenderers.add(childPositionedRenderers.get(pos));
                    childPositionedRenderers.remove(pos);
                }
            }
        }
    }

    /**
     * {@inheritDoc}
     */
    @Override
    public IPropertyContainer getModelElement() {
        return modelElement;
    }

    /**
     * {@inheritDoc}
     */
    @Override
    public List<IRenderer> getChildRenderers() {
        return childRenderers;
    }

    /**
     * {@inheritDoc}
     */
    @Override
    public boolean hasProperty(int property) {
        return hasOwnProperty(property)
                || (modelElement != null && modelElement.hasProperty(property))
                || (parent != null && Property.isPropertyInherited(property) && parent.hasProperty(property));
    }

    /**
     * {@inheritDoc}
     */
    @Override
    public boolean hasOwnProperty(int property) {
        return properties.containsKey(property);
    }

    /**
     * Checks if this renderer or its model element have the specified property,
     * i.e. if it was set to this very element or its very model element earlier.
     *
     * @param property the property to be checked
     * @return {@code true} if this instance or its model element have given own property, {@code false} otherwise
     */
    public boolean hasOwnOrModelProperty(int property) {
        return hasOwnOrModelProperty(this, property);
    }

    /**
     * {@inheritDoc}
     */
    @Override
    public void deleteOwnProperty(int property) {
        properties.remove(property);
    }

    /**
     * Deletes property from this very renderer, or in case the property is specified on its model element, the
     * property of the model element is deleted
     *
     * @param property the property key to be deleted
     */
    public void deleteProperty(int property) {
        if (properties.containsKey(property)) {
            properties.remove(property);
        } else {
            if (modelElement != null) {
                modelElement.deleteOwnProperty(property);
            }
        }
    }

    /**
     * {@inheritDoc}
     */
    @Override
    public <T1> T1 getProperty(int key) {
        Object property;
        if ((property = properties.get(key)) != null || properties.containsKey(key)) {
            return (T1) property;
        }
        if (modelElement != null && ((property = modelElement.<T1>getProperty(key)) != null || modelElement.hasProperty(key))) {
            return (T1) property;
        }
        // TODO in some situations we will want to check inheritance with additional info, such as parent and descendant.
        if (parent != null && Property.isPropertyInherited(key) && (property = parent.<T1>getProperty(key)) != null) {
            return (T1) property;
        }
        property = this.<T1>getDefaultProperty(key);
        if (property != null) {
            return (T1) property;
        }
        return modelElement != null ? modelElement.<T1>getDefaultProperty(key) : (T1) (Object) null;
    }

    /**
     * {@inheritDoc}
     */
    @Override
    public <T1> T1 getOwnProperty(int property) {
        return (T1) properties.get(property);
    }

    /**
     * {@inheritDoc}
     */
    @Override
    public <T1> T1 getProperty(int property, T1 defaultValue) {
        T1 result = this.<T1>getProperty(property);
        return result != null ? result : defaultValue;
    }

    /**
     * {@inheritDoc}
     */
    @Override
    public void setProperty(int property, Object value) {
        properties.put(property, value);
    }

    /**
     * {@inheritDoc}
     */
    @Override
    public <T1> T1 getDefaultProperty(int property) {
        return (T1) (Object) null;
    }

    /**
     * Returns a property with a certain key, as a font object.
     *
     * @param property an {@link Property enum value}
     * @return a {@link PdfFont}
     */
    public PdfFont getPropertyAsFont(int property) {
        return this.<PdfFont>getProperty(property);
    }

    /**
     * Returns a property with a certain key, as a color.
     *
     * @param property an {@link Property enum value}
     * @return a {@link Color}
     */
    public Color getPropertyAsColor(int property) {
        return this.<Color>getProperty(property);
    }

    /**
     * Returns a property with a certain key, as a {@link TransparentColor}.
     *
     * @param property an {@link Property enum value}
     * @return a {@link TransparentColor}
     */
    public TransparentColor getPropertyAsTransparentColor(int property) {
        return this.<TransparentColor>getProperty(property);
    }

    /**
     * Returns a property with a certain key, as a floating point value.
     *
     * @param property an {@link Property enum value}
     * @return a {@link Float}
     */
    public Float getPropertyAsFloat(int property) {
        return NumberUtil.asFloat(this.<Object>getProperty(property));
    }

    /**
     * Returns a property with a certain key, as a floating point value.
     *
     * @param property     an {@link Property enum value}
     * @param defaultValue default value to be returned if property is not found
     * @return a {@link Float}
     */
    public Float getPropertyAsFloat(int property, Float defaultValue) {
        return NumberUtil.asFloat(this.<Object>getProperty(property, defaultValue));
    }

    /**
     * Returns a property with a certain key, as a boolean value.
     *
     * @param property an {@link Property enum value}
     * @return a {@link Boolean}
     */
    public Boolean getPropertyAsBoolean(int property) {
        return this.<Boolean>getProperty(property);
    }

    /**
     * Returns a property with a certain key, as a unit value.
     *
     * @param property an {@link Property enum value}
     * @return a {@link UnitValue}
     */
    public UnitValue getPropertyAsUnitValue(int property) {
        return this.<UnitValue>getProperty(property);
    }

    /**
     * Returns a property with a certain key, as an integer value.
     *
     * @param property an {@link Property enum value}
     * @return a {@link Integer}
     */
    public Integer getPropertyAsInteger(int property) {
        return NumberUtil.asInteger(this.<Object>getProperty(property));
    }

    /**
     * Returns a string representation of the renderer.
     *
     * @return a {@link String}
     * @see java.lang.Object#toString()
     */
    @Override
    public String toString() {
        StringBuilder sb = new StringBuilder();
        for (IRenderer renderer : childRenderers) {
            sb.append(renderer.toString());
        }
        return sb.toString();
    }

    /**
     * {@inheritDoc}
     */
    @Override
    public LayoutArea getOccupiedArea() {
        return occupiedArea;
    }

    /**
     * {@inheritDoc}
     */
    @Override
    public void draw(DrawContext drawContext) {
        applyDestinationsAndAnnotation(drawContext);

        boolean relativePosition = isRelativePosition();
        if (relativePosition) {
            applyRelativePositioningTranslation(false);
        }

        beginElementOpacityApplying(drawContext);
        drawBackground(drawContext);
        drawBorder(drawContext);
        drawChildren(drawContext);
        drawPositionedChildren(drawContext);
        endElementOpacityApplying(drawContext);

        if (relativePosition) {
            applyRelativePositioningTranslation(true);
        }

        flushed = true;
    }

    protected void beginElementOpacityApplying(DrawContext drawContext) {
        Float opacity = this.getPropertyAsFloat(Property.OPACITY);
        if (opacity != null && opacity < 1f) {
            PdfExtGState extGState = new PdfExtGState();
            extGState
                    .setStrokeOpacity((float) opacity)
                    .setFillOpacity((float) opacity);
            drawContext.getCanvas()
                    .saveState()
                    .setExtGState(extGState);
        }
    }

    protected void endElementOpacityApplying(DrawContext drawContext) {
        Float opacity = this.getPropertyAsFloat(Property.OPACITY);
        if (opacity != null && opacity < 1f) {
            drawContext.getCanvas().restoreState();
        }
    }

    /**
     * Draws a background layer if it is defined by a key {@link Property#BACKGROUND}
     * in either the layout element or this {@link IRenderer} itself.
     *
     * @param drawContext the context (canvas, document, etc) of this drawing operation.
     */
    public void drawBackground(DrawContext drawContext) {
        Background background = this.<Background>getProperty(Property.BACKGROUND);
        BackgroundImage backgroundImage = this.<BackgroundImage>getProperty(Property.BACKGROUND_IMAGE);
        if (background != null || backgroundImage != null) {
            Rectangle bBox = getOccupiedAreaBBox();
            boolean isTagged = drawContext.isTaggingEnabled();
            if (isTagged) {
                drawContext.getCanvas().openTag(new CanvasArtifact());
            }
            Rectangle backgroundArea = applyMargins(bBox, false);
            if (backgroundArea.getWidth() <= 0 || backgroundArea.getHeight() <= 0) {
                Logger logger = LoggerFactory.getLogger(AbstractRenderer.class);
                logger.warn(MessageFormatUtil.format(LogMessageConstant.RECTANGLE_HAS_NEGATIVE_OR_ZERO_SIZES, "background"));
            } else {
                boolean backgroundAreaIsClipped = false;
                if (background != null) {
                    backgroundAreaIsClipped = clipBackgroundArea(drawContext, backgroundArea);
                    TransparentColor backgroundColor = new TransparentColor(background.getColor(), background.getOpacity());
                    drawContext.getCanvas().saveState().setFillColor(backgroundColor.getColor());
                    backgroundColor.applyFillTransparency(drawContext.getCanvas());
                    drawContext.getCanvas()
                            .rectangle(backgroundArea.getX() - background.getExtraLeft(), backgroundArea.getY() - background.getExtraBottom(),
                                    backgroundArea.getWidth() + background.getExtraLeft() + background.getExtraRight(),
                                    backgroundArea.getHeight() + background.getExtraTop() + background.getExtraBottom()).
                            fill().restoreState();

                }
                if (backgroundImage != null && backgroundImage.getImage() != null) {
                    if (!backgroundAreaIsClipped) {
                        backgroundAreaIsClipped = clipBackgroundArea(drawContext, backgroundArea);
                    }
                    applyBorderBox(backgroundArea, false);
                    Rectangle imageRectangle = new Rectangle(backgroundArea.getX(), backgroundArea.getTop() - backgroundImage.getImage().getHeight(),
                            backgroundImage.getImage().getWidth(), backgroundImage.getImage().getHeight());
                    if (imageRectangle.getWidth() <= 0 || imageRectangle.getHeight() <= 0) {
                        Logger logger = LoggerFactory.getLogger(AbstractRenderer.class);
                        logger.warn(MessageFormatUtil.format(LogMessageConstant.RECTANGLE_HAS_NEGATIVE_OR_ZERO_SIZES, "background-image"));
                    } else {
                        applyBorderBox(backgroundArea, true);
                        drawContext.getCanvas().saveState().rectangle(backgroundArea).clip().newPath();
                        float initialX = backgroundImage.isRepeatX() ? imageRectangle.getX() - imageRectangle.getWidth() : imageRectangle.getX();
                        float initialY = backgroundImage.isRepeatY() ? imageRectangle.getTop() : imageRectangle.getY();
                        imageRectangle.setY(initialY);
                        do {
                            imageRectangle.setX(initialX);
                            do {
                                drawContext.getCanvas().addXObject(backgroundImage.getImage(), imageRectangle);
                                imageRectangle.moveRight(imageRectangle.getWidth());
                            }
                            while (backgroundImage.isRepeatX() && imageRectangle.getLeft() < backgroundArea.getRight());
                            imageRectangle.moveDown(imageRectangle.getHeight());
                        } while (backgroundImage.isRepeatY() && imageRectangle.getTop() > backgroundArea.getBottom());
                        drawContext.getCanvas().restoreState();
                    }
                }
                if (backgroundAreaIsClipped) {
                    drawContext.getCanvas().restoreState();
                }
            }
            if (isTagged) {
                drawContext.getCanvas().closeTag();
            }
        }
    }

    protected boolean clipBorderArea(DrawContext drawContext, Rectangle outerBorderBox) {
        final double curv = 0.4477f;
        UnitValue borderRadius = this.<UnitValue>getProperty(Property.BORDER_RADIUS);
        float radius = 0;
        if (null != borderRadius) {
            if (borderRadius.isPercentValue()) {
                Logger logger = LoggerFactory.getLogger(BlockRenderer.class);
                logger.error(MessageFormatUtil.format(LogMessageConstant.PROPERTY_IN_PERCENTS_NOT_SUPPORTED, "border-radius"));
            } else {
                radius = borderRadius.getValue();
            }
        }
        if (0 != radius) {
            float top = outerBorderBox.getTop(), right = outerBorderBox.getRight(), bottom = outerBorderBox.getBottom(), left = outerBorderBox.getLeft();
            float verticalRadius = Math.min(outerBorderBox.getHeight() / 2, radius);
            float horizontalRadius = Math.min(outerBorderBox.getWidth() / 2, radius);
            // radius border bbox
            float x1 = right - horizontalRadius, y1 = top - verticalRadius,
                    x2 = right - horizontalRadius, y2 = bottom + verticalRadius,
                    x3 = left + horizontalRadius, y3 = bottom + verticalRadius,
                    x4 = left + horizontalRadius, y4 = top - verticalRadius;

            PdfCanvas canvas = drawContext.getCanvas();
            canvas.saveState();

            // right top corner
            canvas
                    .moveTo(left, top)
                    .lineTo(x1, top)
                    .curveTo(x1 + horizontalRadius * curv, top, right, y1 + verticalRadius * curv, right, y1)
                    .lineTo(right, bottom)
                    .lineTo(left, bottom)
                    .lineTo(left, top);
            canvas.clip().newPath();

            // right bottom corner
            canvas
                    .moveTo(right, top)
                    .lineTo(right, y2)
                    .curveTo(right, y2 - verticalRadius * curv, x2 + horizontalRadius * curv, bottom, x2, bottom)
                    .lineTo(left, bottom)
                    .lineTo(left, top)
                    .lineTo(right, top);
            canvas.clip().newPath();

            // left bottom corner
            canvas
                    .moveTo(right, bottom)
                    .lineTo(x3, bottom)
                    .curveTo(x3 - horizontalRadius * curv, bottom, left, y3 - verticalRadius * curv, left, y3)
                    .lineTo(left, top)
                    .lineTo(right, top)
                    .lineTo(right, bottom);
            canvas.clip().newPath();

            // left top corner
            canvas
                    .moveTo(left, bottom)
                    .lineTo(left, y4)
                    .curveTo(left, y4 + verticalRadius * curv, x4 - horizontalRadius * curv, top, x4, top)
                    .lineTo(right, top)
                    .lineTo(right, bottom)
                    .lineTo(left, bottom);
            canvas.clip().newPath();

            Border[] borders = getBorders();

            float radiusTop = verticalRadius, radiusRight = horizontalRadius, radiusBottom = verticalRadius, radiusLeft = horizontalRadius;
            float topBorderWidth = 0, rightBorderWidth = 0, bottomBorderWidth = 0, leftBorderWidth = 0;
            if (borders[0] != null) {
                topBorderWidth = borders[0].getWidth();
                top = top - borders[0].getWidth();
                if (y1 > top) {
                    y1 = top;
                    y4 = top;
                }
                radiusTop = Math.max(0, radiusTop - borders[0].getWidth());
            }
            if (borders[1] != null) {
                rightBorderWidth = borders[1].getWidth();

                right = right - borders[1].getWidth();
                if (x1 > right) {
                    x1 = right;
                    x2 = right;
                }
                radiusRight = Math.max(0, radiusRight - borders[1].getWidth());
            }
            if (borders[2] != null) {
                bottomBorderWidth = borders[2].getWidth();

                bottom = bottom + borders[2].getWidth();
                if (x3 < left) {
                    x3 = left;
                    x4 = left;
                }

                radiusBottom = Math.max(0, radiusBottom - borders[2].getWidth());
            }
            if (borders[3] != null) {
                leftBorderWidth = borders[3].getWidth();

                left = left + borders[3].getWidth();
                radiusLeft = Math.max(0, radiusLeft - borders[3].getWidth());
            }

            canvas
                    .moveTo(x1, top)
                    .curveTo(x1 + Math.min(radiusTop, radiusRight) * curv, top, right, y1 + Math.min(radiusTop, radiusRight) * curv, right, y1)
                    .lineTo(right, y2)
                    .lineTo(x3, y2)
                    .lineTo(x3, top)
                    .lineTo(x1, top)
                    .lineTo(x1, top + topBorderWidth)
                    .lineTo(left - leftBorderWidth, top + topBorderWidth)
                    .lineTo(left - leftBorderWidth, bottom - bottomBorderWidth)
                    .lineTo(right + rightBorderWidth, bottom - bottomBorderWidth)
                    .lineTo(right + rightBorderWidth, top + topBorderWidth)
                    .lineTo(x1, top + topBorderWidth);
            canvas.clip().newPath();

            canvas
                    .moveTo(right, y2)
                    .curveTo(right, y2 - Math.min(radiusRight, radiusBottom) * curv, x2 + Math.min(radiusRight, radiusBottom) * curv, bottom, x2, bottom)
                    .lineTo(x3, bottom)
                    .lineTo(x3, y4)
                    .lineTo(right, y4)
                    .lineTo(right, y2)
                    .lineTo(right + rightBorderWidth, y2)
                    .lineTo(right + rightBorderWidth, top + topBorderWidth)
                    .lineTo(left - leftBorderWidth, top + topBorderWidth)
                    .lineTo(left - leftBorderWidth, bottom - bottomBorderWidth)
                    .lineTo(right + rightBorderWidth, bottom - bottomBorderWidth)
                    .lineTo(right + rightBorderWidth, y2);
            canvas.clip().newPath();

            canvas
                    .moveTo(x3, bottom)
                    .curveTo(x3 - Math.min(radiusBottom, radiusLeft) * curv, bottom, left, y3 - Math.min(radiusBottom, radiusLeft) * curv, left, y3)
                    .lineTo(left, y4)
                    .lineTo(x1, y4)
                    .lineTo(x1, bottom)
                    .lineTo(x3, bottom)
                    .lineTo(x3, bottom - bottomBorderWidth)
                    .lineTo(right + rightBorderWidth, bottom - bottomBorderWidth)
                    .lineTo(right + rightBorderWidth, top + topBorderWidth)
                    .lineTo(left - leftBorderWidth, top + topBorderWidth)
                    .lineTo(left - leftBorderWidth, bottom - bottomBorderWidth)
                    .lineTo(x3, bottom - bottomBorderWidth);
            canvas.clip().newPath();

            canvas
                    .moveTo(left, y4)
                    .curveTo(left, y4 + Math.min(radiusLeft, radiusTop) * curv, x4 - Math.min(radiusLeft, radiusTop) * curv, top, x4, top)
                    .lineTo(x1, top)
                    .lineTo(x1, y2)
                    .lineTo(left, y2)
                    .lineTo(left, y4)
                    .lineTo(left - leftBorderWidth, y4)
                    .lineTo(left - leftBorderWidth, bottom - bottomBorderWidth)
                    .lineTo(right + rightBorderWidth, bottom - bottomBorderWidth)
                    .lineTo(right + rightBorderWidth, top + topBorderWidth)
                    .lineTo(left - leftBorderWidth, top + topBorderWidth)
                    .lineTo(left - leftBorderWidth, y4);
            canvas.clip().newPath();

        }
        return 0 != radius;
    }


    protected boolean clipBackgroundArea(DrawContext drawContext, Rectangle outerBorderBox) {
        final double curv = 0.4477f;
        UnitValue borderRadius = this.<UnitValue>getProperty(Property.BORDER_RADIUS);
        float radius = 0;
        if (null != borderRadius) {
            if (borderRadius.isPercentValue()) {
                Logger logger = LoggerFactory.getLogger(BlockRenderer.class);
                logger.error(MessageFormatUtil.format(LogMessageConstant.PROPERTY_IN_PERCENTS_NOT_SUPPORTED, "border-radius"));
            } else {
                radius = borderRadius.getValue();
            }
        }
        if (0 != radius) {
            float top = outerBorderBox.getTop(), right = outerBorderBox.getRight(), bottom = outerBorderBox.getBottom(), left = outerBorderBox.getLeft();
            float verticalRadius = Math.min(outerBorderBox.getHeight() / 2, radius);
            float horizontalRadius = Math.min(outerBorderBox.getWidth() / 2, radius);

            // radius border bbox
            float x1 = right - horizontalRadius, y1 = top - verticalRadius,
                    x2 = right - horizontalRadius, y2 = bottom + verticalRadius,
                    x3 = left + horizontalRadius, y3 = bottom + verticalRadius,
                    x4 = left + horizontalRadius, y4 = top - verticalRadius;

            PdfCanvas canvas = drawContext.getCanvas();
            canvas.saveState();

            canvas
                    .moveTo(left, top)
                    .lineTo(x1, top)
                    .curveTo(x1 + horizontalRadius * curv, top, right, y1 + verticalRadius * curv, right, y1)
                    .lineTo(right, bottom)
                    .lineTo(left, bottom)
                    .lineTo(left, top);
            canvas.clip().newPath();

            canvas
                    .moveTo(right, top)
                    .lineTo(right, y2)
                    .curveTo(right, y2 - verticalRadius * curv, x2 + horizontalRadius * curv, bottom, x2, bottom)
                    .lineTo(left, bottom)
                    .lineTo(left, top)
                    .lineTo(right, top);
            canvas.clip().newPath();

            canvas
                    .moveTo(right, bottom)
                    .lineTo(x3, bottom)
                    .curveTo(x3 - horizontalRadius * curv, bottom, left, y3 - verticalRadius * curv, left, y3)
                    .lineTo(left, top)
                    .lineTo(right, top)
                    .lineTo(right, bottom);
            canvas.clip().newPath();

            canvas
                    .moveTo(left, bottom)
                    .lineTo(left, y4)
                    .curveTo(left, y4 + verticalRadius * curv, x4 - horizontalRadius * curv, top, x4, top)
                    .lineTo(right, top)
                    .lineTo(right, bottom)
                    .lineTo(left, bottom);
            canvas.clip().newPath();
        }
        return 0 != radius;
    }

    /**
     * Performs the drawing operation for all {@link IRenderer children}
     * of this renderer.
     *
     * @param drawContext the context (canvas, document, etc) of this drawing operation.
     */
    public void drawChildren(DrawContext drawContext) {
        List<IRenderer> waitingRenderers = new ArrayList<>();
        for (IRenderer child : childRenderers) {
            Transform transformProp = child.<Transform>getProperty(Property.TRANSFORM);
            Border outlineProp = child.<Border>getProperty(Property.OUTLINE);
            RootRenderer rootRenderer = getRootRenderer();
            List<IRenderer> waiting = (rootRenderer != null && !rootRenderer.waitingDrawingElements.contains(child)) ? rootRenderer.waitingDrawingElements : waitingRenderers;
            processWaitingDrawing(child, transformProp, outlineProp, waiting);
            if (!FloatingHelper.isRendererFloating(child) && transformProp == null) {
                child.draw(drawContext);
            }
        }
        for (IRenderer waitingRenderer : waitingRenderers) {
            waitingRenderer.draw(drawContext);
        }
    }

    static void processWaitingDrawing(IRenderer child, Transform transformProp, Border outlineProp, List<IRenderer> waitingDrawing) {
        if (FloatingHelper.isRendererFloating(child) || transformProp != null) {
            waitingDrawing.add(child);
        }
        if (outlineProp != null && child instanceof AbstractRenderer) {
            AbstractRenderer abstractChild = (AbstractRenderer) child;
            if (abstractChild.isRelativePosition())
                abstractChild.applyRelativePositioningTranslation(false);
            Div outlines = new Div();
            outlines.getAccessibilityProperties().setRole(null);
            if (transformProp != null)
                outlines.setProperty(Property.TRANSFORM, transformProp);
            outlines.setProperty(Property.BORDER, outlineProp);
            float offset = outlines.<Border>getProperty(Property.BORDER).getWidth();
            if (abstractChild.getPropertyAsFloat(Property.OUTLINE_OFFSET) != null)
                offset += (float) abstractChild.getPropertyAsFloat(Property.OUTLINE_OFFSET);
            DivRenderer div = new DivRenderer(outlines);
            div.setParent(abstractChild.getParent());
            Rectangle divOccupiedArea = abstractChild.applyMargins(abstractChild.occupiedArea.clone().getBBox(), false).moveLeft(offset).moveDown(offset);
            divOccupiedArea.setWidth(divOccupiedArea.getWidth() + 2 * offset).setHeight(divOccupiedArea.getHeight() + 2 * offset);
            div.occupiedArea = new LayoutArea(abstractChild.getOccupiedArea().getPageNumber(), divOccupiedArea);
            float outlineWidth = div.<Border>getProperty(Property.BORDER).getWidth();
            if (divOccupiedArea.getWidth() >= outlineWidth * 2 && divOccupiedArea.getHeight() >= outlineWidth * 2) {
                waitingDrawing.add(div);
            }
            if (abstractChild.isRelativePosition())
                abstractChild.applyRelativePositioningTranslation(true);
        }
    }

    /**
     * Performs the drawing operation for the border of this renderer, if
     * defined by any of the {@link Property#BORDER} values in either the layout
     * element or this {@link IRenderer} itself.
     *
     * @param drawContext the context (canvas, document, etc) of this drawing operation.
     */
    public void drawBorder(DrawContext drawContext) {
        Border[] borders = getBorders();
        boolean gotBorders = false;

        for (Border border : borders)
            gotBorders = gotBorders || border != null;

        if (gotBorders) {
            float topWidth = borders[0] != null ? borders[0].getWidth() : 0;
            float rightWidth = borders[1] != null ? borders[1].getWidth() : 0;
            float bottomWidth = borders[2] != null ? borders[2].getWidth() : 0;
            float leftWidth = borders[3] != null ? borders[3].getWidth() : 0;

            Rectangle bBox = getBorderAreaBBox();
            if (bBox.getWidth() < 0 || bBox.getHeight() < 0) {
                Logger logger = LoggerFactory.getLogger(AbstractRenderer.class);
                logger.error(MessageFormatUtil.format(LogMessageConstant.RECTANGLE_HAS_NEGATIVE_SIZE, "border"));
                return;
            }
            float x1 = bBox.getX();
            float y1 = bBox.getY();
            float x2 = bBox.getX() + bBox.getWidth();
            float y2 = bBox.getY() + bBox.getHeight();

            boolean isTagged = drawContext.isTaggingEnabled();
            PdfCanvas canvas = drawContext.getCanvas();
            if (isTagged) {
                canvas.openTag(new CanvasArtifact());
            }

            boolean isAreaClipped = clipBorderArea(drawContext, applyMargins(occupiedArea.getBBox().clone(), getMargins(), false));
            UnitValue borderRadius = this.<UnitValue>getProperty(Property.BORDER_RADIUS);
            float radius = 0;
            if (null != borderRadius) {
                if (borderRadius.isPercentValue()) {
                    Logger logger = LoggerFactory.getLogger(BlockRenderer.class);
                    logger.error(MessageFormatUtil.format(LogMessageConstant.PROPERTY_IN_PERCENTS_NOT_SUPPORTED, "border-radius"));
                } else {
                    radius = borderRadius.getValue();
                }
            }

            if (0 == radius) {
                if (borders[0] != null) {
                    borders[0].draw(canvas, x1, y2, x2, y2, Border.Side.TOP, leftWidth, rightWidth);
                }
                if (borders[1] != null) {
                    borders[1].draw(canvas, x2, y2, x2, y1, Border.Side.RIGHT, topWidth, bottomWidth);
                }
                if (borders[2] != null) {
                    borders[2].draw(canvas, x2, y1, x1, y1, Border.Side.BOTTOM, rightWidth, leftWidth);
                }
                if (borders[3] != null) {
                    borders[3].draw(canvas, x1, y1, x1, y2, Border.Side.LEFT, bottomWidth, topWidth);
                }
            } else {
                if (borders[0] != null) {
                    borders[0].draw(canvas, x1, y2, x2, y2, radius, Border.Side.TOP, leftWidth, rightWidth);
                }
                if (borders[1] != null) {
                    borders[1].draw(canvas, x2, y2, x2, y1, radius, Border.Side.RIGHT, topWidth, bottomWidth);
                }
                if (borders[2] != null) {
                    borders[2].draw(canvas, x2, y1, x1, y1, radius, Border.Side.BOTTOM, rightWidth, leftWidth);
                }
                if (borders[3] != null) {
                    borders[3].draw(canvas, x1, y1, x1, y2, radius, Border.Side.LEFT, bottomWidth, topWidth);
                }
            }

            if (isAreaClipped) {
                drawContext.getCanvas().restoreState();
            }

            if (isTagged) {
                canvas.closeTag();
            }
        }
    }

    /**
     * Indicates whether this renderer is flushed or not, i.e. if {@link #draw(DrawContext)} has already
     * been called.
     *
     * @return whether the renderer has been flushed
     * @see #draw
     */
    @Override
    public boolean isFlushed() {
        return flushed;
    }

    /**
     * {@inheritDoc}
     */
    @Override
    public IRenderer setParent(IRenderer parent) {
        this.parent = parent;
        return this;
    }

    /**
     * {@inheritDoc}
     */
    @Override
    public IRenderer getParent() {
        return parent;
    }

    /**
     * {@inheritDoc}
     */
    @Override
    public void move(float dxRight, float dyUp) {
        occupiedArea.getBBox().moveRight(dxRight);
        occupiedArea.getBBox().moveUp(dyUp);
        for (IRenderer childRenderer : childRenderers) {
            childRenderer.move(dxRight, dyUp);
        }
        for (IRenderer childRenderer : positionedRenderers) {
            childRenderer.move(dxRight, dyUp);
        }
    }

    /**
     * Gets all rectangles that this {@link IRenderer} can draw upon in the given area.
     *
     * @param area a physical area on the {@link DrawContext}
     * @return a list of {@link Rectangle rectangles}
     */
    public List<Rectangle> initElementAreas(LayoutArea area) {
        return Collections.singletonList(area.getBBox());
    }

    /**
     * Gets the bounding box that contains all content written to the
     * {@link DrawContext} by this {@link IRenderer}.
     *
     * @return the smallest {@link Rectangle} that surrounds the content
     */
    public Rectangle getOccupiedAreaBBox() {
        return occupiedArea.getBBox().clone();
    }

    /**
     * Gets the border box of a renderer.
     * This is a box used to draw borders.
     *
     * @return border box of a renderer
     */
    public Rectangle getBorderAreaBBox() {
        Rectangle rect = getOccupiedAreaBBox();
        applyMargins(rect, false);
        applyBorderBox(rect, false);
        return rect;
    }

    public Rectangle getInnerAreaBBox() {
        Rectangle rect = getOccupiedAreaBBox();
        applyMargins(rect, false);
        applyBorderBox(rect, false);
        applyPaddings(rect, false);
        return rect;
    }

    protected void applyDestinationsAndAnnotation(DrawContext drawContext) {
        applyDestination(drawContext.getDocument());
        applyAction(drawContext.getDocument());
        applyLinkAnnotation(drawContext.getDocument());
    }

    static boolean isBorderBoxSizing(IRenderer renderer) {
        BoxSizingPropertyValue boxSizing = renderer.<BoxSizingPropertyValue>getProperty(Property.BOX_SIZING);
        return boxSizing != null && boxSizing.equals(BoxSizingPropertyValue.BORDER_BOX);
    }

    /**
     * Retrieves element's fixed content box width, if it's set.
     * Takes into account {@link Property#BOX_SIZING}, {@link Property#MIN_WIDTH},
     * and {@link Property#MAX_WIDTH} properties.
     *
     * @param parentBoxWidth width of the parent element content box.
     *                       If element has relative width, it will be
     *                       calculated relatively to this parameter.
     * @return element's fixed content box width or null if it's not set.
     * @see AbstractRenderer#hasAbsoluteUnitValue(int)
     */
    protected Float retrieveWidth(float parentBoxWidth) {
        Float minWidth = retrieveUnitValue(parentBoxWidth, Property.MIN_WIDTH);

        Float maxWidth = retrieveUnitValue(parentBoxWidth, Property.MAX_WIDTH);
        if (maxWidth != null && minWidth != null && minWidth > maxWidth) {
            maxWidth = minWidth;
        }

        Float width = retrieveUnitValue(parentBoxWidth, Property.WIDTH);
        if (width != null) {
            if (maxWidth != null) {
                width = width > maxWidth ? maxWidth : width;
            }
            if (minWidth != null) {
                width = width < minWidth ? minWidth : width;
            }
        } else if (maxWidth != null) {
            width = maxWidth < parentBoxWidth ? maxWidth : null;
        }

        if (width != null && isBorderBoxSizing(this)) {
            width -= calculatePaddingBorderWidth(this);
        }

        return width != null ? (Float) Math.max(0, (float) width) : null;
    }

    /**
     * Retrieves element's fixed content box max width, if it's set.
     * Takes into account {@link Property#BOX_SIZING} and {@link Property#MIN_WIDTH} properties.
     *
     * @param parentBoxWidth width of the parent element content box.
     *                       If element has relative width, it will be
     *                       calculated relatively to this parameter.
     * @return element's fixed content box max width or null if it's not set.
     * @see AbstractRenderer#hasAbsoluteUnitValue(int)
     */
    protected Float retrieveMaxWidth(float parentBoxWidth) {
        Float maxWidth = retrieveUnitValue(parentBoxWidth, Property.MAX_WIDTH);
        if (maxWidth != null) {
            Float minWidth = retrieveUnitValue(parentBoxWidth, Property.MIN_WIDTH);
            if (minWidth != null && minWidth > maxWidth) {
                maxWidth = minWidth;
            }

            if (isBorderBoxSizing(this)) {
                maxWidth -= calculatePaddingBorderWidth(this);
            }
            return maxWidth > 0 ? maxWidth : 0;
        } else {
            return null;
        }
    }

    /**
     * Retrieves element's fixed content box max width, if it's set.
     * Takes into account {@link Property#BOX_SIZING} property value.
     *
     * @param parentBoxWidth width of the parent element content box.
     *                       If element has relative width, it will be
     *                       calculated relatively to this parameter.
     * @return element's fixed content box max width or null if it's not set.
     * @see AbstractRenderer#hasAbsoluteUnitValue(int)
     */
    protected Float retrieveMinWidth(float parentBoxWidth) {
        Float minWidth = retrieveUnitValue(parentBoxWidth, Property.MIN_WIDTH);
        if (minWidth != null) {
            if (isBorderBoxSizing(this)) {
                minWidth -= calculatePaddingBorderWidth(this);
            }
            return minWidth > 0 ? minWidth : 0;
        } else {
            return null;
        }
    }

    /**
     * Updates fixed content box width value for this renderer.
     * Takes into account {@link Property#BOX_SIZING} property value.
     *
     * @param updatedWidthValue element's new fixed content box width.
     */
    void updateWidth(UnitValue updatedWidthValue) {
        if (updatedWidthValue.isPointValue() && isBorderBoxSizing(this)) {
            updatedWidthValue.setValue(updatedWidthValue.getValue() + calculatePaddingBorderWidth(this));
        }
        setProperty(Property.WIDTH, updatedWidthValue);
    }

    /**
     * Retrieves the element's fixed content box height, if it's set.
     * Takes into account {@link Property#BOX_SIZING}, {@link Property#MIN_HEIGHT},
     * and {@link Property#MAX_HEIGHT} properties.
     *
     * @return element's fixed content box height or null if it's not set.
     */
    protected Float retrieveHeight() {
        Float height = null;
        UnitValue heightUV = getPropertyAsUnitValue(Property.HEIGHT);
        Float parentResolvedHeight = retrieveResolvedParentDeclaredHeight();
        Float minHeight = null;
        Float maxHeight = null;
        if (heightUV != null) {
            if (parentResolvedHeight == null) {
                if (heightUV.isPercentValue()) {
                    //If the height is a relative value and no parent with a resolved height can be found, treat it as null
                    height = null;
                } else {
                    //Since no parent height is resolved, only point-value min and max should be taken into account
                    UnitValue minHeightUV = getPropertyAsUnitValue(Property.MIN_HEIGHT);
                    if (minHeightUV != null && minHeightUV.isPointValue()) {
                        minHeight = minHeightUV.getValue();
                    }
                    UnitValue maxHeightUV = getPropertyAsUnitValue(Property.MAX_HEIGHT);
                    if (maxHeightUV != null && maxHeightUV.isPointValue()) {
                        maxHeight = maxHeightUV.getValue();
                    }
                    //If the height is stored as a point value, we do not care about the parent's resolved height
                    height = heightUV.getValue();
                }
            } else {
                minHeight = retrieveUnitValue((float) parentResolvedHeight, Property.MIN_HEIGHT);
                maxHeight = retrieveUnitValue((float) parentResolvedHeight, Property.MAX_HEIGHT);
                height = retrieveUnitValue((float) parentResolvedHeight, Property.HEIGHT);
            }
            if (maxHeight != null && minHeight != null && minHeight > maxHeight) {
                maxHeight = minHeight;
            }
            if (height != null) {
                if (maxHeight != null) {
                    height = height > maxHeight ? maxHeight : height;
                }
                if (minHeight != null) {
                    height = height < minHeight ? minHeight : height;
                }
            }
            if (height != null && isBorderBoxSizing(this)) {
                height -= calculatePaddingBorderHeight(this);
            }
        }
        return height != null ? (Float) Math.max(0, (float) height) : null;

    }

    /**
     * Updates fixed content box height value for this renderer.
     * Takes into account {@link Property#BOX_SIZING} property value.
     *
     * @param updatedHeight element's new fixed content box height, shall be not null.
     */
    void updateHeight(UnitValue updatedHeight) {
        if (isBorderBoxSizing(this) && updatedHeight.isPointValue()) {
            updatedHeight.setValue(updatedHeight.getValue() + calculatePaddingBorderHeight(this));

        }
        setProperty(Property.HEIGHT, updatedHeight);
    }

    /**
     * Retrieve element's content box max-ehight, if it's set.
     * Takes into account {@link Property#BOX_SIZING} property value.
     *
     * @return element's content box max-height or null if it's not set.
     */
    protected Float retrieveMaxHeight() {
        Float maxHeight = null, minHeight = null;
        Float directParentDeclaredHeight = retrieveDirectParentDeclaredHeight();
        UnitValue maxHeightAsUV = getPropertyAsUnitValue(Property.MAX_HEIGHT);
        if (maxHeightAsUV != null) {
            if (directParentDeclaredHeight == null) {
                if (maxHeightAsUV.isPercentValue()) {
                    maxHeight = null;
                } else {
                    minHeight = retrieveMinHeight();
                    //Since no parent height is resolved, only point-value min should be taken into account
                    UnitValue minHeightUV = getPropertyAsUnitValue(Property.MIN_HEIGHT);
                    if (minHeightUV != null && minHeightUV.isPointValue()) {
                        minHeight = minHeightUV.getValue();
                    }
                    //We don't care about a baseline if the max-height is explicitly defined
                    maxHeight = maxHeightAsUV.getValue();
                }
            } else {
                maxHeight = retrieveUnitValue((float) directParentDeclaredHeight, Property.MAX_HEIGHT);
            }
            if (maxHeight != null) {
                if (minHeight != null && minHeight > maxHeight) {
                    maxHeight = minHeight;
                }
                if (isBorderBoxSizing(this)) {
                    maxHeight -= calculatePaddingBorderHeight(this);
                }
                return maxHeight > 0 ? maxHeight : 0;
            }
        }
        //Max height is not set, but height might be set
        return retrieveHeight();
    }


    /**
     * Updates content box max-height value for this renderer.
     * Takes into account {@link Property#BOX_SIZING} property value.
     *
     * @param updatedMaxHeight element's new content box max-height, shall be not null.
     */

    void updateMaxHeight(UnitValue updatedMaxHeight) {
        if (isBorderBoxSizing(this) && updatedMaxHeight.isPointValue()) {
            updatedMaxHeight.setValue(updatedMaxHeight.getValue() + calculatePaddingBorderHeight(this));

        }
        setProperty(Property.MAX_HEIGHT, updatedMaxHeight);
    }


    /**
     * Retrieves element's content box min-height, if it's set.
     * Takes into account {@link Property#BOX_SIZING} property value.
     *
     * @return element's content box min-height or null if it's not set.
     */
    protected Float retrieveMinHeight() {
        Float minHeight = null;
        Float directParentDeclaredHeight = retrieveDirectParentDeclaredHeight();
        UnitValue minHeightUV = getPropertyAsUnitValue(this, Property.MIN_HEIGHT);
        if (minHeightUV != null) {
            if (directParentDeclaredHeight == null) {
                if (minHeightUV.isPercentValue()) {
                    //if there is no baseline to compare against, a relative value evaluates to null
                    minHeight = null;
                } else {
                    //If the min-height is stored as a point value, we do not care about a baseline.
                    minHeight = minHeightUV.getValue();
                }
            } else {
                minHeight = retrieveUnitValue((float) directParentDeclaredHeight, Property.MIN_HEIGHT);
            }
            if (minHeight != null) {
                if (isBorderBoxSizing(this)) {
                    minHeight -= calculatePaddingBorderHeight(this);
                }
                return minHeight > 0 ? minHeight : 0;
            }
        }
        //min-height might be zero, but height might be set
        return retrieveHeight();

    }

    /**
     * Updates content box min-height value for this renderer.
     * Takes into account {@link Property#BOX_SIZING} property value.
     *
     * @param updatedMinHeight element's new content box min-height, shall be not null.
     */
    void updateMinHeight(UnitValue updatedMinHeight) {
        if (isBorderBoxSizing(this) && updatedMinHeight.isPointValue()) {
            updatedMinHeight.setValue(updatedMinHeight.getValue() + calculatePaddingBorderHeight(this));
        }
        setProperty(Property.MIN_HEIGHT, updatedMinHeight);
    }

    protected Float retrieveUnitValue(float basePercentValue, int property) {
        return retrieveUnitValue(basePercentValue, property, false);
    }

    protected Float retrieveUnitValue(float basePercentValue, int property, boolean pointOnly) {
        UnitValue value = this.<UnitValue>getProperty(property);
        if (pointOnly && value.getUnitType() == UnitValue.POINT) {
            Logger logger = LoggerFactory.getLogger(AbstractRenderer.class);
            logger.error(MessageFormatUtil.format(LogMessageConstant.PROPERTY_IN_PERCENTS_NOT_SUPPORTED, property));
        }
        if (value != null) {
            if (value.getUnitType() == UnitValue.PERCENT) {
                return value.getValue() * basePercentValue / 100;
            } else {
                assert value.getUnitType() == UnitValue.POINT;
                return value.getValue();
            }
        } else {
            return null;
        }
    }

    //TODO is behavior of copying all properties in split case common to all renderers?
    protected Map<Integer, Object> getOwnProperties() {
        return properties;
    }

    protected void addAllProperties(Map<Integer, Object> properties) {
        this.properties.putAll(properties);
    }

    /**
     * Gets the first yLine of the nested children recursively. E.g. for a list, this will be the yLine of the
     * first item (if the first item is indeed a paragraph).
     * NOTE: this method will no go further than the first child.
     *
     * @return the first yline of the nested children, null if there is no text found
     */
    protected Float getFirstYLineRecursively() {
        if (childRenderers.size() == 0) {
            return null;
        }
        return ((AbstractRenderer) childRenderers.get(0)).getFirstYLineRecursively();
    }

    protected Float getLastYLineRecursively() {
        for (int i = childRenderers.size() - 1; i >= 0; i--) {
            IRenderer child = childRenderers.get(i);
            if (child instanceof AbstractRenderer) {
                Float lastYLine = ((AbstractRenderer) child).getLastYLineRecursively();
                if (lastYLine != null) {
                    return lastYLine;
                }
            }
        }
        return null;
    }

    /**
     * Applies margins of the renderer on the given rectangle
     *
     * @param rect    a rectangle margins will be applied on.
     * @param reverse indicates whether margins will be applied
     *                inside (in case of false) or outside (in case of true) the rectangle.
     * @return a {@link Rectangle border box} of the renderer
     * @see #getMargins
     */
    protected Rectangle applyMargins(Rectangle rect, boolean reverse) {
        return this.applyMargins(rect, getMargins(), reverse);
    }

    /**
     * Applies given margins on the given rectangle
     *
     * @param rect    a rectangle margins will be applied on.
     * @param margins the margins to be applied on the given rectangle
     * @param reverse indicates whether margins will be applied
     *                inside (in case of false) or outside (in case of true) the rectangle.
     * @return a {@link Rectangle border box} of the renderer
     */
    protected Rectangle applyMargins(Rectangle rect, UnitValue[] margins, boolean reverse) {
        if (!margins[0].isPointValue()) {
            Logger logger = LoggerFactory.getLogger(AbstractRenderer.class);
            logger.error(MessageFormatUtil.format(LogMessageConstant.PROPERTY_IN_PERCENTS_NOT_SUPPORTED, Property.MARGIN_TOP));
        }
        if (!margins[1].isPointValue()) {
            Logger logger = LoggerFactory.getLogger(AbstractRenderer.class);
            logger.error(MessageFormatUtil.format(LogMessageConstant.PROPERTY_IN_PERCENTS_NOT_SUPPORTED, Property.MARGIN_RIGHT));
        }
        if (!margins[2].isPointValue()) {
            Logger logger = LoggerFactory.getLogger(AbstractRenderer.class);
            logger.error(MessageFormatUtil.format(LogMessageConstant.PROPERTY_IN_PERCENTS_NOT_SUPPORTED, Property.MARGIN_BOTTOM));
        }
        if (!margins[3].isPointValue()) {
            Logger logger = LoggerFactory.getLogger(AbstractRenderer.class);
            logger.error(MessageFormatUtil.format(LogMessageConstant.PROPERTY_IN_PERCENTS_NOT_SUPPORTED, Property.MARGIN_LEFT));
        }
        return rect.applyMargins(margins[0].getValue(), margins[1].getValue(), margins[2].getValue(), margins[3].getValue(), reverse);
    }

    /**
     * Returns margins of the renderer
     *
     * @return a {@code float[]} margins of the renderer
     */
    protected UnitValue[] getMargins() {
        return getMargins(this);
    }

    /**
     * Returns paddings of the renderer
     *
     * @return a {@code float[]} paddings of the renderer
     */
    protected UnitValue[] getPaddings() {
        return getPaddings(this);
    }

    /**
     * Applies paddings of the renderer on the given rectangle
     *
     * @param rect    a rectangle paddings will be applied on.
     * @param reverse indicates whether paddings will be applied
     *                inside (in case of false) or outside (in case of false) the rectangle.
     * @return a {@link Rectangle border box} of the renderer
     * @see #getPaddings
     */
    protected Rectangle applyPaddings(Rectangle rect, boolean reverse) {
        return applyPaddings(rect, getPaddings(), reverse);
    }

    /**
     * Applies given paddings on the given rectangle
     *
     * @param rect     a rectangle paddings will be applied on.
     * @param paddings the paddings to be applied on the given rectangle
     * @param reverse  indicates whether paddings will be applied
     *                 inside (in case of false) or outside (in case of false) the rectangle.
     * @return a {@link Rectangle border box} of the renderer
     */
    protected Rectangle applyPaddings(Rectangle rect, UnitValue[] paddings, boolean reverse) {
        if (!paddings[0].isPointValue()) {
            Logger logger = LoggerFactory.getLogger(AbstractRenderer.class);
            logger.error(MessageFormatUtil.format(LogMessageConstant.PROPERTY_IN_PERCENTS_NOT_SUPPORTED, Property.PADDING_TOP));
        }
        if (!paddings[1].isPointValue()) {
            Logger logger = LoggerFactory.getLogger(AbstractRenderer.class);
            logger.error(MessageFormatUtil.format(LogMessageConstant.PROPERTY_IN_PERCENTS_NOT_SUPPORTED, Property.PADDING_RIGHT));
        }
        if (!paddings[2].isPointValue()) {
            Logger logger = LoggerFactory.getLogger(AbstractRenderer.class);
            logger.error(MessageFormatUtil.format(LogMessageConstant.PROPERTY_IN_PERCENTS_NOT_SUPPORTED, Property.PADDING_BOTTOM));
        }
        if (!paddings[3].isPointValue()) {
            Logger logger = LoggerFactory.getLogger(AbstractRenderer.class);
            logger.error(MessageFormatUtil.format(LogMessageConstant.PROPERTY_IN_PERCENTS_NOT_SUPPORTED, Property.PADDING_LEFT));
        }
        return rect.applyMargins(paddings[0].getValue(), paddings[1].getValue(), paddings[2].getValue(), paddings[3].getValue(), reverse);
    }

    /**
     * Applies the border box of the renderer on the given rectangle
     * If the border of a certain side is null, the side will remain as it was.
     *
     * @param rect    a rectangle the border box will be applied on.
     * @param reverse indicates whether the border box will be applied
     *                inside (in case of false) or outside (in case of false) the rectangle.
     * @return a {@link Rectangle border box} of the renderer
     * @see #getBorders
     */
    protected Rectangle applyBorderBox(Rectangle rect, boolean reverse) {
        Border[] borders = getBorders();
        return applyBorderBox(rect, borders, reverse);
    }

    /**
     * Applies the given border box (borders) on the given rectangle
     *
     * @param rect    a rectangle paddings will be applied on.
     * @param borders the {@link Border borders} to be applied on the given rectangle
     * @param reverse indicates whether the border box will be applied
     *                inside (in case of false) or outside (in case of false) the rectangle.
     * @return a {@link Rectangle border box} of the renderer
     */
    protected Rectangle applyBorderBox(Rectangle rect, Border[] borders, boolean reverse) {
        float topWidth = borders[0] != null ? borders[0].getWidth() : 0;
        float rightWidth = borders[1] != null ? borders[1].getWidth() : 0;
        float bottomWidth = borders[2] != null ? borders[2].getWidth() : 0;
        float leftWidth = borders[3] != null ? borders[3].getWidth() : 0;
        return rect.applyMargins(topWidth, rightWidth, bottomWidth, leftWidth, reverse);
    }

    protected void applyAbsolutePosition(Rectangle parentRect) {
        Float top = this.getPropertyAsFloat(Property.TOP);
        Float bottom = this.getPropertyAsFloat(Property.BOTTOM);
        Float left = this.getPropertyAsFloat(Property.LEFT);
        Float right = this.getPropertyAsFloat(Property.RIGHT);

        if (left == null && right == null && BaseDirection.RIGHT_TO_LEFT.equals(this.<BaseDirection>getProperty(Property.BASE_DIRECTION))) {
            right = 0f;
        }

        if (top == null && bottom == null) {
            top = 0f;
        }

        try {
            if (right != null) {
                move(parentRect.getRight() - (float) right - occupiedArea.getBBox().getRight(), 0);
            }

            if (left != null) {
                move(parentRect.getLeft() + (float) left - occupiedArea.getBBox().getLeft(), 0);
            }

            if (top != null) {
                move(0, parentRect.getTop() - (float) top - occupiedArea.getBBox().getTop());
            }

            if (bottom != null) {
                move(0, parentRect.getBottom() + (float) bottom - occupiedArea.getBBox().getBottom());
            }
        } catch (Exception exc) {
            Logger logger = LoggerFactory.getLogger(AbstractRenderer.class);
            logger.error(MessageFormatUtil.format(LogMessageConstant.OCCUPIED_AREA_HAS_NOT_BEEN_INITIALIZED, "Absolute positioning might be applied incorrectly."));
        }
    }

    protected void applyRelativePositioningTranslation(boolean reverse) {
        float top = (float) this.getPropertyAsFloat(Property.TOP, 0f);
        float bottom = (float) this.getPropertyAsFloat(Property.BOTTOM, 0f);
        float left = (float) this.getPropertyAsFloat(Property.LEFT, 0f);
        float right = (float) this.getPropertyAsFloat(Property.RIGHT, 0f);

        int reverseMultiplier = reverse ? -1 : 1;

        float dxRight = left != 0 ? left * reverseMultiplier : -right * reverseMultiplier;
        float dyUp = top != 0 ? -top * reverseMultiplier : bottom * reverseMultiplier;

        if (dxRight != 0 || dyUp != 0)
            move(dxRight, dyUp);
    }

    protected void applyDestination(PdfDocument document) {
        String destination = this.<String>getProperty(Property.DESTINATION);
        if (destination != null) {
            PdfArray array = new PdfArray();
            array.add(document.getPage(occupiedArea.getPageNumber()).getPdfObject());
            array.add(PdfName.XYZ);
            array.add(new PdfNumber(occupiedArea.getBBox().getX()));
            array.add(new PdfNumber(occupiedArea.getBBox().getY() + occupiedArea.getBBox().getHeight()));
            array.add(new PdfNumber(0));
            document.addNamedDestination(destination, array.makeIndirect(document));

            deleteProperty(Property.DESTINATION);
        }
    }

    protected void applyAction(PdfDocument document) {
        PdfAction action = this.<PdfAction>getProperty(Property.ACTION);
        if (action != null) {
            PdfLinkAnnotation link = this.<PdfLinkAnnotation>getProperty(Property.LINK_ANNOTATION);
            if (link == null) {
                link = (PdfLinkAnnotation) new PdfLinkAnnotation(new Rectangle(0, 0, 0, 0)).setFlags(PdfAnnotation.PRINT);
                Border border = this.<Border>getProperty(Property.BORDER);
                if (border != null) {
                    link.setBorder(new PdfArray(new float[]{0, 0, border.getWidth()}));
                } else {
                    link.setBorder(new PdfArray(new float[]{0, 0, 0}));
                }
                setProperty(Property.LINK_ANNOTATION, link);
            }
            link.setAction(action);
        }
    }

    protected void applyLinkAnnotation(PdfDocument document) {
        PdfLinkAnnotation linkAnnotation = this.<PdfLinkAnnotation>getProperty(Property.LINK_ANNOTATION);
        if (linkAnnotation != null) {
            Rectangle pdfBBox = calculateAbsolutePdfBBox();
            linkAnnotation.setRectangle(new PdfArray(pdfBBox));

            PdfPage page = document.getPage(occupiedArea.getPageNumber());
            page.addAnnotation(linkAnnotation);
        }
    }

    /**
     * Retrieve the parent's resolved height declaration.
     * If the parent has a relative height declaration, it will check it's parent recursively,
     *
     * @return null if no height declaration is set on the parent, or if it's own height declaration cannot be resolved
     * The float value of the resolved height otherwiser
     */
    private Float retrieveResolvedParentDeclaredHeight() {
        if (parent != null && parent.<UnitValue>getProperty(Property.HEIGHT) != null) {
            UnitValue parentHeightUV = getPropertyAsUnitValue(parent, Property.HEIGHT);
            if (parentHeightUV.isPointValue()) {
                return parentHeightUV.getValue();
            } else {
                return ((AbstractRenderer) parent).retrieveHeight();
            }
        } else {
            return null;
        }
    }

    /**
     * Retrieve the direct parent's absolute height property
     *
     * @return the direct parent's absolute height property value if it exists, null otherwise
     */
    private Float retrieveDirectParentDeclaredHeight() {
        if (parent != null && parent.<UnitValue>getProperty(Property.HEIGHT) != null) {
            UnitValue parentHeightUV = getPropertyAsUnitValue(parent, Property.HEIGHT);
            if (parentHeightUV.isPointValue()) {
                return parentHeightUV.getValue();
            }
        }
        return null;
    }

    protected void updateHeightsOnSplit(boolean wasHeightClipped, AbstractRenderer splitRenderer, AbstractRenderer overflowRenderer) {
        //Update height related properties on split or overflow
        Float parentResolvedHeightPropertyValue = retrieveResolvedParentDeclaredHeight();//For relative heights, we need the parent's resolved height declaration
        if (hasProperty(Property.MAX_HEIGHT)) {
            UnitValue maxHeightUV = getPropertyAsUnitValue(this, Property.MAX_HEIGHT);
            if (maxHeightUV.isPointValue()) {
                Float maxHeight = retrieveMaxHeight();
                UnitValue updateMaxHeight = UnitValue.createPointValue((float) (maxHeight - occupiedArea.getBBox().getHeight()));
                overflowRenderer.updateMaxHeight(updateMaxHeight);
            } else if (parentResolvedHeightPropertyValue != null) {
                //Calculate occupied fraction and update overflow renderer
                float currentOccupiedFraction = occupiedArea.getBBox().getHeight() / (float) parentResolvedHeightPropertyValue * 100;
                //Fraction
                float newFraction = maxHeightUV.getValue() - currentOccupiedFraction;
                //Update
                overflowRenderer.updateMinHeight(UnitValue.createPercentValue(newFraction));
            }
            //If parent has no resolved height, relative height declarations can be ignored
        }
        if (hasProperty(Property.MIN_HEIGHT)) {
            UnitValue minHeightUV = getPropertyAsUnitValue(this, Property.MIN_HEIGHT);
            if (minHeightUV.isPointValue()) {
                Float minHeight = retrieveMinHeight();
                UnitValue updateminHeight = UnitValue.createPointValue((float) (minHeight - occupiedArea.getBBox().getHeight()));
                overflowRenderer.updateMinHeight(updateminHeight);
            } else if (parentResolvedHeightPropertyValue != null) {
                //Calculate occupied fraction and update overflow renderer
                float currentOccupiedFraction = occupiedArea.getBBox().getHeight() / (float) parentResolvedHeightPropertyValue * 100;
                //Fraction
                float newFraction = minHeightUV.getValue() - currentOccupiedFraction;
                //Update
                overflowRenderer.updateMinHeight(UnitValue.createPercentValue(newFraction));
            }
            //If parent has no resolved height, relative height declarations can be ignored
        }

        if (hasProperty(Property.HEIGHT)) {
            UnitValue heightUV = getPropertyAsUnitValue(this, Property.HEIGHT);
            if (heightUV.isPointValue()) {
                Float height = retrieveHeight();
                UnitValue updateHeight = UnitValue.createPointValue((float) (height - occupiedArea.getBBox().getHeight()));
                overflowRenderer.updateHeight(updateHeight);
            } else if (parentResolvedHeightPropertyValue != null) {
                //Calculate occupied fraction and update overflow renderer
                float currentOccupiedFraction = occupiedArea.getBBox().getHeight() / (float) parentResolvedHeightPropertyValue * 100;
                //Fraction
                float newFraction = heightUV.getValue() - currentOccupiedFraction;
                //Update
                overflowRenderer.updateMinHeight(UnitValue.createPercentValue(newFraction));
            }
            //If parent has no resolved height, relative height declarations can be ignored
        }

        if (wasHeightClipped) {
            //if height was clipped, max height exists and can be resolved
            Float maxHeight = retrieveMaxHeight();
            Logger logger = LoggerFactory.getLogger(BlockRenderer.class);
            logger.warn(LogMessageConstant.CLIP_ELEMENT);

            splitRenderer.occupiedArea.getBBox()
                    .moveDown((float) maxHeight - occupiedArea.getBBox().getHeight())
                    .setHeight((float) maxHeight);

        }
    }

    protected MinMaxWidth getMinMaxWidth() {
<<<<<<< HEAD
        return getMinMaxWidth(MinMaxWidthUtils.getMax());
    }

    /**
     * @deprecated Will be removed in 7.1. Use {@link #getMinMaxWidth()} instead.
     */
    @Deprecated
    protected MinMaxWidth getMinMaxWidth(float availableWidth) {
        return MinMaxWidthUtils.countDefaultMinMaxWidth(this, availableWidth);
=======
        return MinMaxWidthUtils.countDefaultMinMaxWidth(this);
>>>>>>> 3c8b55c8
    }

    protected boolean setMinMaxWidthBasedOnFixedWidth(MinMaxWidth minMaxWidth) {
        // retrieve returns max width, if there is no width.
        if (hasAbsoluteUnitValue(Property.WIDTH)) {
            //Renderer may override retrieveWidth, double check is required.
            Float width = retrieveWidth(0);
            if (width != null) {
                minMaxWidth.setChildrenMaxWidth((float) width);
                minMaxWidth.setChildrenMinWidth((float) width);
                return true;
            }
        }
        return false;
    }

    protected boolean isNotFittingHeight(LayoutArea layoutArea) {
        return !isPositioned() && occupiedArea.getBBox().getHeight() > layoutArea.getBBox().getHeight();
    }

    protected boolean isNotFittingWidth(LayoutArea layoutArea) {
        return !isPositioned() && occupiedArea.getBBox().getWidth() > layoutArea.getBBox().getWidth();
    }

    protected boolean isNotFittingLayoutArea(LayoutArea layoutArea) {
        return isNotFittingHeight(layoutArea) || isNotFittingWidth(layoutArea);
    }

    /**
     * Indicates whether the renderer's position is fixed or not.
     *
     * @return a {@code boolean}
     */
    protected boolean isPositioned() {
        return !isStaticLayout();
    }

    /**
     * Indicates whether the renderer's position is fixed or not.
     *
     * @return a {@code boolean}
     */
    protected boolean isFixedLayout() {
        Object positioning = this.<Object>getProperty(Property.POSITION);
        return Integer.valueOf(LayoutPosition.FIXED).equals(positioning);
    }

    protected boolean isStaticLayout() {
        Object positioning = this.<Object>getProperty(Property.POSITION);
        return positioning == null || Integer.valueOf(LayoutPosition.STATIC).equals(positioning);
    }

    protected boolean isRelativePosition() {
        Integer positioning = this.getPropertyAsInteger(Property.POSITION);
        return Integer.valueOf(LayoutPosition.RELATIVE).equals(positioning);
    }

    protected boolean isAbsolutePosition() {
        Integer positioning = this.getPropertyAsInteger(Property.POSITION);
        return Integer.valueOf(LayoutPosition.ABSOLUTE).equals(positioning);
    }

    protected boolean isKeepTogether() {
        return Boolean.TRUE.equals(getPropertyAsBoolean(Property.KEEP_TOGETHER));
    }

    // Note! The second parameter is here on purpose. Currently occupied area is passed as a value of this parameter in
    // BlockRenderer, but actually, the block can have many areas, and occupied area will be the common area of sub-areas,
    // whereas child element alignment should be performed area-wise.
    protected void alignChildHorizontally(IRenderer childRenderer, Rectangle currentArea) {
        float availableWidth = currentArea.getWidth();
        HorizontalAlignment horizontalAlignment = childRenderer.<HorizontalAlignment>getProperty(Property.HORIZONTAL_ALIGNMENT);
        if (horizontalAlignment != null && horizontalAlignment != HorizontalAlignment.LEFT) {
            float freeSpace = availableWidth - childRenderer.getOccupiedArea().getBBox().getWidth();
            if (freeSpace > 0) {
                try {
                    switch (horizontalAlignment) {
                        case RIGHT:
                            childRenderer.move(freeSpace, 0);
                            break;
                        case CENTER:
                            childRenderer.move(freeSpace / 2, 0);
                            break;
                    }
                } catch (NullPointerException e) {
                    Logger logger = LoggerFactory.getLogger(AbstractRenderer.class);
                    logger.error(MessageFormatUtil.format(LogMessageConstant.OCCUPIED_AREA_HAS_NOT_BEEN_INITIALIZED, "Some of the children might not end up aligned horizontally."));
                }
            }
        }
    }

    /**
     * Gets borders of the element in the specified order: top, right, bottom, left.
     *
     * @return an array of BorderDrawer objects.
     * In case when certain border isn't set <code>Property.BORDER</code> is used,
     * and if <code>Property.BORDER</code> is also not set then <code>null</code> is returned
     * on position of this border
     */
    protected Border[] getBorders() {
        return getBorders(this);
    }

    protected AbstractRenderer setBorders(Border border, int borderNumber) {
        switch (borderNumber) {
            case 0:
                setProperty(Property.BORDER_TOP, border);
                break;
            case 1:
                setProperty(Property.BORDER_RIGHT, border);
                break;
            case 2:
                setProperty(Property.BORDER_BOTTOM, border);
                break;
            case 3:
                setProperty(Property.BORDER_LEFT, border);
                break;
        }

        return this;
    }

    /**
     * Calculates the bounding box of the content in the coordinate system of the pdf entity on which content is placed,
     * e.g. document page or form xObject. This is particularly useful for the cases when element is nested in the rotated
     * element.
     *
     * @return a {@link Rectangle} which is a bbox of the content not relative to the parent's layout area but rather to
     * the some pdf entity coordinate system.
     */
    protected Rectangle calculateAbsolutePdfBBox() {
        Rectangle contentBox = getOccupiedAreaBBox();
        List<Point> contentBoxPoints = rectangleToPointsList(contentBox);
        AbstractRenderer renderer = this;
        while (renderer.parent != null) {
            if (renderer instanceof BlockRenderer) {
                Float angle = renderer.<Float>getProperty(Property.ROTATION_ANGLE);
                if (angle != null) {
                    BlockRenderer blockRenderer = (BlockRenderer) renderer;
                    AffineTransform rotationTransform = blockRenderer.createRotationTransformInsideOccupiedArea();
                    transformPoints(contentBoxPoints, rotationTransform);
                }
            }

            if (renderer.<Transform>getProperty(Property.TRANSFORM) != null) {
                if (renderer instanceof BlockRenderer || renderer instanceof ImageRenderer || renderer instanceof TableRenderer) {
                    AffineTransform rotationTransform = renderer.createTransformationInsideOccupiedArea();
                    transformPoints(contentBoxPoints, rotationTransform);
                }
            }
            renderer = (AbstractRenderer) renderer.parent;
        }

        return calculateBBox(contentBoxPoints);
    }

    /**
     * Calculates bounding box around points.
     *
     * @param points list of the points calculated bbox will enclose.
     * @return array of float values which denote left, bottom, right, top lines of bbox in this specific order
     */
    protected Rectangle calculateBBox(List<Point> points) {
        double minX = Double.MAX_VALUE;
        double minY = Double.MAX_VALUE;
        double maxX = -Double.MAX_VALUE;
        double maxY = -Double.MAX_VALUE;
        for (Point p : points) {
            minX = Math.min(p.getX(), minX);
            minY = Math.min(p.getY(), minY);
            maxX = Math.max(p.getX(), maxX);
            maxY = Math.max(p.getY(), maxY);
        }
        return new Rectangle((float) minX, (float) minY, (float) (maxX - minX), (float) (maxY - minY));
    }

    protected List<Point> rectangleToPointsList(Rectangle rect) {
        List<Point> points = new ArrayList<>();
        points.addAll(Arrays.asList(new Point(rect.getLeft(), rect.getBottom()), new Point(rect.getRight(), rect.getBottom()),
                new Point(rect.getRight(), rect.getTop()), new Point(rect.getLeft(), rect.getTop())));
        return points;
    }

    protected List<Point> transformPoints(List<Point> points, AffineTransform transform) {
        for (Point point : points) {
            transform.transform(point, point);
        }

        return points;
    }

    /**
     * This method calculates the shift needed to be applied to the points in order to position
     * upper and left borders of their bounding box at the given lines.
     *
     * @param left   x coordinate at which points bbox left border is to be aligned
     * @param top    y coordinate at which points bbox upper border is to be aligned
     * @param points the points, which bbox will be aligned at the given position
     * @return array of two floats, where first element denotes x-coordinate shift and the second
     * element denotes y-coordinate shift which are needed to align points bbox at the given lines.
     */
    protected float[] calculateShiftToPositionBBoxOfPointsAt(float left, float top, List<Point> points) {
        double minX = Double.MAX_VALUE;
        double maxY = -Double.MAX_VALUE;
        for (Point point : points) {
            minX = Math.min(point.getX(), minX);
            maxY = Math.max(point.getY(), maxY);
        }

        float dx = (float) (left - minX);
        float dy = (float) (top - maxY);
        return new float[]{dx, dy};
    }

    /**
     * Check if corresponding property has point value.
     *
     * @param property {@link Property}
     * @return false if property value either null, or percent, otherwise true.
     */
    protected boolean hasAbsoluteUnitValue(int property) {
        UnitValue value = this.<UnitValue>getProperty(property);
        return value != null && value.isPointValue();
    }

    boolean isFirstOnRootArea() {
        return isFirstOnRootArea(false);
    }

    boolean isFirstOnRootArea(boolean checkRootAreaOnly) {
        boolean isFirstOnRootArea = true;
        IRenderer ancestor = this;
        while (isFirstOnRootArea && ancestor.getParent() != null) {
            IRenderer parent = ancestor.getParent();
            if (parent instanceof RootRenderer) {
                isFirstOnRootArea = ((RootRenderer) parent).currentArea.isEmptyArea();
            } else if (!checkRootAreaOnly) {
                isFirstOnRootArea = parent.getOccupiedArea().getBBox().getHeight() < EPS;
            }
            ancestor = parent;
        }
        return isFirstOnRootArea;
    }

    RootRenderer getRootRenderer() {
        IRenderer currentRenderer = this;
        while (currentRenderer instanceof AbstractRenderer) {
            if (currentRenderer instanceof RootRenderer) {
                return (RootRenderer) currentRenderer;
            }
            currentRenderer = ((AbstractRenderer) currentRenderer).getParent();
        }
        return null;
    }

    static float calculateAdditionalWidth(AbstractRenderer renderer) {
        Rectangle dummy = new Rectangle(0, 0);
        renderer.applyMargins(dummy, true);
        renderer.applyBorderBox(dummy, true);
        renderer.applyPaddings(dummy, true);
        return dummy.getWidth();
    }

    static boolean noAbsolutePositionInfo(IRenderer renderer) {
        return !renderer.hasProperty(Property.TOP) && !renderer.hasProperty(Property.BOTTOM) && !renderer.hasProperty(Property.LEFT) && !renderer.hasProperty(Property.RIGHT);
    }

    static Float getPropertyAsFloat(IRenderer renderer, int property) {
        return NumberUtil.asFloat(renderer.<Object>getProperty(property));
    }

    /**
     * Returns the property of the renderer as a UnitValue if it exists and is a UnitValue, null otherwise
     *
     * @param renderer renderer to retrieve the property from
     * @param property key for the property to retrieve
     * @return A UnitValue if the property is present and is a UnitValue, null otherwise
     */
    static UnitValue getPropertyAsUnitValue(IRenderer renderer, int property) {
        UnitValue result = renderer.<UnitValue>getProperty(property);
        return result;

    }

    void shrinkOccupiedAreaForAbsolutePosition() {
        // In case of absolute positioning and not specified left, right, width values, the parent box is shrunk to fit
        // the children. It does not occupy all the available width if it does not need to.
        if (isAbsolutePosition()) {
            Float left = this.getPropertyAsFloat(Property.LEFT);
            Float right = this.getPropertyAsFloat(Property.RIGHT);
            UnitValue width = this.<UnitValue>getProperty(Property.WIDTH);
            if (left == null && right == null && width == null) {
                occupiedArea.getBBox().setWidth(0);
            }
        }
    }

    void drawPositionedChildren(DrawContext drawContext) {
        for (IRenderer positionedChild : positionedRenderers) {
            positionedChild.draw(drawContext);
        }
    }

    FontCharacteristics createFontCharacteristics() {
        FontCharacteristics fc = new FontCharacteristics();
        if (this.hasProperty(Property.FONT_WEIGHT)) {
            fc.setFontWeight((String) this.<Object>getProperty(Property.FONT_WEIGHT));
        }
        if (this.hasProperty(Property.FONT_STYLE)) {
            fc.setFontStyle((String) this.<Object>getProperty(Property.FONT_STYLE));
        }
        return fc;
    }

    // This method is intended to get first valid PdfFont in this renderer, based of font property.
    // It is usually done for counting some layout characteristics like ascender or descender.
    // NOTE: It neither change Font Property of renderer, nor is guarantied to contain all glyphs used in renderer.
    PdfFont resolveFirstPdfFont() {
        Object font = this.<Object>getProperty(Property.FONT);
        if (font instanceof PdfFont) {
            return (PdfFont) font;
        } else if (font instanceof String) {
            FontProvider provider = this.<FontProvider>getProperty(Property.FONT_PROVIDER);
            if (provider == null) {
                throw new IllegalStateException("Invalid font type. FontProvider expected. Cannot resolve font with string value");
            }
            FontCharacteristics fc = createFontCharacteristics();
            return resolveFirstPdfFont((String) font, provider, fc);
        } else {
            throw new IllegalStateException("String or PdfFont expected as value of FONT property");
        }
    }

    // This method is intended to get first valid PdfFont described in font string,
    // with specific FontCharacteristics with the help of specified font provider.
    // This method is intended to be called from previous method that deals with Font Property.
    // NOTE: It neither change Font Property of renderer, nor is guarantied to contain all glyphs used in renderer.
    // TODO this mechanism does not take text into account
    PdfFont resolveFirstPdfFont(String font, FontProvider provider, FontCharacteristics fc) {
        return provider.getPdfFont(provider.getFontSelector(FontFamilySplitter.splitFontFamily(font), fc).bestMatch());
    }

    void applyAbsolutePositionIfNeeded(LayoutContext layoutContext) {
        if (isAbsolutePosition()) {
            applyAbsolutePosition(layoutContext instanceof PositionedLayoutContext ? ((PositionedLayoutContext) layoutContext).getParentOccupiedArea().getBBox() : layoutContext.getArea().getBBox());
        }
    }

    void preparePositionedRendererAndAreaForLayout(IRenderer childPositionedRenderer, Rectangle fullBbox, Rectangle parentBbox) {
        Float left = getPropertyAsFloat(childPositionedRenderer, Property.LEFT);
        Float right = getPropertyAsFloat(childPositionedRenderer, Property.RIGHT);
        Float top = getPropertyAsFloat(childPositionedRenderer, Property.TOP);
        Float bottom = getPropertyAsFloat(childPositionedRenderer, Property.BOTTOM);
        childPositionedRenderer.setParent(this);
        adjustPositionedRendererLayoutBoxWidth(childPositionedRenderer, fullBbox, left, right);

        if (Integer.valueOf(LayoutPosition.ABSOLUTE).equals(childPositionedRenderer.<Integer>getProperty(Property.POSITION))) {
            updateMinHeightForAbsolutelyPositionedRenderer(childPositionedRenderer, parentBbox, top, bottom);
        }
    }

    private void updateMinHeightForAbsolutelyPositionedRenderer(IRenderer renderer, Rectangle parentRendererBox, Float top, Float bottom) {
        if (top != null && bottom != null && !renderer.hasProperty(Property.HEIGHT)) {
            UnitValue currentMaxHeight = getPropertyAsUnitValue(renderer, Property.MAX_HEIGHT);
            UnitValue currentMinHeight = getPropertyAsUnitValue(renderer, Property.MIN_HEIGHT);
            float resolvedMinHeight = Math.max(0, parentRendererBox.getTop() - (float) top - parentRendererBox.getBottom() - (float) bottom);

            Rectangle dummy = new Rectangle(0, 0);
            if (!isBorderBoxSizing(renderer)) {
                applyPaddings(dummy, getPaddings(renderer), true);
                applyBorderBox(dummy, getBorders(renderer), true);
            }
            applyMargins(dummy, getMargins(renderer), true);
            resolvedMinHeight -= dummy.getHeight();

            if (currentMinHeight != null) {
                resolvedMinHeight = Math.max(resolvedMinHeight, currentMinHeight.getValue());
            }
            if (currentMaxHeight != null) {
                resolvedMinHeight = Math.min(resolvedMinHeight, currentMaxHeight.getValue());
            }

            renderer.setProperty(Property.MIN_HEIGHT, UnitValue.createPointValue((float) resolvedMinHeight));
        }
    }

    private void adjustPositionedRendererLayoutBoxWidth(IRenderer renderer, Rectangle fullBbox, Float left, Float right) {
        if (left != null) {
            fullBbox.setWidth(fullBbox.getWidth() - (float) left).setX(fullBbox.getX() + (float) left);
        }
        if (right != null) {
            fullBbox.setWidth(fullBbox.getWidth() - (float) right);
        }

        if (left == null && right == null && !renderer.hasProperty(Property.WIDTH)) {
            // Other, non-block renderers won't occupy full width anyway
            MinMaxWidth minMaxWidth = renderer instanceof BlockRenderer ? ((BlockRenderer) renderer).getMinMaxWidth() : null;
            if (minMaxWidth != null && minMaxWidth.getMaxWidth() < fullBbox.getWidth()) {
                fullBbox.setWidth(minMaxWidth.getMaxWidth() + AbstractRenderer.EPS);
            }
        }
    }

    private static float calculatePaddingBorderWidth(AbstractRenderer renderer) {
        Rectangle dummy = new Rectangle(0, 0);
        renderer.applyBorderBox(dummy, true);
        renderer.applyPaddings(dummy, true);
        return dummy.getWidth();
    }

    private static float calculatePaddingBorderHeight(AbstractRenderer renderer) {
        Rectangle dummy = new Rectangle(0, 0);
        renderer.applyBorderBox(dummy, true);
        renderer.applyPaddings(dummy, true);
        return dummy.getHeight();
    }

    /**
     * This method creates {@link AffineTransform} instance that could be used
     * to transform content inside the occupied area,
     * considering the centre of the occupiedArea as the origin of a coordinate system for transformation.
     *
     * @return {@link AffineTransform} that transforms the content and places it inside occupied area.
     */
    private AffineTransform createTransformationInsideOccupiedArea() {
        Rectangle backgroundArea = applyMargins(occupiedArea.clone().getBBox(), false);
        float x = backgroundArea.getX();
        float y = backgroundArea.getY();
        float height = backgroundArea.getHeight();
        float width = backgroundArea.getWidth();

        AffineTransform transform = AffineTransform.getTranslateInstance(-1 * (x + width / 2), -1 * (y + height / 2));
        transform.preConcatenate(Transform.getAffineTransform(this.<Transform>getProperty(Property.TRANSFORM), width, height));
        transform.preConcatenate(AffineTransform.getTranslateInstance(x + width / 2, y + height / 2));

        return transform;
    }

    protected void beginTransformationIfApplied(PdfCanvas canvas) {
        if (this.<Transform>getProperty(Property.TRANSFORM) != null) {
            AffineTransform transform = createTransformationInsideOccupiedArea();
            canvas.saveState().concatMatrix(transform);
        }
    }

    protected void endTransformationIfApplied(PdfCanvas canvas) {
        if (this.<Transform>getProperty(Property.TRANSFORM) != null) {
            canvas.restoreState();
        }
    }

    private static UnitValue[] getMargins(IRenderer renderer) {
        return new UnitValue[]{renderer.<UnitValue>getProperty(Property.MARGIN_TOP), renderer.<UnitValue>getProperty(Property.MARGIN_RIGHT),
                renderer.<UnitValue>getProperty(Property.MARGIN_BOTTOM), renderer.<UnitValue>getProperty(Property.MARGIN_LEFT)};
    }

    private static Border[] getBorders(IRenderer renderer) {
        Border border = renderer.<Border>getProperty(Property.BORDER);
        Border topBorder = renderer.<Border>getProperty(Property.BORDER_TOP);
        Border rightBorder = renderer.<Border>getProperty(Property.BORDER_RIGHT);
        Border bottomBorder = renderer.<Border>getProperty(Property.BORDER_BOTTOM);
        Border leftBorder = renderer.<Border>getProperty(Property.BORDER_LEFT);

        Border[] borders = {topBorder, rightBorder, bottomBorder, leftBorder};

        if (!hasOwnOrModelProperty(renderer, Property.BORDER_TOP)) {
            borders[0] = border;
        }
        if (!hasOwnOrModelProperty(renderer, Property.BORDER_RIGHT)) {
            borders[1] = border;
        }
        if (!hasOwnOrModelProperty(renderer, Property.BORDER_BOTTOM)) {
            borders[2] = border;
        }
        if (!hasOwnOrModelProperty(renderer, Property.BORDER_LEFT)) {
            borders[3] = border;
        }

        return borders;
    }

    private static UnitValue[] getPaddings(IRenderer renderer) {
        return new UnitValue[]{renderer.<UnitValue>getProperty(Property.PADDING_TOP), renderer.<UnitValue>getProperty(Property.PADDING_RIGHT),
                renderer.<UnitValue>getProperty(Property.PADDING_BOTTOM), renderer.<UnitValue>getProperty(Property.PADDING_LEFT)};
    }

    private static boolean hasOwnOrModelProperty(IRenderer renderer, int property) {
        return renderer.hasOwnProperty(property) || (null != renderer.getModelElement() && renderer.getModelElement().hasProperty(property));
    }
}<|MERGE_RESOLUTION|>--- conflicted
+++ resolved
@@ -1687,19 +1687,7 @@
     }
 
     protected MinMaxWidth getMinMaxWidth() {
-<<<<<<< HEAD
-        return getMinMaxWidth(MinMaxWidthUtils.getMax());
-    }
-
-    /**
-     * @deprecated Will be removed in 7.1. Use {@link #getMinMaxWidth()} instead.
-     */
-    @Deprecated
-    protected MinMaxWidth getMinMaxWidth(float availableWidth) {
-        return MinMaxWidthUtils.countDefaultMinMaxWidth(this, availableWidth);
-=======
         return MinMaxWidthUtils.countDefaultMinMaxWidth(this);
->>>>>>> 3c8b55c8
     }
 
     protected boolean setMinMaxWidthBasedOnFixedWidth(MinMaxWidth minMaxWidth) {
