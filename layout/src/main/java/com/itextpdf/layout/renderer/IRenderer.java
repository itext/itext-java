/*
    $Id$

    This file is part of the iText (R) project.
    Copyright (c) 1998-2016 iText Group NV
    Authors: Bruno Lowagie, Paulo Soares, et al.

    This program is free software; you can redistribute it and/or modify
    it under the terms of the GNU Affero General Public License version 3
    as published by the Free Software Foundation with the addition of the
    following permission added to Section 15 as permitted in Section 7(a):
    FOR ANY PART OF THE COVERED WORK IN WHICH THE COPYRIGHT IS OWNED BY
    ITEXT GROUP. ITEXT GROUP DISCLAIMS THE WARRANTY OF NON INFRINGEMENT
    OF THIRD PARTY RIGHTS

    This program is distributed in the hope that it will be useful, but
    WITHOUT ANY WARRANTY; without even the implied warranty of MERCHANTABILITY
    or FITNESS FOR A PARTICULAR PURPOSE.
    See the GNU Affero General Public License for more details.
    You should have received a copy of the GNU Affero General Public License
    along with this program; if not, see http://www.gnu.org/licenses or write to
    the Free Software Foundation, Inc., 51 Franklin Street, Fifth Floor,
    Boston, MA, 02110-1301 USA, or download the license from the following URL:
    http://itextpdf.com/terms-of-use/

    The interactive user interfaces in modified source and object code versions
    of this program must display Appropriate Legal Notices, as required under
    Section 5 of the GNU Affero General Public License.

    In accordance with Section 7(b) of the GNU Affero General Public License,
    a covered work must retain the producer line in every PDF that is created
    or manipulated using iText.

    You can be released from the requirements of the license by purchasing
    a commercial license. Buying such a license is mandatory as soon as you
    develop commercial activities involving the iText software without
    disclosing the source code of your own applications.
    These activities include: offering paid services to customers as an ASP,
    serving PDFs on the fly in a web application, shipping iText with a closed
    source product.

    For more information, please contact iText Software Corp. at this
    address: sales@itextpdf.com
 */
package com.itextpdf.layout.renderer;

import com.itextpdf.kernel.pdf.PdfDocument;
import com.itextpdf.kernel.pdf.canvas.PdfCanvas;
import com.itextpdf.layout.IPropertyContainer;
import com.itextpdf.layout.layout.LayoutArea;
import com.itextpdf.layout.layout.LayoutContext;
import com.itextpdf.layout.layout.LayoutResult;

import java.util.List;

/**
 * A renderer object is responsible for drawing a corresponding layout object on
 * a document or canvas. Every layout object has a renderer, by default one of
 * the corresponding type, e.g. you can ask an {@link com.itextpdf.layout.element.Image}
 * for its {@link ImageRenderer}.
 * 
 * Renderers are designed to be extensible, and custom implementations can be
 * seeded to layout objects (or their custom subclasses) at runtime.
 */
public interface IRenderer extends IPropertyContainer {

    /**
     * Adds a child to the current renderer
     * @param renderer a child to be added
     */
    void addChild(IRenderer renderer);

    /**
     * This method simulates positioning of the renderer, including all of its children, and returns
     * the {@link LayoutResult}, representing the layout result, including occupied area, status, i.e.
     * if there was enough place to fit the renderer subtree, etc.
     * {@link LayoutResult} can be extended to return custom layout results for custom elements, e.g.
     * {@link TextRenderer} uses {@link com.itextpdf.layout.layout.TextLayoutResult} as its result.
     *
     * This method can be called standalone to learn how much area the renderer subtree needs, or can be called
     * before {@link #draw(DrawContext)}, to prepare the renderer to be flushed to the output stream.
     *
     * @param layoutContext the description of layout area and any other additional information
     * @return result of the layout process
     */
    LayoutResult layout(LayoutContext layoutContext);

    /**
     * Flushes the renderer subtree contents, i.e. draws itself on canvas,
     * adds necessary objects to the {@link PdfDocument} etc.
     * @param drawContext contains the {@link PdfDocument} to which the renderer subtree if flushed,
     *                    the {@link PdfCanvas} on which the renderer subtree is drawn and other additional parameters
     *                    needed to perform drawing
     */
    void draw(DrawContext drawContext);

    /**
     * Gets the resultant occupied area after the last call to the {@link #layout(LayoutContext)} method.
     * @return {@link LayoutArea} instance
     */
    LayoutArea getOccupiedArea();

    /**
     * Gets a property from this entity or one of its hierarchical parents.
     * If the property is not found, {@code defaultValue} will be returned.
     * @param <T1> the return type associated with the property
     * @param property the property to be retrieved
     * @param defaultValue a fallback value
     * @return the value of the given property
     */
<<<<<<< HEAD
    <T1> T1 getProperty(Property property, T1 defaultValue);
=======
    <T> T getProperty(int property, T defaultValue);
>>>>>>> 1965698d

    /**
     * Explicitly sets this object as the child of another {@link IRenderer} in
     * the renderer hierarchy. Some implementations also use this method
     * internally to create a consistent hierarchy tree.
     * 
     * @param parent the object to place higher in the renderer hierarchy
     * @return by default, this object
     */
    IRenderer setParent(IRenderer parent);

    /**
     * Gets the model element associated with this renderer.
     * 
     * @return the model element, as a {@link IPropertyContainer container of properties}
     */
    IPropertyContainer getModelElement();

    /**
     * Gets the child {@link IRenderer}s.
     * 
     * @return a list of direct child {@link IRenderer renderers} of this instance
     */
    List<IRenderer> getChildRenderers();

    /**
     * Indicates whether this renderer is flushed or not, i.e. if {@link #draw(DrawContext)} has already
     * been called.
     * @return whether the renderer has been flushed
     */
    boolean isFlushed();

    /**
     * Moves the renderer subtree by the specified offset. This method affects occupied area of the renderer.
     * @param dx the x-axis offset in points. Positive value will move the renderer subtree to the right.
     * @param dy the y-axis offset in points. Positive value will move the renderer subtree to the top.
     */
    void move(float dx, float dy);

    /**
     * Gets a new instance of this class to be used as a next renderer, after this renderer is used, if
     * {@link #layout(LayoutContext)} is called more than once.
     * @return new renderer instance
     */
    IRenderer getNextRenderer();
}<|MERGE_RESOLUTION|>--- conflicted
+++ resolved
@@ -108,11 +108,7 @@
      * @param defaultValue a fallback value
      * @return the value of the given property
      */
-<<<<<<< HEAD
-    <T1> T1 getProperty(Property property, T1 defaultValue);
-=======
-    <T> T getProperty(int property, T defaultValue);
->>>>>>> 1965698d
+    <T1> T1 getProperty(int property, T1 defaultValue);
 
     /**
      * Explicitly sets this object as the child of another {@link IRenderer} in
