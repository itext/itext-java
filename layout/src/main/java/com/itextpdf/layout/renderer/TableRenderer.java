--- conflicted
+++ resolved
@@ -162,14 +162,16 @@
 
         Table footerElement = table.getFooter();
         // footer can be skipped, but after the table content will be layouted
-        boolean footerShouldBeApplied = !(table.isComplete() && 0 != table.getLastRowBottomBorder().size() && table.isSkipLastFooter());
+        boolean footerShouldBeApplied = !(table.isComplete() && 0 != table.getLastRowBottomBorder().size() && table.isSkipLastFooter())
+                && !Boolean.TRUE.equals(this.<Boolean>getOwnProperty(Property.IGNORE_FOOTER));
         if (footerElement != null && footerShouldBeApplied) {
             footerRenderer = initFooterOrHeaderRenderer(true, tableBorder);
         }
 
         Table headerElement = table.getHeader();
         boolean isFirstHeader = rowRange.getStartRow() == 0 && isOriginalNonSplitRenderer;
-        boolean headerShouldBeApplied = (!rows.isEmpty() || table.isComplete()) && (!isOriginalNonSplitRenderer || isFirstHeader && !table.isSkipFirstHeader());
+        boolean headerShouldBeApplied = !rows.isEmpty() && (!isOriginalNonSplitRenderer || isFirstHeader && !table.isSkipFirstHeader())
+                && !Boolean.TRUE.equals(this.<Boolean>getOwnProperty(Property.IGNORE_HEADER));
         if (headerElement != null && headerShouldBeApplied) {
             headerRenderer = initFooterOrHeaderRenderer(false, tableBorder);
         }
@@ -273,25 +275,14 @@
 
         int numberOfColumns = ((Table) getModelElement()).getNumberOfColumns();
 
-<<<<<<< HEAD
         // The last flushed row. Empty list if the table hasn't been set incomplete
-        ArrayList<Border> lastFlushedRowBottomBorder = tableModel.getLastRowBottomBorder();
+        List<Border> lastFlushedRowBottomBorder = tableModel.getLastRowBottomBorder();
         Border widestLustFlushedBorder = null;
         for (Border border : lastFlushedRowBottomBorder) {
             if (null != border && (null == widestLustFlushedBorder || widestLustFlushedBorder.getWidth() < border.getWidth())) {
                 widestLustFlushedBorder = border;
             }
         }
-=======
-        Table footerElement = tableModel.getFooter();
-        // footer can be skipped, but after the table content will be layouted
-        boolean footerShouldBeApplied = !(tableModel.isComplete() && 0 != tableModel.getLastRowBottomBorder().size() && tableModel.isSkipLastFooter())
-                && !Boolean.TRUE.equals(this.<Boolean>getOwnProperty(Property.IGNORE_FOOTER));
-        if (footerElement != null && footerShouldBeApplied) {
-            borders = getBorders();
-            footerRenderer = initFooterOrHeaderRenderer(true, borders);
-            bottomTableBorderWidth = 0;
->>>>>>> 833f1910
 
         if (isOriginalRenderer()) {
             initializeBorders(lastFlushedRowBottomBorder, area.isEmptyArea());
@@ -340,27 +331,7 @@
             }
         }
 
-<<<<<<< HEAD
         float topTableBorderWidth = getMaxTopWidth(null); // first row own top border. We will use it in header processing
-=======
-        Table headerElement = tableModel.getHeader();
-        boolean isFirstHeader = rowRange.getStartRow() == 0 && isOriginalNonSplitRenderer;
-        boolean headerShouldBeApplied = !rows.isEmpty() && (!isOriginalNonSplitRenderer || isFirstHeader && !tableModel.isSkipFirstHeader())
-                && !Boolean.TRUE.equals(this.<Boolean>getOwnProperty(Property.IGNORE_HEADER));
-        if (headerElement != null && headerShouldBeApplied) {
-            borders = getBorders();
-            headerRenderer = initFooterOrHeaderRenderer(false, borders);
-            if (tableModel.isEmpty()) {
-                bottomTableBorderWidth = 0;
-            }
-
-            collapsedTableBorderWidths = getCollapsedBorderWidths(headerRenderer.rows, headerRenderer.getBorders(), false);
-            float rightHeaderBorderWidth = collapsedTableBorderWidths[1];
-            float leftHeaderBorderWidth = collapsedTableBorderWidths[3];
-
-            leftTableBorderWidth = Math.max(leftTableBorderWidth, leftHeaderBorderWidth);
-            rightTableBorderWidth = Math.max(rightTableBorderWidth, rightHeaderBorderWidth);
->>>>>>> 833f1910
 
         if (headerRenderer != null) {
             prepareFooterOrHeaderRendererForLayout(headerRenderer, layoutBox.getWidth());
@@ -401,30 +372,11 @@
                 occupiedArea.getBBox().moveUp(topTableBorderWidth).decreaseHeight(topTableBorderWidth);
             }
         }
-<<<<<<< HEAD
+
         Border[] borders = getBorders();
         float bottomTableBorderWidth = null == borders[2] ? 0 : borders[2].getWidth();
         if (null != rows && 0 != rows.size()) {
             correctFirstRowTopBorders(borders[0], numberOfColumns);
-=======
-        List<Border> lastFlushedRowBottomBorder = tableModel.getLastRowBottomBorder();
-        Border widestLustFlushedBorder = null;
-        for (Border border : lastFlushedRowBottomBorder) {
-            if (null != border && (null == widestLustFlushedBorder || widestLustFlushedBorder.getWidth() < border.getWidth())) {
-                widestLustFlushedBorder = border;
-            }
-        }
-        borders = getBorders();
-        // Collapse top border. Notice that top border wasn't collapsed with the table top border during #getCollapsedBorderWidths()
-        if (0 == lastFlushedRowBottomBorder.size() || area.isEmptyArea()) { // the first row on the page
-            if (null != borders[0] && topTableBorderWidth < borders[0].getWidth()) {
-                topTableBorderWidth = borders[0].getWidth();
-            }
-        } else if (0 != lastFlushedRowBottomBorder.size() && 0 != rows.size()) {
-            if (null != widestLustFlushedBorder && widestLustFlushedBorder.getWidth() > topTableBorderWidth) {
-                topTableBorderWidth = widestLustFlushedBorder.getWidth();
-            }
->>>>>>> 833f1910
         }
         topTableBorderWidth = getMaxTopWidth(borders[0]);
 
@@ -606,14 +558,8 @@
                                 overflowRenderer.setProperty(Property.IGNORE_FOOTER, true);
                                 overflowRenderer.setBorders(Border.NO_BORDER, 0);
 
-                                collapsedTableBorderWidths = getCollapsedBorderWidths(overflowRenderer.rows, overflowRenderer.getBorders(), false);
-                                float rightFooterBorderWidth = collapsedTableBorderWidths[1];
-                                float leftFooterBorderWidth = collapsedTableBorderWidths[3];
-                                leftTableBorderWidth = Math.max(leftTableBorderWidth, leftFooterBorderWidth);
-                                rightTableBorderWidth = Math.max(rightTableBorderWidth, rightFooterBorderWidth);
                                 // apply the difference to set table and its continuation left/right margins identical
-                                layoutBox.<Rectangle>applyMargins(0, Math.max(0, rightTableBorderWidth - rightFooterBorderWidth) / 2, 0,
-                                        Math.max(0, leftTableBorderWidth - leftFooterBorderWidth) / 2, false);
+                                layoutBox.<Rectangle>applyMargins(0, -rightBorderMaxWidth, 0, -leftBorderMaxWidth / 2, false);
                                 if (hasProperty(Property.WIDTH)) {
                                     overflowRenderer.setProperty(Property.WIDTH, UnitValue.createPointValue(layoutBox.getWidth()));
                                 }
@@ -725,7 +671,8 @@
                 if (heights.size() != 0) {
                     rowHeight = 0;
                     if (split && (hasContent)) {
-                        horizontalBorders.add(row + 1, (ArrayList<Border>) horizontalBorders.get(row + 1).clone());
+                        //TODO
+                        horizontalBorders.add(row + 1, (List<Border>)((ArrayList<Border>) horizontalBorders.get(row + 1)).clone());
                     }
                     for (col = 0; col < currentRow.length; col++) {
                         if (hasContent || (cellWithBigRowspanAdded && null == rows.get(row - 1)[col])) {
@@ -777,17 +724,12 @@
                         layoutBox.decreaseHeight(heightDiff);
                     }
                 } else {
-<<<<<<< HEAD
                     if (null != borders[2]) {
                         for (col = 0; col < numberOfColumns; col++) {
                             if (null == horizontalBorders.get(1).get(col) || horizontalBorders.get(1).get(col).getWidth() < borders[2].getWidth()) {
                                 horizontalBorders.get(1).set(col, borders[2]);
                             }
                         }
-=======
-                    for (col = 0; col < tableModel.getNumberOfColumns(); col++) {
-                        horizontalBorders.get(1).set(col, borders[2]);
->>>>>>> 833f1910
                     }
                 }
                 // Correct occupied areas of all added cells
@@ -876,12 +818,8 @@
                                 }
                                 if (hasContent) {
                                     for (int j = col; j < col + cellOverflow.getPropertyAsInteger(Property.COLSPAN); j++) {
-<<<<<<< HEAD
                                         splitResult[0].horizontalBorders.get(row + 1).set(j, getBorders()[2]);
                                         splitResult[1].horizontalBorders.get(0).set(j, getBorders()[2]);
-=======
-                                        horizontalBorders.get(row + 1).set(j, getBorders()[2]);
->>>>>>> 833f1910
                                     }
                                 }
                                 cellOverflow.deleteOwnProperty(Property.BORDER_BOTTOM);
@@ -902,15 +840,6 @@
                                 }
                                 // for the future
                                 splitResult[1].rows.get(0)[col].setBorders(getBorders()[0], 0);
-<<<<<<< HEAD
-                                for (int j = col; j < col + currentRow[col].getPropertyAsInteger(Property.COLSPAN); j++) {
-                                    splitResult[0].horizontalBorders.get(row + 1).set(j, getBorders()[2]);
-                                    splitResult[1].horizontalBorders.get(0).set(j, getBorders()[2]);
-                                }
-                            } else if (Border.NO_BORDER != currentRow[col].<Border>getProperty(Property.BORDER_TOP)) {
-                                splitResult[1].rows.get(0)[col].deleteOwnProperty(Property.BORDER_TOP);
-                            }
-=======
                             } else {
                                 if (Border.NO_BORDER != currentRow[col].<Border>getProperty(Property.BORDER_TOP)) {
                                     splitResult[1].rows.get(0)[col].deleteOwnProperty(Property.BORDER_TOP);
@@ -921,7 +850,6 @@
                                     horizontalBorders.get(row + (hasContent ? 1 : 0)).set(j, getBorders()[2]);
                                 }
                             }
->>>>>>> 833f1910
                         }
                     }
 
@@ -1026,15 +954,9 @@
                             logger.warn(LogMessageConstant.CLIP_ELEMENT);
                             // Process borders
                             if (status == LayoutResult.NOTHING) {
-<<<<<<< HEAD
                                 ArrayList<Border> topBorders = new ArrayList<Border>();
                                 ArrayList<Border> bottomBorders = new ArrayList<Border>();
                                 for (int i = 0; i < numberOfColumns; i++) {
-=======
-                                List<Border> topBorders = new ArrayList<Border>();
-                                List<Border> bottomBorders = new ArrayList<Border>();
-                                for (int i = 0; i < tableModel.getNumberOfColumns(); i++) {
->>>>>>> 833f1910
                                     topBorders.add(borders[0]);
                                     bottomBorders.add(borders[2]);
                                 }
@@ -1108,15 +1030,9 @@
 
         // if table is empty we still need to process table borders
         if (0 == childRenderers.size() && null == headerRenderer && null == footerRenderer) {
-<<<<<<< HEAD
-            ArrayList<Border> topHorizontalBorders = new ArrayList<Border>();
-            ArrayList<Border> bottomHorizontalBorders = new ArrayList<Border>();
-            for (int i = 0; i < numberOfColumns; i++) {
-=======
             List<Border> topHorizontalBorders = new ArrayList<Border>();
             List<Border> bottomHorizontalBorders = new ArrayList<Border>();
-            for (int i = 0; i < tableModel.getNumberOfColumns(); i++) {
->>>>>>> 833f1910
+            for (int i = 0; i < numberOfColumns; i++) {
                 bottomHorizontalBorders.add(Border.NO_BORDER);
             }
             List<Border> leftVerticalBorders = new ArrayList<Border>();
@@ -1464,7 +1380,8 @@
         overflowRenderer.horizontalBorders = new ArrayList<>();
         //splitRenderer.horizontalBorders.addAll(horizontalBorders);
         for (int i = rowN; i < horizontalBorders.size(); i++) {
-            overflowRenderer.horizontalBorders.add((ArrayList<Border>) horizontalBorders.get(i).clone());
+            //TODO
+            overflowRenderer.horizontalBorders.add((List<Border>)((ArrayList<Border>) horizontalBorders.get(i)).clone());
         }
         overflowRenderer.verticalBorders = new ArrayList<>();
         //splitRenderer.verticalBorders.addAll(verticalBorders);
@@ -1718,8 +1635,8 @@
         }
 
         float x1 = startX;
-        if (columnWidths.length > 0) {
-            x1 += columnWidths[0];
+        if (countedColumnWidth.length > 0) {
+            x1 += countedColumnWidth[0];
         }
         for (int i = 1; i < verticalBorders.size() - 1; i++) {
             drawVerticalBorder(i, startY, x1, drawContext.getCanvas());
@@ -1846,12 +1763,11 @@
         }
     }
 
-<<<<<<< HEAD
     // important to invoke on each new page
     private void updateFirstRowBorders(int colN) {
         int col = 0;
         int row = 0;
-        ArrayList<Border> topBorders = horizontalBorders.get(0);
+        List<Border> topBorders = horizontalBorders.get(0);
         topBorders.clear();
         while (col < colN) {
             if (null != rows.get(row)[col]) {
@@ -1881,8 +1797,8 @@
     private void correctFirstRowTopBorders(Border tableBorder, int colN) {
         int col = 0;
         int row = 0;
-        ArrayList<Border> topBorders = horizontalBorders.get(0);
-        ArrayList<Border> bordersToBeCollapsedWith = null != headerRenderer
+        List<Border> topBorders = horizontalBorders.get(0);
+        List<Border> bordersToBeCollapsedWith = null != headerRenderer
                 ? headerRenderer.horizontalBorders.get(headerRenderer.horizontalBorders.size() - 1)
                 : new ArrayList<Border>();
         if (null == headerRenderer) {
@@ -1967,7 +1883,7 @@
         }
     }
 
-    private void initializeBorders(ArrayList<Border> lastFlushedRowBottomBorder, boolean isFirstOnPage) {
+    private void initializeBorders(List<Border> lastFlushedRowBottomBorder, boolean isFirstOnPage) {
         // initialize borders
         if (null == horizontalBorders) {
             horizontalBorders = new ArrayList<>();
@@ -1982,7 +1898,7 @@
 
     private float getMaxTopWidth(Border tableTopBorder) {
         float width = null == tableTopBorder ? 0 : tableTopBorder.getWidth();
-        ArrayList<Border> topBorders = horizontalBorders.get(0);
+        List<Border> topBorders = horizontalBorders.get(0);
         if (0 != topBorders.size()) {
             for (Border border : topBorders) {
                 if (null != border) {
@@ -1998,7 +1914,7 @@
     private float getMaxRightWidth(Border tableRightBorder) {
         float width = null == tableRightBorder ? 0 : tableRightBorder.getWidth();
         if (0 != verticalBorders.size()) {
-            ArrayList<Border> rightBorders = verticalBorders.get(verticalBorders.size() - 1);
+            List<Border> rightBorders = verticalBorders.get(verticalBorders.size() - 1);
             if (0 != rightBorders.size()) {
                 for (Border border : rightBorders) {
                     if (null != border) {
@@ -2015,7 +1931,7 @@
     private float getMaxLeftWidth(Border tableLeftBorder) {
         float width = null == tableLeftBorder ? 0 : tableLeftBorder.getWidth();
         if (0 != verticalBorders.size()) {
-            ArrayList<Border> leftBorders = verticalBorders.get(0);
+            List<Border> leftBorders = verticalBorders.get(0);
             if (0 != leftBorders.size()) {
                 for (Border border : leftBorders) {
                     if (null != border) {
@@ -2030,10 +1946,7 @@
     }
 
 
-    private boolean[] collapseFooterBorders(ArrayList<Border> tableBottomBorders, int colNum, int rowNum) {
-=======
     private boolean[] collapseFooterBorders(List<Border> tableBottomBorders, int colNum, int rowNum) {
->>>>>>> 833f1910
         boolean[] useFooterBorders = new boolean[colNum];
         int row = 0;
         int col = 0;
