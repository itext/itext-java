--- conflicted
+++ resolved
@@ -231,10 +231,6 @@
                 tableWidth = layoutBox.getWidth() * totalColumnWidthInPercent / 100;
             }
         }
-<<<<<<< HEAD
-        columnWidths = calculateScaledColumnWidths(tableModel, (float) tableWidth, leftTableBorderWidth, rightTableBorderWidth);
-=======
-
         // Float blockHeight = retrieveHeight();
         Float blockMaxHeight = retrieveMaxHeight();
         if (null != blockMaxHeight && blockMaxHeight < layoutBox.getHeight()
@@ -243,7 +239,6 @@
         }
         float layoutBoxHeight = layoutBox.getHeight();
 
->>>>>>> 17078926
         occupiedArea = new LayoutArea(area.getPageNumber(),
                 new Rectangle(layoutBox.getX(), layoutBox.getY() + layoutBox.getHeight() - topTableBorderWidth / 2, (float) tableWidth, 0));
 
@@ -290,33 +285,13 @@
         // Apply halves of the borders. The other halves are applied on a Cell level
         layoutBox.<Rectangle>applyMargins(topTableBorderWidth / 2, rightTableBorderWidth / 2, 0, leftTableBorderWidth / 2, false);
 
+        columnWidths = calculateScaledColumnWidths(tableModel, (float) tableWidth, leftTableBorderWidth, rightTableBorderWidth);
+
         LayoutResult[] splits = new LayoutResult[tableModel.getNumberOfColumns()];
         // This represents the target row index for the overflow renderer to be placed to.
         // Usually this is just the current row id of a cell, but it has valuable meaning when a cell has rowspan.
         int[] targetOverflowRowIndex = new int[tableModel.getNumberOfColumns()];
 
-<<<<<<< HEAD
-=======
-        // complete table with empty cells
-        CellRenderer[] lastAddedRow;
-//        if (0 != rows.size() && null != rows.get(rows.size() - 1)) {
-//            lastAddedRow = rows.get(rows.size() - 1);
-//            int colIndex = 0;
-//            while (colIndex < lastAddedRow.length && null != lastAddedRow[colIndex]) {
-//                colIndex += (int) lastAddedRow[colIndex].getPropertyAsInteger(Property.COLSPAN);
-//            }
-//            // complete row if it's not already complete ot totally empty
-//            if (0 != colIndex && lastAddedRow.length != colIndex) {
-//                while (colIndex < lastAddedRow.length) {
-//                    Cell emptyCell = new Cell();
-//                    emptyCell.setBorder(Border.NO_BORDER);
-//                    ((Table) this.getModelElement()).addCell(emptyCell);
-//                    this.addChild(emptyCell.getRenderer());
-//                    colIndex++;
-//                }
-//            }
-//        }
->>>>>>> 17078926
         horizontalBorders.add(tableModel.getLastRowBottomBorder());
 
         for (row = 0; row < rows.size(); row++) {
@@ -386,7 +361,7 @@
                     for (int j = 0; j < cell.getPropertyAsInteger(Property.ROWSPAN) && row + 1 + j - cell.getPropertyAsInteger(Property.ROWSPAN) >= 0; j++) {
                         CellRenderer nextCell = rows.get(row + 1 + j - cell.getPropertyAsInteger(Property.ROWSPAN))[col + cell.getPropertyAsInteger(Property.COLSPAN)];
                         if (nextCell != null) {
-                            buildBordersArrays(nextCell, row, true, false);
+                            buildBordersArrays(nextCell, row + 1 + j - cell.getPropertyAsInteger(Property.ROWSPAN), true, false);
                         }
                     }
                 }
@@ -635,18 +610,8 @@
                             } else {
                                 cellOverflow.deleteOwnProperty(Property.BORDER_TOP);
                             }
-<<<<<<< HEAD
                             for (int j = col; j < col + cellOverflow.getPropertyAsInteger(Property.COLSPAN); j++) {
                                 horizontalBorders.get(!hasContent && splits[col].getStatus() == LayoutResult.PARTIAL ? row : row+1).set(j, getBorders()[2]);
-=======
-                            Border newBorder = getBorders()[2] == null
-                                    ? cellOverflow.getModelElement().hasProperty(Property.BORDER_BOTTOM) && null == cellOverflow.getModelElement().<Border>getProperty(Property.BORDER_BOTTOM)
-                                    ? null
-                                    : (Border) cellOverflow.getModelElement().<Border>getDefaultProperty(Property.BORDER)
-                                    : getBorders()[2];
-                            for (int j = col; j < col + cellOverflow.getPropertyAsInteger(Property.COLSPAN); j++) {
-                                horizontalBorders.get(row + 1).set(j, newBorder);
->>>>>>> 17078926
                             }
                             cellOverflow.deleteOwnProperty(Property.BORDER_BOTTOM);
                             cellOverflow.setBorders(cellOverflow.getBorders()[2], 2);
@@ -654,24 +619,12 @@
                         } else {
                             rows.get(targetOverflowRowIndex[col])[col] = (CellRenderer) currentRow[col].setParent(splitResult[1]);
                         }
-<<<<<<< HEAD
                     } else if (currentRow[col] != null) {
                         if (hasContent) {
                             columnsWithCellToBeEnlarged[col] = true;
                         }
                         for (int j = col; j < col + currentRow[col].getPropertyAsInteger(Property.COLSPAN); j++) {
                             horizontalBorders.get(row + 1).set(j, getBorders()[2]);
-=======
-                    } else if (hasContent && currentRow[col] != null) {
-                        columnsWithCellToBeEnlarged[col] = true;
-                        Border newBorder = getBorders()[2] == null
-                                ? currentRow[col].getModelElement().hasProperty(Property.BORDER_BOTTOM) && null == currentRow[col].getModelElement().<Border>getProperty(Property.BORDER_BOTTOM)
-                                ? null
-                                : (Border) currentRow[col].getModelElement().getDefaultProperty(Property.BORDER)
-                                : getBorders()[2];
-                        for (int j = col; j < col + currentRow[col].getPropertyAsInteger(Property.COLSPAN); j++) {
-                            horizontalBorders.get(row + 1).set(j, newBorder);
->>>>>>> 17078926
                         }
                         // for the future
                         currentRow[col].getModelElement().setBorderTop(getBorders()[0]);
@@ -854,6 +807,7 @@
         }
     }
 
+
     /**
      * {@inheritDoc}
      */
