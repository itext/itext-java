--- conflicted
+++ resolved
@@ -100,25 +100,15 @@
         boolean notAllKidsAreFloats = false;
         List<Rectangle> floatRendererAreas = layoutContext.getFloatRendererAreas();
         FloatPropertyValue floatPropertyValue = this.<FloatPropertyValue>getProperty(Property.FLOAT);
-<<<<<<< HEAD
-        Float blockWidth = null;
-        if (this.<Float>getProperty(Property.ROTATION_ANGLE) == null || floatPropertyValue != null) {
-            blockWidth = retrieveWidth(parentBBox.getWidth());
-        }
-        if (floatPropertyValue != null) {
-            if (floatPropertyValue.equals(FloatPropertyValue.LEFT)) {
-                setProperty(Property.HORIZONTAL_ALIGNMENT, HorizontalAlignment.LEFT);
-            } else if (floatPropertyValue.equals(FloatPropertyValue.RIGHT)) {
-                setProperty(Property.HORIZONTAL_ALIGNMENT, HorizontalAlignment.RIGHT);
-            }
-=======
         float clearHeightCorrection = FloatingHelper.calculateClearHeightCorrection(this, floatRendererAreas, parentBBox);
         FloatingHelper.applyClearance(parentBBox, marginsCollapseHandler, clearHeightCorrection, FloatingHelper.isRendererFloating(this));
-        Float blockWidth = retrieveWidth(parentBBox.getWidth());
+        Float blockWidth = null;
+        if (this.<Float>getProperty(Property.ROTATION_ANGLE) == null || FloatingHelper.isRendererFloating(this)) {
+            blockWidth = retrieveWidth(parentBBox.getWidth());
+        }
         if (FloatingHelper.isRendererFloating(this, floatPropertyValue)) {
             blockWidth = FloatingHelper.adjustFloatedBlockLayoutBox(this, parentBBox, blockWidth, floatRendererAreas, floatPropertyValue);
             floatRendererAreas = new ArrayList<>();
->>>>>>> 9322a834
         }
 
         if (0 == childRenderers.size()) {
@@ -130,7 +120,7 @@
 
         if (this.<Float>getProperty(Property.ROTATION_ANGLE) != null) {
             parentBBox.moveDown(AbstractRenderer.INF - parentBBox.getHeight()).setHeight(AbstractRenderer.INF);
-            if (floatPropertyValue == null) {
+            if (!FloatingHelper.isRendererFloating(this)) {
                 blockWidth = RotationUtils.retrieveRotatedLayoutWidth(parentBBox.getWidth(), this);
             }
         }
