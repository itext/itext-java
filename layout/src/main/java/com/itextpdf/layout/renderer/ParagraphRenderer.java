/*

    This file is part of the iText (R) project.
    Copyright (c) 1998-2016 iText Group NV
    Authors: Bruno Lowagie, Paulo Soares, et al.

    This program is free software; you can redistribute it and/or modify
    it under the terms of the GNU Affero General Public License version 3
    as published by the Free Software Foundation with the addition of the
    following permission added to Section 15 as permitted in Section 7(a):
    FOR ANY PART OF THE COVERED WORK IN WHICH THE COPYRIGHT IS OWNED BY
    ITEXT GROUP. ITEXT GROUP DISCLAIMS THE WARRANTY OF NON INFRINGEMENT
    OF THIRD PARTY RIGHTS

    This program is distributed in the hope that it will be useful, but
    WITHOUT ANY WARRANTY; without even the implied warranty of MERCHANTABILITY
    or FITNESS FOR A PARTICULAR PURPOSE.
    See the GNU Affero General Public License for more details.
    You should have received a copy of the GNU Affero General Public License
    along with this program; if not, see http://www.gnu.org/licenses or write to
    the Free Software Foundation, Inc., 51 Franklin Street, Fifth Floor,
    Boston, MA, 02110-1301 USA, or download the license from the following URL:
    http://itextpdf.com/terms-of-use/

    The interactive user interfaces in modified source and object code versions
    of this program must display Appropriate Legal Notices, as required under
    Section 5 of the GNU Affero General Public License.

    In accordance with Section 7(b) of the GNU Affero General Public License,
    a covered work must retain the producer line in every PDF that is created
    or manipulated using iText.

    You can be released from the requirements of the license by purchasing
    a commercial license. Buying such a license is mandatory as soon as you
    develop commercial activities involving the iText software without
    disclosing the source code of your own applications.
    These activities include: offering paid services to customers as an ASP,
    serving PDFs on the fly in a web application, shipping iText with a closed
    source product.

    For more information, please contact iText Software Corp. at this
    address: sales@itextpdf.com
 */
package com.itextpdf.layout.renderer;

import com.itextpdf.io.LogMessageConstant;
import com.itextpdf.kernel.geom.Rectangle;
import com.itextpdf.layout.border.Border;
import com.itextpdf.layout.element.Paragraph;
import com.itextpdf.layout.layout.LayoutArea;
import com.itextpdf.layout.layout.LayoutContext;
import com.itextpdf.layout.layout.LayoutResult;
import com.itextpdf.layout.layout.LineLayoutResult;
import com.itextpdf.layout.layout.MinMaxWidthLayoutResult;
import com.itextpdf.layout.margincollapse.MarginsCollapseHandler;
import com.itextpdf.layout.minmaxwidth.handler.MaxMaxWidthHandler;
import com.itextpdf.layout.minmaxwidth.MinMaxWidth;
import com.itextpdf.layout.minmaxwidth.handler.AbstractWidthHandler;
import com.itextpdf.layout.property.Leading;
import com.itextpdf.layout.property.Property;
import com.itextpdf.layout.property.TextAlignment;
import org.slf4j.Logger;
import org.slf4j.LoggerFactory;

import java.util.ArrayList;
import java.util.Collections;
import java.util.HashMap;
import java.util.List;

/**
 * This class represents the {@link IRenderer renderer} object for a {@link Paragraph}
 * object. It will draw the glyphs of the textual content on the {@link DrawContext}.
 */
public class ParagraphRenderer extends BlockRenderer {

    protected float previousDescent = 0;
    protected List<LineRenderer> lines = null;

    /**
     * Creates a ParagraphRenderer from its corresponding layout object.
     *
     * @param modelElement the {@link com.itextpdf.layout.element.Paragraph} which this object should manage
     */
    public ParagraphRenderer(Paragraph modelElement) {
        super(modelElement);
    }

    /**
     * {@inheritDoc}
     */
    @Override
    public LayoutResult layout(LayoutContext layoutContext) {
        overrideHeightProperties();
        boolean wasHeightClipped = false;
        int pageNumber = layoutContext.getArea().getPageNumber();
        boolean anythingPlaced = false;
        boolean firstLineInBox = true;
        LineRenderer currentRenderer = (LineRenderer) new LineRenderer().setParent(this);
        Rectangle parentBBox = layoutContext.getArea().getBBox().clone();

        Float blockWidth = retrieveWidth(parentBBox.getWidth());

        if (0 == childRenderers.size()) {
            anythingPlaced = true;
            currentRenderer = null;
        }

        boolean isPositioned = isPositioned();

        if (this.<Float>getProperty(Property.ROTATION_ANGLE) != null) {
            parentBBox.moveDown(AbstractRenderer.INF - parentBBox.getHeight()).setHeight(AbstractRenderer.INF);
        }
        MarginsCollapseHandler marginsCollapseHandler = null;
        boolean marginsCollapsingEnabled = Boolean.TRUE.equals(getPropertyAsBoolean(Property.COLLAPSING_MARGINS));
        if (marginsCollapsingEnabled) {
            marginsCollapseHandler = new MarginsCollapseHandler(this, layoutContext.getMarginsCollapseInfo());
            marginsCollapseHandler.startMarginsCollapse(parentBBox);
        }
<<<<<<< HEAD

        Border[] borders = getBorders();
        float[] paddings = getPaddings();
        float additionalWidth = applyBordersPaddingsMargins(parentBBox, borders, paddings, isPositioned);

        MinMaxWidth minMaxWidth = new MinMaxWidth(additionalWidth, layoutContext.getArea().getBBox().getWidth());
        AbstractWidthHandler widthHandler = new MaxMaxWidthHandler(minMaxWidth);
=======

        Border[] borders = getBorders();
        boolean isPositioned = isPositioned();
        float[] paddings = getPaddings();
        applyBordersPaddingsMargins(parentBBox, borders, paddings);

        if (blockWidth != null && (blockWidth < parentBBox.getWidth() || isPositioned)) {
            parentBBox.setWidth((float) blockWidth);
        }
>>>>>>> 83b51e61

        Float blockMaxHeight = retrieveMaxHeight();
        if (null != blockMaxHeight && parentBBox.getHeight() > blockMaxHeight) {
            float heightDelta = parentBBox.getHeight() - (float) blockMaxHeight;
            if (marginsCollapsingEnabled) {
                marginsCollapseHandler.processFixedHeightAdjustment(heightDelta);
            }
            parentBBox.moveUp(heightDelta).setHeight((float) blockMaxHeight);
            wasHeightClipped = true;
        }

        List<Rectangle> areas;
        if (isPositioned) {
            areas = Collections.singletonList(parentBBox);
        } else {
            areas = initElementAreas(new LayoutArea(pageNumber, parentBBox));
        }

        occupiedArea = new LayoutArea(pageNumber, new Rectangle(parentBBox.getX(), parentBBox.getY() + parentBBox.getHeight(), parentBBox.getWidth(), 0));

        int currentAreaPos = 0;
        Rectangle layoutBox = areas.get(0).clone();
        lines = new ArrayList<>();
        for (IRenderer child : childRenderers) {
            currentRenderer.addChild(child);
        }

        float lastYLine = layoutBox.getY() + layoutBox.getHeight();
        Leading leading = this.<Leading>getProperty(Property.LEADING);
        float leadingValue = 0;

        float lastLineHeight = 0;

        if (marginsCollapsingEnabled && childRenderers.size() > 0) {
            // passing null is sufficient to notify that there is a kid, however we don't care about it and it's margins
            marginsCollapseHandler.startChildMarginsHandling(null, layoutBox);
        }
        while (currentRenderer != null) {
            currentRenderer.setProperty(Property.TAB_DEFAULT, this.getPropertyAsFloat(Property.TAB_DEFAULT));
            currentRenderer.setProperty(Property.TAB_STOPS, this.<Object>getProperty(Property.TAB_STOPS));

            float lineIndent = anythingPlaced ? 0 : (float) this.getPropertyAsFloat(Property.FIRST_LINE_INDENT);
            float childBBoxWidth = layoutBox.getWidth() - lineIndent;
            Rectangle childLayoutBox = new Rectangle(layoutBox.getX() + lineIndent, layoutBox.getY(), childBBoxWidth, layoutBox.getHeight());
            LineLayoutResult result = ((LineRenderer) currentRenderer.setParent(this)).layout(new LayoutContext(new LayoutArea(pageNumber, childLayoutBox)));

            float minChildWidth = 0;
            float maxChildWidth = 0;
            if (result instanceof MinMaxWidthLayoutResult) {
                minChildWidth = ((MinMaxWidthLayoutResult)result).getNotNullMinMaxWidth(childBBoxWidth).getMinWidth();
                maxChildWidth = ((MinMaxWidthLayoutResult)result).getNotNullMinMaxWidth(childBBoxWidth).getMaxWidth();
            }

            widthHandler.updateMinChildWidth(minChildWidth + lineIndent);
            widthHandler.updateMaxChildWidth(maxChildWidth + lineIndent);

            LineRenderer processedRenderer = null;
            if (result.getStatus() == LayoutResult.FULL) {
                processedRenderer = currentRenderer;
            } else if (result.getStatus() == LayoutResult.PARTIAL) {
                processedRenderer = (LineRenderer) result.getSplitRenderer();
            }

            TextAlignment textAlignment = (TextAlignment) this.<TextAlignment>getProperty(Property.TEXT_ALIGNMENT, TextAlignment.LEFT);
            if (result.getStatus() == LayoutResult.PARTIAL && textAlignment == TextAlignment.JUSTIFIED && !result.isSplitForcedByNewline() ||
                    textAlignment == TextAlignment.JUSTIFIED_ALL) {
                if (processedRenderer != null) {
                    processedRenderer.justify(layoutBox.getWidth() - lineIndent);
                }
            } else if (textAlignment != TextAlignment.LEFT && processedRenderer != null) {
                float deltaX = childBBoxWidth - processedRenderer.getOccupiedArea().getBBox().getWidth();
                switch (textAlignment) {
                    case RIGHT:
                        processedRenderer.move(deltaX, 0);
                        break;
                    case CENTER:
                        processedRenderer.move(deltaX / 2, 0);
                        break;
                }
            }

            leadingValue = processedRenderer != null && leading != null ? processedRenderer.getLeadingValue(leading) : 0;
            if (processedRenderer != null && processedRenderer.containsImage()) {
                leadingValue -= previousDescent;
            }
            boolean doesNotFit = result.getStatus() == LayoutResult.NOTHING;
            float deltaY = 0;
            if (!doesNotFit) {
                lastLineHeight = processedRenderer.getOccupiedArea().getBBox().getHeight();
                deltaY = lastYLine - leadingValue - processedRenderer.getYLine();
                // for the first and last line in a paragraph, leading is smaller
                if (firstLineInBox)
                    deltaY = -(leadingValue - lastLineHeight) / 2;
                doesNotFit = leading != null && processedRenderer.getOccupiedArea().getBBox().getY() + deltaY < layoutBox.getY();
            }

            if (doesNotFit) {
                if (currentAreaPos + 1 < areas.size()) {
                    layoutBox = areas.get(++currentAreaPos).clone();
                    lastYLine = layoutBox.getY() + layoutBox.getHeight();
                    firstLineInBox = true;
                } else {
                    boolean keepTogether = isKeepTogether();
                    if (keepTogether) {
                        return new MinMaxWidthLayoutResult(LayoutResult.NOTHING, null, null, this, null == result.getCauseOfNothing() ? this : result.getCauseOfNothing());
                    } else {
                        if (marginsCollapsingEnabled) {
                            if (anythingPlaced) {
                                marginsCollapseHandler.endChildMarginsHandling(layoutBox);
                            }
                        }
                        ParagraphRenderer[] split = split();
                        split[0].lines = lines;
                        for (LineRenderer line : lines) {
                            split[0].childRenderers.addAll(line.getChildRenderers());
                        }
                        if (processedRenderer != null) {
                            split[1].childRenderers.addAll(processedRenderer.getChildRenderers());
                        }
                        if (result.getOverflowRenderer() != null) {
                            split[1].childRenderers.addAll(result.getOverflowRenderer().getChildRenderers());
                        }
                        if (hasProperty(Property.MAX_HEIGHT)) {
                            if (isPositioned) {
                                correctPositionedLayout(layoutBox);
                            }
<<<<<<< HEAD
                            if (wasHeightClipped) {
                                occupiedArea.getBBox()
                                        .moveDown((float) blockMaxHeight - occupiedArea.getBBox().getHeight())
                                        .setHeight((float) blockMaxHeight);
                                Logger logger = LoggerFactory.getLogger(ParagraphRenderer.class);
                                logger.warn(LogMessageConstant.CLIP_ELEMENT);
                                return new MinMaxWidthLayoutResult(LayoutResult.FULL, occupiedArea, split[0], null).setMinMaxWidth(minMaxWidth);
                            }
=======
>>>>>>> 83b51e61
                            split[1].setProperty(Property.MAX_HEIGHT, retrieveMaxHeight() - occupiedArea.getBBox().getHeight());
                        }
                        if (hasProperty(Property.MIN_HEIGHT)) {
                            split[1].setProperty(Property.MIN_HEIGHT, retrieveMinHeight() - occupiedArea.getBBox().getHeight());
                        }
                        if (hasProperty(Property.HEIGHT)) {
                            split[1].setProperty(Property.HEIGHT, retrieveHeight() - occupiedArea.getBBox().getHeight());
                        }
<<<<<<< HEAD
                        if (anythingPlaced) {
                            return new MinMaxWidthLayoutResult(LayoutResult.PARTIAL, occupiedArea, split[0], split[1]).setMinMaxWidth(minMaxWidth);
=======
                        if (wasHeightClipped) {
                            split[0].getOccupiedArea().getBBox()
                                    .moveDown((float) blockMaxHeight - occupiedArea.getBBox().getHeight())
                                    .setHeight((float) blockMaxHeight);
                            Logger logger = LoggerFactory.getLogger(ParagraphRenderer.class);
                            logger.warn(LogMessageConstant.CLIP_ELEMENT);
                        }
                        applyPaddings(occupiedArea.getBBox(), paddings, true);
                        applyBorderBox(occupiedArea.getBBox(), borders, true);
                        if (marginsCollapsingEnabled) {
                            marginsCollapseHandler.endMarginsCollapse(layoutBox);
                            split[0].setProperty(Property.MARGIN_TOP, this.getPropertyAsFloat(Property.MARGIN_TOP));
                            split[0].setProperty(Property.MARGIN_BOTTOM, this.getPropertyAsFloat(Property.MARGIN_BOTTOM));

                        }
                        applyMargins(occupiedArea.getBBox(), true);

                        if (wasHeightClipped) {
                            return new LayoutResult(LayoutResult.FULL, occupiedArea, split[0], null);
                        } else if (anythingPlaced) {
                            return new LayoutResult(LayoutResult.PARTIAL, occupiedArea, split[0], split[1]);
>>>>>>> 83b51e61
                        } else {
                            if (Boolean.TRUE.equals(getPropertyAsBoolean(Property.FORCED_PLACEMENT))) {
                                occupiedArea.setBBox(Rectangle.getCommonRectangle(occupiedArea.getBBox(), currentRenderer.getOccupiedArea().getBBox()));
                                parent.setProperty(Property.FULL, true);
                                lines.add(currentRenderer);
                                // Force placement of children we have and do not force placement of the others
                                if (LayoutResult.PARTIAL == result.getStatus()) {
                                    IRenderer childNotRendered = result.getCauseOfNothing();
                                    int firstNotRendered = currentRenderer.childRenderers.indexOf(childNotRendered);
                                    currentRenderer.childRenderers.retainAll(currentRenderer.childRenderers.subList(0, firstNotRendered));
                                    split[1].childRenderers.removeAll(split[1].childRenderers.subList(0, firstNotRendered));
                                    return new MinMaxWidthLayoutResult(LayoutResult.PARTIAL, occupiedArea, this, split[1]).setMinMaxWidth(minMaxWidth);
                                } else {
                                    return new MinMaxWidthLayoutResult(LayoutResult.FULL, occupiedArea, null, null, this).setMinMaxWidth(minMaxWidth);
                                }
                            } else {
                                return new MinMaxWidthLayoutResult(LayoutResult.NOTHING, null, null, this, null == result.getCauseOfNothing() ? this : result.getCauseOfNothing());
                            }
                        }
                    }
                }
            } else {
                if (leading != null) {
                    processedRenderer.move(0, deltaY);
                    lastYLine = processedRenderer.getYLine();
                }
                occupiedArea.setBBox(Rectangle.getCommonRectangle(occupiedArea.getBBox(), processedRenderer.getOccupiedArea().getBBox()));
                layoutBox.setHeight(processedRenderer.getOccupiedArea().getBBox().getY() - layoutBox.getY());
                lines.add(processedRenderer);

                anythingPlaced = true;
                firstLineInBox = false;

                currentRenderer = (LineRenderer) result.getOverflowRenderer();
                previousDescent = processedRenderer.getMaxDescent();
            }
        }

        float moveDown = Math.min((leadingValue - lastLineHeight) / 2, occupiedArea.getBBox().getY() - layoutBox.getY());
        occupiedArea.getBBox().moveDown(moveDown);
        occupiedArea.getBBox().setHeight(occupiedArea.getBBox().getHeight() + moveDown);

        if (marginsCollapsingEnabled && childRenderers.size() > 0) {
            marginsCollapseHandler.endChildMarginsHandling(layoutBox);
        }
        IRenderer overflowRenderer = null;
        Float blockMinHeight = retrieveMinHeight();
        if (null != blockMinHeight && blockMinHeight > occupiedArea.getBBox().getHeight()) {
            float blockBottom = occupiedArea.getBBox().getBottom() - ((float) blockMinHeight - occupiedArea.getBBox().getHeight());
            if (blockBottom >= layoutContext.getArea().getBBox().getBottom()) {
                occupiedArea.getBBox().setY(blockBottom).setHeight((float) blockMinHeight);
            } else {
                occupiedArea.getBBox()
                        .increaseHeight(occupiedArea.getBBox().getBottom() - layoutContext.getArea().getBBox().getBottom())
                        .setY(layoutContext.getArea().getBBox().getBottom());
                overflowRenderer = createOverflowRenderer(parent);
                overflowRenderer.setProperty(Property.MIN_HEIGHT, (float) blockMinHeight - occupiedArea.getBBox().getHeight());
                if (hasProperty(Property.HEIGHT)) {
                    overflowRenderer.setProperty(Property.HEIGHT, retrieveHeight() - occupiedArea.getBBox().getHeight());
                }
            }
            applyVerticalAlignment();
        }
        if (isPositioned) {
            correctPositionedLayout(layoutBox);
        }

        if (marginsCollapsingEnabled) {
            marginsCollapseHandler.endMarginsCollapse(layoutBox);
        }
        applyPaddings(occupiedArea.getBBox(), paddings, true);
        applyBorderBox(occupiedArea.getBBox(), borders, true);
        applyMargins(occupiedArea.getBBox(), true);
        if (this.<Float>getProperty(Property.ROTATION_ANGLE) != null) {
            applyRotationLayout(layoutContext.getArea().getBBox().clone());
            minMaxWidth.setChildrenMinWidth(occupiedArea.getBBox().getWidth());
            minMaxWidth.setChildrenMaxWidth(occupiedArea.getBBox().getWidth());
            minMaxWidth.setAdditionalWidth(0);
            if (isNotFittingLayoutArea(layoutContext.getArea())) {
                if (!Boolean.TRUE.equals(getPropertyAsBoolean(Property.FORCED_PLACEMENT))) {
                    return new MinMaxWidthLayoutResult(LayoutResult.NOTHING, null, null, this, this);
                }
            }
        }
        if (null == overflowRenderer) {
            return new MinMaxWidthLayoutResult(LayoutResult.FULL, occupiedArea, null, null).setMinMaxWidth(minMaxWidth);
        } else {
            return new MinMaxWidthLayoutResult(LayoutResult.PARTIAL, occupiedArea, this, overflowRenderer).setMinMaxWidth(minMaxWidth);
        }
    }

    /**
     * {@inheritDoc}
     */
    @Override
    public IRenderer getNextRenderer() {
        return new ParagraphRenderer((Paragraph) modelElement);
    }

    /**
     * {@inheritDoc}
     */
    @Override
    public <T1> T1 getDefaultProperty(int property) {
        if ((property == Property.MARGIN_TOP || property == Property.MARGIN_BOTTOM) && parent instanceof CellRenderer) {
            return (T1) (Object) 0f;
        }
        return super.<T1>getDefaultProperty(property);
    }

    /**
     * {@inheritDoc}
     */
    @Override
    public String toString() {
        StringBuilder sb = new StringBuilder();
        if (lines != null && lines.size() > 0) {
            for (int i = 0; i < lines.size(); i++) {
                if (i > 0) {
                    sb.append("\n");
                }
                sb.append(lines.get(i).toString());
            }
        } else {
            for (IRenderer renderer : childRenderers) {
                sb.append(renderer.toString());
            }
        }
        return sb.toString();
    }

    /**
     * {@inheritDoc}
     */
    @Override
    public void drawChildren(DrawContext drawContext) {
        if (lines != null) {
            for (LineRenderer line : lines) {
                line.draw(drawContext);
            }
        }
    }

    /**
     * {@inheritDoc}
     */
    @Override
    public void move(float dxRight, float dyUp) {
        occupiedArea.getBBox().moveRight(dxRight);
        occupiedArea.getBBox().moveUp(dyUp);
        for (LineRenderer line : lines) {
            line.move(dxRight, dyUp);
        }
    }

    @Override
    protected Float getFirstYLineRecursively() {
        if (lines == null || lines.size() == 0) {
            return null;
        }
        return lines.get(0).getFirstYLineRecursively();
    }

    @Deprecated
    protected ParagraphRenderer createOverflowRenderer() {
        return (ParagraphRenderer) getNextRenderer();
    }

    @Deprecated
    protected ParagraphRenderer createSplitRenderer() {
        return (ParagraphRenderer) getNextRenderer();
    }

    protected ParagraphRenderer createOverflowRenderer(IRenderer parent) {
        ParagraphRenderer overflowRenderer = createOverflowRenderer();
        overflowRenderer.parent = parent;
        fixOverflowRenderer(overflowRenderer);
        return overflowRenderer;
    }

    protected ParagraphRenderer createSplitRenderer(IRenderer parent) {
        ParagraphRenderer splitRenderer = createSplitRenderer();
        splitRenderer.parent = parent;
        splitRenderer.properties = new HashMap<>(properties);
        return splitRenderer;
    }


    @Override
    protected MinMaxWidth getMinMaxWidth(float availableWidth) {
        MinMaxWidthLayoutResult result = (MinMaxWidthLayoutResult)layout(new LayoutContext(new LayoutArea(1, new Rectangle(availableWidth, AbstractRenderer.INF))));
        return result.getNotNullMinMaxWidth(availableWidth);
    }

    protected ParagraphRenderer[] split() {
        ParagraphRenderer splitRenderer = createSplitRenderer(parent);
        splitRenderer.occupiedArea = occupiedArea;
        splitRenderer.isLastRendererForModelElement = false;

        ParagraphRenderer overflowRenderer = createOverflowRenderer(parent);

        return new ParagraphRenderer[]{splitRenderer, overflowRenderer};
    }

    private void fixOverflowRenderer(ParagraphRenderer overflowRenderer) {
        // Reset first line indent in case of overflow.
        float firstLineIndent = (float) overflowRenderer.getPropertyAsFloat(Property.FIRST_LINE_INDENT);
        if (firstLineIndent != 0) {
            overflowRenderer.setProperty(Property.FIRST_LINE_INDENT, 0);
        }
    }
}<|MERGE_RESOLUTION|>--- conflicted
+++ resolved
@@ -116,25 +116,15 @@
             marginsCollapseHandler = new MarginsCollapseHandler(this, layoutContext.getMarginsCollapseInfo());
             marginsCollapseHandler.startMarginsCollapse(parentBBox);
         }
-<<<<<<< HEAD
-
         Border[] borders = getBorders();
         float[] paddings = getPaddings();
-        float additionalWidth = applyBordersPaddingsMargins(parentBBox, borders, paddings, isPositioned);
+        float additionalWidth = applyBordersPaddingsMargins(parentBBox, borders, paddings);
+        if (blockWidth != null && (blockWidth < parentBBox.getWidth() || isPositioned)) {
+            parentBBox.setWidth((float) blockWidth);
+        }
 
         MinMaxWidth minMaxWidth = new MinMaxWidth(additionalWidth, layoutContext.getArea().getBBox().getWidth());
         AbstractWidthHandler widthHandler = new MaxMaxWidthHandler(minMaxWidth);
-=======
-
-        Border[] borders = getBorders();
-        boolean isPositioned = isPositioned();
-        float[] paddings = getPaddings();
-        applyBordersPaddingsMargins(parentBBox, borders, paddings);
-
-        if (blockWidth != null && (blockWidth < parentBBox.getWidth() || isPositioned)) {
-            parentBBox.setWidth((float) blockWidth);
-        }
->>>>>>> 83b51e61
 
         Float blockMaxHeight = retrieveMaxHeight();
         if (null != blockMaxHeight && parentBBox.getHeight() > blockMaxHeight) {
@@ -261,17 +251,6 @@
                             if (isPositioned) {
                                 correctPositionedLayout(layoutBox);
                             }
-<<<<<<< HEAD
-                            if (wasHeightClipped) {
-                                occupiedArea.getBBox()
-                                        .moveDown((float) blockMaxHeight - occupiedArea.getBBox().getHeight())
-                                        .setHeight((float) blockMaxHeight);
-                                Logger logger = LoggerFactory.getLogger(ParagraphRenderer.class);
-                                logger.warn(LogMessageConstant.CLIP_ELEMENT);
-                                return new MinMaxWidthLayoutResult(LayoutResult.FULL, occupiedArea, split[0], null).setMinMaxWidth(minMaxWidth);
-                            }
-=======
->>>>>>> 83b51e61
                             split[1].setProperty(Property.MAX_HEIGHT, retrieveMaxHeight() - occupiedArea.getBBox().getHeight());
                         }
                         if (hasProperty(Property.MIN_HEIGHT)) {
@@ -280,10 +259,6 @@
                         if (hasProperty(Property.HEIGHT)) {
                             split[1].setProperty(Property.HEIGHT, retrieveHeight() - occupiedArea.getBBox().getHeight());
                         }
-<<<<<<< HEAD
-                        if (anythingPlaced) {
-                            return new MinMaxWidthLayoutResult(LayoutResult.PARTIAL, occupiedArea, split[0], split[1]).setMinMaxWidth(minMaxWidth);
-=======
                         if (wasHeightClipped) {
                             split[0].getOccupiedArea().getBBox()
                                     .moveDown((float) blockMaxHeight - occupiedArea.getBBox().getHeight())
@@ -302,10 +277,9 @@
                         applyMargins(occupiedArea.getBBox(), true);
 
                         if (wasHeightClipped) {
-                            return new LayoutResult(LayoutResult.FULL, occupiedArea, split[0], null);
+                            return new MinMaxWidthLayoutResult(LayoutResult.FULL, occupiedArea, split[0], null).setMinMaxWidth(minMaxWidth);
                         } else if (anythingPlaced) {
-                            return new LayoutResult(LayoutResult.PARTIAL, occupiedArea, split[0], split[1]);
->>>>>>> 83b51e61
+                            return new MinMaxWidthLayoutResult(LayoutResult.PARTIAL, occupiedArea, split[0], split[1]).setMinMaxWidth(minMaxWidth);
                         } else {
                             if (Boolean.TRUE.equals(getPropertyAsBoolean(Property.FORCED_PLACEMENT))) {
                                 occupiedArea.setBBox(Rectangle.getCommonRectangle(occupiedArea.getBBox(), currentRenderer.getOccupiedArea().getBBox()));
