<?xml version="1.0" encoding="UTF-8"?>
<project xmlns="http://maven.apache.org/POM/4.0.0" xmlns:xsi="http://www.w3.org/2001/XMLSchema-instance" xsi:schemaLocation="http://maven.apache.org/POM/4.0.0 http://maven.apache.org/xsd/maven-4.0.0.xsd">
  <modelVersion>4.0.0</modelVersion>

  <groupId>com.itextpdf</groupId>
  <artifactId>root</artifactId>
<<<<<<< HEAD
  <version>7.0.8-SNAPSHOT</version>
=======
  <version>7.0.7</version>
>>>>>>> 0070b693
  <packaging>pom</packaging>

  <name>iText 7</name>
  <description>A Free Java-PDF library</description>
  <url>http://itextpdf.com/</url>
  <inceptionYear>1998</inceptionYear>
  <organization>
    <name>iText Group NV</name>
    <url>http://itextpdf.com/</url>
  </organization>
  <licenses>
    <license>
      <name>GNU Affero General Public License v3</name>
      <url>http://www.fsf.org/licensing/licenses/agpl-3.0.html</url>
    </license>
  </licenses>

  <developers>
    <developer>
      <id>itext</id>
      <name>iText Software</name>
      <email>info@itextpdf.com</email>
      <url>http://www.itextpdf.com</url>
    </developer>
  </developers>

  <mailingLists>
    <mailingList>
      <name>iText on StackOverflow</name>
      <subscribe>http://stackoverflow.com/questions/tagged/itext7</subscribe>
      <archive>http://stackoverflow.com/questions/tagged/itext7</archive>
      <otherArchives>
        <otherArchive>http://news.gmane.org/gmane.comp.java.lib.itext.general</otherArchive>
        <otherArchive>http://itext-general.2136553.n4.nabble.com/</otherArchive>
        <otherArchive>http://www.junlu.com/2.html</otherArchive>
        <otherArchive>http://sourceforge.net/mailarchive/forum.php?forum_id=3273</otherArchive>
        <otherArchive>http://www.mail-archive.com/itext-questions%40lists.sourceforge.net/</otherArchive>
      </otherArchives>
    </mailingList>
  </mailingLists>

  <modules>
    <module>barcodes</module>
    <module>font-asian</module>
    <module>forms</module>
    <module>hyph</module>
    <module>io</module>
    <module>itextcore</module>
    <module>kernel</module>
    <module>layout</module>
    <module>pdfa</module>
    <module>pdftest</module>
    <module>sign</module>
  </modules>

  <scm>
    <connection>ssh://git@git.itextsupport.com:7999/i7j/itextcore.git</connection>
    <url>ssh://git@git.itextsupport.com:7999/i7j/itextcore.git</url>
  </scm>
  <issueManagement>
    <system>jira</system>
    <url>https://jira.itextsupport.com/</url>
  </issueManagement>
  <ciManagement>
    <system>jenkins-ci</system>
    <url>http://ci.itextsupport.com/</url>
  </ciManagement>

  <properties>
    <bouncycastle.version>1.49</bouncycastle.version>
    <checkstyle.version>2.15</checkstyle.version>
    <failsafe.version>2.18.1</failsafe.version>
    <fb-contrib.version>6.2.1</fb-contrib.version>
    <findbugs.version>3.0.1</findbugs.version>
    <hsqldb.version>2.3.3</hsqldb.version>
    <integrationtests>com.itextpdf.test.annotations.type.IntegrationTest</integrationtests>
    <itext.legacy.version>5.5.8</itext.legacy.version>
    <jacoco.version>0.7.9</jacoco.version>
    <java.version>1.7</java.version>
    <javadoc.version>2.10.3</javadoc.version>
    <jfreechart.version>1.0.19</jfreechart.version>
    <junit.version>4.12</junit.version>
    <junitparams.version>1.0.4</junitparams.version>
    <logback.version>1.1.3</logback.version>
    <performancetests>com.itextpdf.test.annotations.type.PerformanceTest</performancetests>
    <pitest.version>1.1.8</pitest.version>
    <pmd.version>3.5</pmd.version>
    <project.build.sourceEncoding>UTF-8</project.build.sourceEncoding>
    <project.reporting.outputEncoding>UTF-8</project.reporting.outputEncoding>
    <sampletests>com.itextpdf.test.annotations.type.SampleTest</sampletests>
    <skipTests>true</skipTests>
    <slf4j.version>1.7.13</slf4j.version>
    <slowtests>com.itextpdf.test.annotations.type.SlowTest</slowtests>
    <sonar.clirr.reportPath>${project.build.directory}/clirr-report.txt</sonar.clirr.reportPath>
    <surefire.version>2.18.1</surefire.version>
    <unittests>com.itextpdf.test.annotations.type.UnitTest</unittests>
  </properties>

  <dependencies>
    <dependency>
      <groupId>org.slf4j</groupId>
      <artifactId>slf4j-api</artifactId>
      <version>${slf4j.version}</version>
    </dependency>
    <dependency>
      <groupId>junit</groupId>
      <artifactId>junit</artifactId>
      <version>${junit.version}</version>
      <scope>test</scope>
    </dependency>
    <dependency>
      <groupId>pl.pragmatists</groupId>
      <artifactId>JUnitParams</artifactId>
      <version>${junitparams.version}</version>
      <scope>test</scope>
    </dependency>
    <dependency>
      <groupId>ch.qos.logback</groupId>
      <artifactId>logback-classic</artifactId>
      <version>${logback.version}</version>
      <scope>test</scope>
    </dependency>
  </dependencies>

  <build>
    <finalName>itext7-${project.artifactId}-${project.version}</finalName>
    <plugins>
      <plugin>
        <artifactId>maven-compiler-plugin</artifactId>
        <version>3.3</version>
        <configuration>
          <source>${java.version}</source>
          <target>${java.version}</target>
        </configuration>
      </plugin>
      <plugin>
        <groupId>org.apache.maven.plugins</groupId>
        <artifactId>maven-dependency-plugin</artifactId>
        <executions>
          <execution>
            <id>copy-artifact</id>
            <phase>package</phase>
            <goals>
              <goal>copy</goal>
            </goals>
            <configuration>
              <artifactItems>
                <artifactItem>
                  <groupId>${project.groupId}</groupId>
                  <artifactId>${project.artifactId}</artifactId>
                  <version>${project.version}</version>
                  <type>${project.packaging}</type>
                  <destFileName>itext7-${project.artifactId}-${project.version}.jar</destFileName>
                </artifactItem>
              </artifactItems>
              <outputDirectory>../target</outputDirectory>
            </configuration>
          </execution>
        </executions>
      </plugin>
      <plugin>
        <groupId>org.apache.maven.plugins</groupId>
        <artifactId>maven-jar-plugin</artifactId>
        <version>3.0.2</version>
      </plugin>
      <!-- Run unit tests -->
      <plugin>
        <groupId>org.apache.maven.plugins</groupId>
        <artifactId>maven-surefire-plugin</artifactId>
        <version>${surefire.version}</version>
        <configuration>
          <skipTests>${skipTests}</skipTests>
        </configuration>
      </plugin>
      <!-- Run integration tests -->
      <plugin>
        <groupId>org.apache.maven.plugins</groupId>
        <artifactId>maven-failsafe-plugin</artifactId>
        <version>${failsafe.version}</version>
        <configuration>
          <skipTests>${skipTests}</skipTests>
        </configuration>
      </plugin>
      <plugin>
        <groupId>org.apache.felix</groupId>
        <artifactId>maven-bundle-plugin</artifactId>
        <version>3.2.0</version>
        <extensions>true</extensions>
        <executions>
          <execution>
            <id>bundle-manifest</id>
            <phase>process-classes</phase>
            <goals>
              <goal>manifest</goal>
            </goals>
          </execution>
        </executions>
        <configuration>
          <unpackBundle>true</unpackBundle>
        </configuration>
      </plugin>
      <plugin>
        <groupId>com.github.ekryd.sortpom</groupId>
        <artifactId>sortpom-maven-plugin</artifactId>
        <version>2.4.0</version>
        <executions>
          <execution>
            <phase>verify</phase>
            <goals>
              <goal>sort</goal>
            </goals>
          </execution>
        </executions>
        <configuration>
          <lineSeparator>\n</lineSeparator>
          <encoding>${project.build.sourceEncoding}</encoding>
          <sortProperties>true</sortProperties>
          <keepBlankLines>true</keepBlankLines>
          <expandEmptyElements>false</expandEmptyElements>
          <nrOfIndentSpace>2</nrOfIndentSpace>
          <sortDependencies>scope</sortDependencies>
          <skip>${skipSortPom}</skip>
        </configuration>
      </plugin>
      <plugin>
        <groupId>org.codehaus.mojo</groupId>
        <artifactId>tidy-maven-plugin</artifactId>
        <version>1.0.0</version>
        <executions>
          <execution>
            <phase>verify</phase>
            <goals>
              <goal>pom</goal>
            </goals>
          </execution>
        </executions>
      </plugin>
    </plugins>
  </build>

  <reporting>
    <plugins>
      <plugin>
        <groupId>org.apache.maven.plugins</groupId>
        <artifactId>maven-project-info-reports-plugin</artifactId>
        <version>2.8</version>
      </plugin>
      <plugin>
        <groupId>org.apache.maven.plugins</groupId>
        <artifactId>maven-surefire-report-plugin</artifactId>
        <version>${surefire.version}</version>
      </plugin>
      <plugin>
        <groupId>org.apache.maven.plugins</groupId>
        <artifactId>maven-checkstyle-plugin</artifactId>
        <version>${checkstyle.version}</version>
        <configuration>
          <linkXref>true</linkXref>
        </configuration>
      </plugin>
      <plugin>
        <groupId>org.apache.maven.plugins</groupId>
        <artifactId>maven-pmd-plugin</artifactId>
        <version>${pmd.version}</version>
        <configuration>
          <linkXref>true</linkXref>
        </configuration>
      </plugin>
      <plugin>
        <groupId>org.codehaus.mojo</groupId>
        <artifactId>findbugs-maven-plugin</artifactId>
        <version>${findbugs.version}</version>
        <configuration>
          <effort>Max</effort>
          <threshold>Low</threshold>
          <xmlOutput>true</xmlOutput>
          <plugins>
            <plugin>
              <groupId>com.mebigfatguy.fb-contrib</groupId>
              <artifactId>fb-contrib</artifactId>
              <version>${fb-contrib.version}</version>
            </plugin>
          </plugins>
        </configuration>
      </plugin>
      <plugin>
        <groupId>org.codehaus.mojo</groupId>
        <artifactId>clirr-maven-plugin</artifactId>
        <version>2.7</version>
        <configuration>
          <comparisonVersion>7.0.1</comparisonVersion>
          <textOutputFile>${project.build.directory}/clirr-report.txt</textOutputFile>
          <linkXRef>false</linkXRef>
          <failOnError>false</failOnError>
        </configuration>
      </plugin>
      <plugin>
        <groupId>org.apache.maven.plugins</groupId>
        <artifactId>maven-javadoc-plugin</artifactId>
        <version>${javadoc.version}</version>
        <configuration>
          <additionalparam>${javadoc.doclint.none}</additionalparam>
          <quiet>true</quiet>
        </configuration>
      </plugin>
      <!--
            <plugin>
                <groupId>com.soebes.maven.plugins.dmg</groupId>
                <artifactId>doxygen-maven-plugin</artifactId>
                <version>1.0.1</version>
                <configuration>
                    <projectName>${project.name}</projectName>
                    <projectNumber>${project.version}</projectNumber>
                    <optimizeOutputJava>true</optimizeOutputJava>
                    <extractAll>true</extractAll>
                    <extractStatic>true</extractStatic>
                    <recursive>true</recursive>
                    <exclude>.git</exclude>
                    <excludePatterns>*/test/*</excludePatterns>
                    <inlineSources>true</inlineSources>
                    <referencedByRelation>true</referencedByRelation>
                    <referencesRelation>true</referencesRelation>
                    <hideUndocRelations>false</hideUndocRelations>
                    <umlLook>true</umlLook>
                    <callGraph>true</callGraph>
                    <callerGraph>true</callerGraph>
                    <generateLatex>false</generateLatex>
                </configuration>
            </plugin>
            -->
      <plugin>
        <groupId>org.apache.maven.plugins</groupId>
        <artifactId>maven-jxr-plugin</artifactId>
        <version>2.5</version>
      </plugin>
      <plugin>
        <groupId>org.apache.maven.plugins</groupId>
        <artifactId>maven-linkcheck-plugin</artifactId>
        <version>1.2</version>
        <configuration>
          <skip>true</skip>
        </configuration>
      </plugin>
      <plugin>
        <groupId>org.apache.maven.plugins</groupId>
        <artifactId>maven-changelog-plugin</artifactId>
        <version>2.3</version>
      </plugin>
    </plugins>
  </reporting>

  <profiles>
    <profile>
      <id>java8-disable-strict-javadoc</id>
      <activation>
        <jdk>[1.8,)</jdk>
      </activation>
      <properties>
        <javadoc.doclint.none>-Xdoclint:none</javadoc.doclint.none>
      </properties>
    </profile>
    <profile>
      <id>develop</id>
      <activation>
        <activeByDefault>true</activeByDefault>
      </activation>
    </profile>
    <profile>
      <id>qa</id>
      <build>
        <plugins>
          <plugin>
            <groupId>org.apache.maven.plugins</groupId>
            <artifactId>maven-checkstyle-plugin</artifactId>
            <version>${checkstyle.version}</version>
            <executions>
              <execution>
                <id>validate</id>
                <phase>validate</phase>
                <goals>
                  <goal>check</goal>
                </goals>
                <configuration>
                  <consoleOutput>false</consoleOutput>
                  <failOnViolation>false</failOnViolation>
                  <failsOnError>false</failsOnError>
                  <linkXRef>false</linkXRef>
                </configuration>
              </execution>
            </executions>
          </plugin>
          <plugin>
            <groupId>org.apache.maven.plugins</groupId>
            <artifactId>maven-pmd-plugin</artifactId>
            <version>${pmd.version}</version>
            <executions>
              <execution>
                <id>validate</id>
                <phase>validate</phase>
                <goals>
                  <goal>check</goal>
                </goals>
                <configuration>
                  <consoleOutput>false</consoleOutput>
                  <failOnViolation>false</failOnViolation>
                  <failsOnError>false</failsOnError>
                  <linkXRef>false</linkXRef>
                </configuration>
              </execution>
            </executions>
          </plugin>
          <plugin>
            <groupId>org.codehaus.mojo</groupId>
            <artifactId>findbugs-maven-plugin</artifactId>
            <version>${findbugs.version}</version>
            <executions>
              <execution>
                <phase>verify</phase>
                <goals>
                  <goal>check</goal>
                </goals>
              </execution>
            </executions>
            <configuration>
              <effort>Max</effort>
              <threshold>Low</threshold>
              <xmlOutput>true</xmlOutput>
              <failOnError>false</failOnError>
              <plugins>
                <plugin>
                  <groupId>com.mebigfatguy.fb-contrib</groupId>
                  <artifactId>fb-contrib</artifactId>
                  <version>${fb-contrib.version}</version>
                </plugin>
              </plugins>
            </configuration>
          </plugin>
          <plugin>
            <groupId>org.codehaus.mojo</groupId>
            <artifactId>clirr-maven-plugin</artifactId>
            <version>2.7</version>
            <executions>
              <execution>
                <id>clirr</id>
                <goals>
                  <goal>check-no-fork</goal>
                </goals>
              </execution>
            </executions>
            <configuration>
              <comparisonVersion>7.0.1</comparisonVersion>
              <textOutputFile>${project.build.directory}/clirr-report.txt</textOutputFile>
              <linkXRef>false</linkXRef>
              <failOnError>false</failOnError>
            </configuration>
          </plugin>
          <plugin>
            <groupId>org.revapi</groupId>
            <artifactId>revapi-maven-plugin</artifactId>
            <version>0.8.2</version>
            <executions>
              <execution>
                <goals>
                  <goal>check</goal>
                </goals>
              </execution>
            </executions>
            <dependencies>
              <dependency>
                <groupId>org.revapi</groupId>
                <artifactId>revapi-java</artifactId>
                <version>0.13.2</version>
              </dependency>
            </dependencies>
            <configuration>
              <checkDependencies>false</checkDependencies>
              <failBuildOnProblemsFound>false</failBuildOnProblemsFound>
              <reportSeverity>breaking</reportSeverity>
            </configuration>
          </plugin>
          <plugin>
            <groupId>com.github.siom79.japicmp</groupId>
            <artifactId>japicmp-maven-plugin</artifactId>
            <version>0.9.3</version>
            <executions>
              <execution>
                <phase>verify</phase>
                <goals>
                  <goal>cmp</goal>
                </goals>
              </execution>
            </executions>
            <configuration>
              <parameter>
                <onlyModified>true</onlyModified>
                <onlyBinaryIncompatible>true</onlyBinaryIncompatible>
                <ignoreMissingClassesByRegularExpressions>
                  <ignoreMissingClassesByRegularExpression>org.bouncycastle.*</ignoreMissingClassesByRegularExpression>
                </ignoreMissingClassesByRegularExpressions>
              </parameter>
            </configuration>
          </plugin>
        </plugins>
      </build>
    </profile>
    <profile>
      <id>test</id>
      <build>
        <plugins>
          <!-- Run unit tests -->
          <plugin>
            <groupId>org.apache.maven.plugins</groupId>
            <artifactId>maven-surefire-plugin</artifactId>
            <version>${surefire.version}</version>
            <dependencies>
              <dependency>
                <groupId>org.apache.maven.surefire</groupId>
                <artifactId>surefire-junit47</artifactId>
                <version>${surefire.version}</version>
                <scope>compile</scope>
              </dependency>
            </dependencies>
            <configuration>
              <skipTests>false</skipTests>
              <includes>
                <include>**/*Test.java</include>
              </includes>
              <groups>${unittests}</groups>
              <forkCount>1</forkCount>
              <reuseForks>false</reuseForks>
              <threadCount>10</threadCount>
              <argLine>-Xmx1024m</argLine>
            </configuration>
          </plugin>
          <!-- Run integration tests -->
          <plugin>
            <groupId>org.apache.maven.plugins</groupId>
            <artifactId>maven-failsafe-plugin</artifactId>
            <version>${failsafe.version}</version>
            <executions>
              <execution>
                <goals>
                  <goal>integration-test</goal>
                  <goal>verify</goal>
                </goals>
              </execution>
            </executions>
            <configuration>
              <skipTests>false</skipTests>
              <includes>
                <include>**/*Test.java</include>
              </includes>
              <groups>${slowtests}</groups>
              <reportsDirectory>${project.build.directory}/surefire-reports</reportsDirectory>
              <argLine>${jacoco.agent.argLine}</argLine>
              <threadCount>1</threadCount>
            </configuration>
          </plugin>
          <!-- Compute integration test coverage for Sonar BEWARE: Sonar
                        doesn't run the verify phase, it has to be forced by setting -Dsonar.phase=verify -->
          <plugin>
            <groupId>org.jacoco</groupId>
            <artifactId>jacoco-maven-plugin</artifactId>
            <version>${jacoco.version}</version>
            <executions>
              <execution>
                <id>agent</id>
                <goals>
                  <goal>prepare-agent</goal>
                </goals>
              </execution>
              <execution>
                <id>report</id>
                <phase>site</phase>
                <goals>
                  <goal>report</goal>
                </goals>
              </execution>
            </executions>
            <configuration>
              <propertyName>jacoco.agent.argLine</propertyName>
              <!-- default: argLine -->
              <includes>
                <include>com/itextpdf/**</include>
              </includes>
              <destFile>${project.build.directory}/jacoco-integration.exec</destFile>
              <!-- agent -->
              <dataFile>${project.build.directory}/jacoco-integration.exec</dataFile>
              <!-- report -->
            </configuration>
          </plugin>
          <plugin>
            <groupId>org.pitest</groupId>
            <artifactId>pitest-maven</artifactId>
            <version>${pitest.version}</version>
            <configuration>
              <targetClasses>
                <param>com.itextpdf*</param>
              </targetClasses>
              <targetTests>
                <param>com.itextpdf*</param>
              </targetTests>
            </configuration>
          </plugin>
        </plugins>
      </build>
    </profile>
    <profile>
      <id>release</id>
      <build>
        <plugins>
          <plugin>
            <groupId>org.apache.maven.plugins</groupId>
            <artifactId>maven-source-plugin</artifactId>
            <version>3.0.0</version>
            <executions>
              <execution>
                <id>attach-sources</id>
                <phase>package</phase>
                <goals>
                  <goal>jar-no-fork</goal>
                </goals>
              </execution>
            </executions>
            <configuration>
              <excludeResources>true</excludeResources>
            </configuration>
          </plugin>
          <plugin>
            <groupId>org.apache.maven.plugins</groupId>
            <artifactId>maven-javadoc-plugin</artifactId>
            <version>${javadoc.version}</version>
            <executions>
              <execution>
                <id>site-javadoc</id>
                <phase>site</phase>
                <goals>
                  <goal>aggregate</goal>
                </goals>
              </execution>
              <execution>
                <id>attach-javadocs</id>
                <phase>package</phase>
                <goals>
                  <goal>jar</goal>
                </goals>
              </execution>
            </executions>
            <configuration>
              <additionalparam>${javadoc.doclint.none}</additionalparam>
              <quiet>true</quiet>
              <failOnError>false</failOnError>
              <detectLinks>true</detectLinks>
              <subpackages>com.itextpdf.barcodes:com.itextpdf.forms:com.itextpdf.io:com.itextpdf.kernel:com.itextpdf.layout:com.itextpdf.pdfa:com.itextpdf.signatures:com.itextpdf.test</subpackages>
              <groups>
                <group>
                  <title>Barcodes</title>
                  <packages>com.itextpdf.barcodes*</packages>
                </group>
                <group>
                  <title>Asian Fonts</title>
                  <packages>com.itextpdf.font-asian*</packages>
                </group>
                <group>
                  <title>Forms</title>
                  <packages>com.itextpdf.forms*</packages>
                </group>
                <group>
                  <title>Hyphenation</title>
                  <packages>com.itextpdf.hyph*</packages>
                </group>
                <group>
                  <title>Input / Output</title>
                  <packages>com.itextpdf.io*</packages>
                </group>
                <group>
                  <title>Kernel</title>
                  <packages>com.itextpdf.kernel*</packages>
                </group>
                <group>
                  <title>Layout</title>
                  <packages>com.itextpdf.layout*</packages>
                </group>
                <group>
                  <title>PDF/A</title>
                  <packages>com.itextpdf.pdfa*</packages>
                </group>
                <group>
                  <title>Signatures</title>
                  <packages>com.itextpdf.signatures*</packages>
                </group>
              </groups>
            </configuration>
          </plugin>
        </plugins>
      </build>
    </profile>
  </profiles>
</project><|MERGE_RESOLUTION|>--- conflicted
+++ resolved
@@ -4,11 +4,7 @@
 
   <groupId>com.itextpdf</groupId>
   <artifactId>root</artifactId>
-<<<<<<< HEAD
   <version>7.0.8-SNAPSHOT</version>
-=======
-  <version>7.0.7</version>
->>>>>>> 0070b693
   <packaging>pom</packaging>
 
   <name>iText 7</name>
