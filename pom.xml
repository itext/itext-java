--- conflicted
+++ resolved
@@ -1,18 +1,10 @@
 <?xml version="1.0" encoding="UTF-8"?>
 <project xmlns="http://maven.apache.org/POM/4.0.0" xmlns:xsi="http://www.w3.org/2001/XMLSchema-instance" xsi:schemaLocation="http://maven.apache.org/POM/4.0.0 http://maven.apache.org/xsd/maven-4.0.0.xsd">
   <modelVersion>4.0.0</modelVersion>
-<<<<<<< HEAD
-
-  <groupId>com.itextpdf.android</groupId>
-  <artifactId>root-android</artifactId>
-  <version>7.2.2</version>
-=======
   <groupId>com.itextpdf.android</groupId>
   <artifactId>root-android</artifactId>
   <version>7.2.3</version>
->>>>>>> 2721c718
   <packaging>pom</packaging>
-
   <name>iText 7</name>
   <description>A Free Java-PDF library</description>
   <url>https://itextpdf.com/</url>
@@ -27,7 +19,6 @@
       <url>http://www.fsf.org/licensing/licenses/agpl-3.0.html</url>
     </license>
   </licenses>
-
   <developers>
     <developer>
       <id>itext</id>
@@ -36,7 +27,6 @@
       <url>https://www.itextpdf.com</url>
     </developer>
   </developers>
-
   <mailingLists>
     <mailingList>
       <name>iText on StackOverflow</name>
@@ -51,10 +41,9 @@
       </otherArchives>
     </mailingList>
   </mailingLists>
-
   <modules>
+    <module>commons</module>
     <module>barcodes</module>
-    <module>commons</module>
     <module>font-asian</module>
     <module>forms</module>
     <module>hyph</module>
@@ -68,7 +57,6 @@
     <module>styled-xml-parser</module>
     <module>svg</module>
   </modules>
-
   <scm>
     <connection>scm:git:ssh://git@git.itextsupport.com:7999/i7j/itextcore.git</connection>
     <url>https://git.itextsupport.com/projects/I7J/repos/itextcore</url>
@@ -113,6 +101,30 @@
     <unittests>com.itextpdf.test.annotations.type.UnitTest</unittests>
   </properties>
 
+  <repositories>
+    <repository>
+      <releases>
+        <enabled>false</enabled>
+      </releases>
+      <snapshots>
+        <enabled>true</enabled>
+      </snapshots>
+      <id>itext-snapshot</id>
+      <name>iText Repository - snapshots</name>
+      <url>https://repo.itextsupport.com/snapshot</url>
+    </repository>
+    <repository>
+      <releases>
+        <enabled>true</enabled>
+      </releases>
+      <snapshots>
+        <enabled>false</enabled>
+      </snapshots>
+      <id>itext-releases</id>
+      <name>iText Repository - releases</name>
+      <url>https://repo.itextsupport.com/releases</url>
+    </repository>
+  </repositories>
   <dependencies>
     <dependency>
       <groupId>org.slf4j</groupId>
@@ -138,31 +150,6 @@
       <scope>test</scope>
     </dependency>
   </dependencies>
-
-  <repositories>
-    <repository>
-      <releases>
-        <enabled>false</enabled>
-      </releases>
-      <snapshots>
-        <enabled>true</enabled>
-      </snapshots>
-      <id>itext-snapshot</id>
-      <name>iText Repository - snapshots</name>
-      <url>https://repo.itextsupport.com/snapshot</url>
-    </repository>
-    <repository>
-      <releases>
-        <enabled>true</enabled>
-      </releases>
-      <snapshots>
-        <enabled>false</enabled>
-      </snapshots>
-      <id>itext-releases</id>
-      <name>iText Repository - releases</name>
-      <url>https://repo.itextsupport.com/releases</url>
-    </repository>
-  </repositories>
 
   <build>
     <finalName>itext7-${project.artifactId}-${project.version}</finalName>
@@ -509,7 +496,6 @@
                 <onlyBinaryIncompatible>true</onlyBinaryIncompatible>
                 <ignoreMissingClasses>true</ignoreMissingClasses>
               </parameter>
-              <skip>true</skip>
             </configuration>
           </plugin>
           <plugin>
@@ -559,6 +545,21 @@
             <groupId>org.owasp</groupId>
             <artifactId>dependency-check-maven</artifactId>
             <version>${dependencyCheck.version}</version>
+            <dependencies>
+              <dependency>
+                <groupId>mysql</groupId>
+                <artifactId>mysql-connector-java</artifactId>
+                <version>8.0.22</version>
+              </dependency>
+            </dependencies>
+            <configuration>
+              <autoUpdate>false</autoUpdate>
+              <connectionString />
+              <databaseDriverName>com.mysql.cj.jdbc.Driver</databaseDriverName>
+              <databasePassword />
+              <databaseUser />
+              <format>ALL</format>
+            </configuration>
             <executions>
               <execution>
                 <goals>
@@ -566,21 +567,6 @@
                 </goals>
               </execution>
             </executions>
-            <dependencies>
-              <dependency>
-                <groupId>mysql</groupId>
-                <artifactId>mysql-connector-java</artifactId>
-                <version>8.0.22</version>
-              </dependency>
-            </dependencies>
-            <configuration>
-              <autoUpdate>false</autoUpdate>
-              <connectionString />
-              <databaseDriverName>com.mysql.cj.jdbc.Driver</databaseDriverName>
-              <databasePassword />
-              <databaseUser />
-              <format>ALL</format>
-            </configuration>
           </plugin>
         </plugins>
       </build>
