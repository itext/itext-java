--- conflicted
+++ resolved
@@ -121,7 +121,6 @@
         return (T1) this;
     }
 
-<<<<<<< HEAD
     public <T1 extends PdfObjectWrapper<T>> T1 remove(PdfName key) {
         if (getPdfObject().isDictionary()) {
             ((PdfDictionary) getPdfObject()).remove(key);
@@ -130,13 +129,12 @@
         }
 
         return (T1) this;
-=======
+    }
     protected void setPdfObject(T pdfObject){
         this.pdfObject = pdfObject;
     }
 
     protected void mustBeIndirect() {
         pdfObject.setState(PdfObject.MustBeIndirect);
->>>>>>> 772f142e
     }
 }