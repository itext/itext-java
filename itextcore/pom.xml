<?xml version="1.0" encoding="UTF-8"?>
<project xmlns="http://maven.apache.org/POM/4.0.0" xmlns:xsi="http://www.w3.org/2001/XMLSchema-instance" xsi:schemaLocation="http://maven.apache.org/POM/4.0.0 http://maven.apache.org/xsd/maven-4.0.0.xsd">
    <modelVersion>4.0.0</modelVersion>

    <groupId>com.itextpdf</groupId>
    <artifactId>itext7-core</artifactId>
<<<<<<< HEAD
    <version>7.1.0-SNAPSHOT</version>
=======
    <version>7.0.6-SNAPSHOT</version>
>>>>>>> 2ba74d02
    <packaging>pom</packaging>

    <name>iText 7 Core</name>
    <description>A Free Java-PDF library</description>
    <url>http://itextpdf.com/</url>
    <inceptionYear>1998</inceptionYear>

    <organization>
        <name>iText Group NV</name>
        <url>http://itextpdf.com/</url>
    </organization>

    <licenses>
        <license>
            <name>GNU Affero General Public License v3</name>
            <url>http://www.fsf.org/licensing/licenses/agpl-3.0.html</url>
        </license>
    </licenses>

    <developers>
        <developer>
            <id>itext</id>
            <name>iText Software</name>
            <email>info@itextpdf.com</email>
            <url>http://www.itextpdf.com</url>
        </developer>
    </developers>

    <mailingLists>
        <mailingList>
            <name>iText on StackOverflow</name>
            <subscribe>http://stackoverflow.com/questions/tagged/itext7</subscribe>
            <archive>http://stackoverflow.com/questions/tagged/itext7</archive>
            <otherArchives>
                <otherArchive>http://news.gmane.org/gmane.comp.java.lib.itext.general</otherArchive>
                <otherArchive>http://itext-general.2136553.n4.nabble.com/</otherArchive>
                <otherArchive>http://www.junlu.com/2.html</otherArchive>
                <otherArchive>http://sourceforge.net/mailarchive/forum.php?forum_id=3273</otherArchive>
                <otherArchive>http://www.mail-archive.com/itext-questions%40lists.sourceforge.net/</otherArchive>
            </otherArchives>
        </mailingList>
    </mailingLists>

    <scm>
        <connection>ssh://git@git.itextsupport.com:7999/i7j/itextcore.git</connection>
        <url>ssh://git@git.itextsupport.com:7999/i7j/itextcore.git</url>
    </scm>

    <issueManagement>
        <system>jira</system>
        <url>https://jira.itextsupport.com/</url>
    </issueManagement>

    <ciManagement>
        <system>jenkins-ci</system>
        <url>http://ci.itextsupport.com/</url>
    </ciManagement>

    <dependencies>
        <dependency>
            <groupId>com.itextpdf</groupId>
            <artifactId>barcodes</artifactId>
            <version>${project.version}</version>
        </dependency>
        <dependency>
            <groupId>com.itextpdf</groupId>
            <artifactId>font-asian</artifactId>
            <version>${project.version}</version>
        </dependency>
        <dependency>
            <groupId>com.itextpdf</groupId>
            <artifactId>forms</artifactId>
            <version>${project.version}</version>
        </dependency>
        <dependency>
            <groupId>com.itextpdf</groupId>
            <artifactId>hyph</artifactId>
            <version>${project.version}</version>
        </dependency>
        <dependency>
            <groupId>com.itextpdf</groupId>
            <artifactId>io</artifactId>
            <version>${project.version}</version>
        </dependency>
        <dependency>
            <groupId>com.itextpdf</groupId>
            <artifactId>kernel</artifactId>
            <version>${project.version}</version>
        </dependency>
        <dependency>
            <groupId>com.itextpdf</groupId>
            <artifactId>layout</artifactId>
            <version>${project.version}</version>
        </dependency>
        <dependency>
            <groupId>com.itextpdf</groupId>
            <artifactId>pdfa</artifactId>
            <version>${project.version}</version>
        </dependency>
        <dependency>
            <groupId>com.itextpdf</groupId>
            <artifactId>sign</artifactId>
            <version>${project.version}</version>
        </dependency>
    </dependencies>

    <build>
      <plugins>
        <plugin>
          <groupId>org.revapi</groupId>
          <artifactId>revapi-maven-plugin</artifactId>
          <version>0.8.2</version>
          <configuration>
            <skip>true</skip>
          </configuration>
        </plugin>
      </plugins>
    </build>

</project><|MERGE_RESOLUTION|>--- conflicted
+++ resolved
@@ -1,14 +1,11 @@
 <?xml version="1.0" encoding="UTF-8"?>
-<project xmlns="http://maven.apache.org/POM/4.0.0" xmlns:xsi="http://www.w3.org/2001/XMLSchema-instance" xsi:schemaLocation="http://maven.apache.org/POM/4.0.0 http://maven.apache.org/xsd/maven-4.0.0.xsd">
+<project xmlns="http://maven.apache.org/POM/4.0.0" xmlns:xsi="http://www.w3.org/2001/XMLSchema-instance"
+         xsi:schemaLocation="http://maven.apache.org/POM/4.0.0 http://maven.apache.org/xsd/maven-4.0.0.xsd">
     <modelVersion>4.0.0</modelVersion>
 
     <groupId>com.itextpdf</groupId>
     <artifactId>itext7-core</artifactId>
-<<<<<<< HEAD
     <version>7.1.0-SNAPSHOT</version>
-=======
-    <version>7.0.6-SNAPSHOT</version>
->>>>>>> 2ba74d02
     <packaging>pom</packaging>
 
     <name>iText 7 Core</name>
@@ -116,16 +113,16 @@
     </dependencies>
 
     <build>
-      <plugins>
-        <plugin>
-          <groupId>org.revapi</groupId>
-          <artifactId>revapi-maven-plugin</artifactId>
-          <version>0.8.2</version>
-          <configuration>
-            <skip>true</skip>
-          </configuration>
-        </plugin>
-      </plugins>
+        <plugins>
+            <plugin>
+                <groupId>org.revapi</groupId>
+                <artifactId>revapi-maven-plugin</artifactId>
+                <version>0.8.2</version>
+                <configuration>
+                    <skip>true</skip>
+                </configuration>
+            </plugin>
+        </plugins>
     </build>
 
 </project>