<?xml version="1.0" encoding="UTF-8"?>
<project xmlns="http://maven.apache.org/POM/4.0.0" xmlns:xsi="http://www.w3.org/2001/XMLSchema-instance" xsi:schemaLocation="http://maven.apache.org/POM/4.0.0 http://maven.apache.org/xsd/maven-4.0.0.xsd">
  <modelVersion>4.0.0</modelVersion>

  <parent>
    <groupId>com.itextpdf.android</groupId>
    <artifactId>root-android</artifactId>
<<<<<<< HEAD
    <version>8.0.3</version>
  </parent>
  <artifactId>bouncy-castle-connector-android</artifactId>
=======
    <version>8.0.4</version>
  </parent>

  <artifactId>bouncy-castle-connector-android</artifactId>

>>>>>>> 27410c16
  <name>iText - Bouncy Castle Connector</name>
  <url>https://itextpdf.com/</url>

  <properties>
    <sonar.coverage.exclusions>**/*</sonar.coverage.exclusions>
    <sonar.cpd.exclusions>**/*</sonar.cpd.exclusions>
  </properties>

  <dependencies>
    <dependency>
      <groupId>com.itextpdf.android</groupId>
      <artifactId>bouncy-castle-adapter-android</artifactId>
      <version>${project.version}</version>
      <exclusions>
        <exclusion>
          <groupId>org.bouncycastle</groupId>
          <artifactId>bcpkix-jdk15to18<!--Different version is needed because of METAF-INF collisions in bc--></artifactId>
        </exclusion>
        <exclusion>
          <groupId>org.bouncycastle</groupId>
          <artifactId>bcprov-jdk15to18<!--Different version is needed because of METAF-INF collisions in bc--></artifactId>
        </exclusion>
      </exclusions>
<<<<<<< HEAD
=======
      <optional>true</optional>
>>>>>>> 27410c16
    </dependency>
  </dependencies>

  <build>
    <plugins>
      <plugin>
        <groupId>org.apache.maven.plugins</groupId>
        <artifactId>maven-failsafe-plugin</artifactId>
        <configuration>
          <includes>
            <include>**/*.java</include>
          </includes>
          <groups>${integrationtests}</groups>
        </configuration>
      </plugin>
      <plugin>
        <groupId>org.apache.maven.plugins</groupId>
        <artifactId>maven-surefire-plugin</artifactId>
        <configuration>
          <groups>${unittests}</groups>
        </configuration>
      </plugin>
    </plugins>
  </build>
</project><|MERGE_RESOLUTION|>--- conflicted
+++ resolved
@@ -5,17 +5,11 @@
   <parent>
     <groupId>com.itextpdf.android</groupId>
     <artifactId>root-android</artifactId>
-<<<<<<< HEAD
-    <version>8.0.3</version>
-  </parent>
-  <artifactId>bouncy-castle-connector-android</artifactId>
-=======
     <version>8.0.4</version>
   </parent>
 
   <artifactId>bouncy-castle-connector-android</artifactId>
 
->>>>>>> 27410c16
   <name>iText - Bouncy Castle Connector</name>
   <url>https://itextpdf.com/</url>
 
@@ -39,10 +33,7 @@
           <artifactId>bcprov-jdk15to18<!--Different version is needed because of METAF-INF collisions in bc--></artifactId>
         </exclusion>
       </exclusions>
-<<<<<<< HEAD
-=======
       <optional>true</optional>
->>>>>>> 27410c16
     </dependency>
   </dependencies>
 
