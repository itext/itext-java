<?xml version="1.0" encoding="UTF-8"?>
<project xsi:schemaLocation="http://maven.apache.org/POM/4.0.0 https://maven.apache.org/xsd/maven-4.0.0.xsd" xmlns="http://maven.apache.org/POM/4.0.0"
    xmlns:xsi="http://www.w3.org/2001/XMLSchema-instance">
  <modelVersion>4.0.0</modelVersion>
  <parent>
    <groupId>com.itextpdf.android</groupId>
    <artifactId>root-android</artifactId>
<<<<<<< HEAD
    <version>9.1.0</version>
=======
    <version>9.2.0</version>
>>>>>>> 26ae38a4
  </parent>
  <artifactId>bouncy-castle-connector-android</artifactId>
  <name>iText - Bouncy Castle Connector</name>
  <url>https://itextpdf.com/</url>
  <properties>
    <sonar.cpd.exclusions>**/*</sonar.cpd.exclusions>
    <sonar.coverage.exclusions>**/*</sonar.coverage.exclusions>
  </properties>
  <dependencies>
    <dependency>
      <groupId>com.itextpdf.android</groupId>
      <artifactId>bouncy-castle-adapter-android</artifactId>
      <version>${project.version}</version>
      <exclusions>
        <exclusion>
          <groupId>org.bouncycastle</groupId>
          <artifactId>bcpkix-jdk15to18</artifactId>
        </exclusion>
        <exclusion>
          <groupId>org.bouncycastle</groupId>
          <artifactId>bcprov-jdk15to18</artifactId>
        </exclusion>
      </exclusions>
      <optional>true</optional>
    </dependency>
  </dependencies>
  <build>
    <plugins>
      <plugin>
        <artifactId>maven-failsafe-plugin</artifactId>
        <configuration>
          <includes>
            <include>**/*.java</include>
          </includes>
          <groups>${integrationtests}</groups>
        </configuration>
      </plugin>
      <plugin>
        <artifactId>maven-surefire-plugin</artifactId>
        <configuration>
          <groups>${unittests}</groups>
        </configuration>
      </plugin>
    </plugins>
  </build>
  <profiles>
    <profile>
      <id>with-sharpen</id>
      <build>
        <plugins>
          <plugin>
            <groupId>sharpen</groupId>
            <artifactId>sharpen-maven-plugin</artifactId>
            <executions>
              <execution>
                <phase>install</phase>
                <goals>
                  <goal>sharpen</goal>
                </goals>
              </execution>
            </executions>
            <dependencies>
              <dependency>
                <groupId>sharpen</groupId>
                <artifactId>standard-framework-mapping</artifactId>
                <version>1.0-SNAPSHOT</version>
              </dependency>
            </dependencies>
            <configuration>
              <projectName>bouncy-castle-connector</projectName>
              <cSharpTargetFolder>./../../../sharp/itextcore</cSharpTargetFolder>
              <cSharpSourceCodeDestination>itext/itext.bouncy-castle-connector</cSharpSourceCodeDestination>
              <cSharpTestCodeDestination>itext.tests/itext.bouncy-castle-connector.tests</cSharpTestCodeDestination>
              <buildDotnet>${sharpen.builddotnet}</buildDotnet>
              <showDiff>${sharpen.showdiff}</showDiff>
              <sourceCodeFiles>
                <file>**/src/main/java/**/*.java</file>
              </sourceCodeFiles>
              <testCodeFiles>
                <file>**/src/test/java/**/*.java</file>
              </testCodeFiles>
            </configuration>
          </plugin>
        </plugins>
      </build>
    </profile>
  </profiles>
</project><|MERGE_RESOLUTION|>--- conflicted
+++ resolved
@@ -5,11 +5,7 @@
   <parent>
     <groupId>com.itextpdf.android</groupId>
     <artifactId>root-android</artifactId>
-<<<<<<< HEAD
-    <version>9.1.0</version>
-=======
     <version>9.2.0</version>
->>>>>>> 26ae38a4
   </parent>
   <artifactId>bouncy-castle-connector-android</artifactId>
   <name>iText - Bouncy Castle Connector</name>
