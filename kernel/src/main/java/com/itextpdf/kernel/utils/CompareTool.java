--- conflicted
+++ resolved
@@ -190,15 +190,11 @@
      *                               be created, or cannot be opened for any other reason.
      */
     public static PdfWriter createTestPdfWriter(String filename, WriterProperties properties) throws IOException {
-<<<<<<< HEAD
-        return new PdfWriter(filename, properties);
-=======
         if (MEMORY_FIRST_WRITER_DISABLED) {
             return new PdfWriter(filename, properties);
         } else {
             return new PdfWriter(filename, properties);
         }
->>>>>>> 9f363d7b
     }
 
     /**
