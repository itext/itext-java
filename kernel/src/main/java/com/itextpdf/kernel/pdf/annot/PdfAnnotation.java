--- conflicted
+++ resolved
@@ -424,7 +424,7 @@
      * @param style The new value for the annotation's border style.
      * @return The annotation which this method was called on.
      */
-    public <T extends PdfAnnotation> T setBorderStyle(PdfName style) {
+    public PdfAnnotation setBorderStyle(PdfName style) {
         PdfDictionary styleDict = getBorderStyle();
         if (null == styleDict) {
             styleDict = new PdfDictionary();
@@ -433,7 +433,7 @@
         return setBorderStyle(styleDict);
     }
 
-    public <T extends PdfAnnotation> T setDashPattern(PdfArray dashPattern) {
+    public PdfAnnotation setDashPattern(PdfArray dashPattern) {
         PdfDictionary styleDict = getBorderStyle();
         if (null == styleDict) {
             styleDict = new PdfDictionary();
@@ -456,11 +456,7 @@
         return put(PdfName.StructParent, new PdfNumber(pdfDocument.getNextStructParentIndex()));
     }
 
-<<<<<<< HEAD
     public static PdfAnnotation makeAnnotation(PdfObject pdfObject) {
-=======
-    public static <T extends PdfAnnotation> T makeAnnotation(PdfObject pdfObject) {
->>>>>>> da0d7da0
         return makeAnnotation(pdfObject, null);
     }
 
