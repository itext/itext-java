--- conflicted
+++ resolved
@@ -790,17 +790,10 @@
      * Adds specified {@link PdfAnnotation} to specified index in annotations array with or without autotagging.
      * May be used in chain.
      *
-<<<<<<< HEAD
      * @param index         the index at which specified annotation will be added. If {@code -1} then annotation will be added
      *                      to the end of array.
      * @param annotation    the {@link PdfAnnotation} to add.
      * @param tagAnnotation if {@code true} the added annotation will be autotagged. <br/>
-=======
-     * @param index the index at which specified annotation will be added. If {@code -1} then annotation will be added
-     *              to the end of array.
-     * @param annotation the {@link PdfAnnotation} to add.
-     * @param tagAnnotation if {@code true} the added annotation will be autotagged. <br>
->>>>>>> 2ba74d02
      *                      (see {@link com.itextpdf.kernel.pdf.tagutils.TagStructureContext#getAutoTaggingPointer()})
      * @return this {@link PdfPage} instance.
      */
