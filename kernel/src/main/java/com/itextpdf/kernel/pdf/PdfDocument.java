--- conflicted
+++ resolved
@@ -720,7 +720,6 @@
                 }
                 if (getXmpMetadata() != null) {
                     PdfStream xmp = catalog.getPdfObject().getAsStream(PdfName.Metadata);
-<<<<<<< HEAD
                     if (isAppendMode() && xmp != null && !xmp.isFlushed() && xmp.getIndirectReference() != null) {
                         // Use existing object for append mode
                         xmp.setData(xmpMetadata);
@@ -732,16 +731,8 @@
                         catalog.getPdfObject().put(PdfName.Metadata, xmp);
                         catalog.setModified();
                     }
-=======
-                    if (xmp == null) {
-                        xmp = new PdfStream().makeIndirect(this);
-                        catalog.put(PdfName.Metadata, xmp);
-                    }
-                    xmp.setData(xmpMetadata);
->>>>>>> c0b35f0e
                     xmp.put(PdfName.Type, PdfName.Metadata);
                     xmp.put(PdfName.Subtype, PdfName.XML);
-                    xmp.setModified();
                     if (writer.crypto != null && !writer.crypto.isMetadataEncrypted()) {
                         PdfArray ar = new PdfArray();
                         ar.add(PdfName.Crypt);
@@ -2052,7 +2043,7 @@
         PdfDictionary names = catalog.getPdfObject().getAsDictionary(PdfName.Names);
         if (names == null) {
             names = new PdfDictionary();
-            catalog.getPdfObject().put(PdfName.Names, names);
+            catalog.put(PdfName.Names, names);
             names.makeIndirect(this);
         }
         names.put(treeType, treeRoot);
