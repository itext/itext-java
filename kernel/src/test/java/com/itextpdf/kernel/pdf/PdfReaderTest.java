/*
    This file is part of the iText (R) project.
    Copyright (c) 1998-2017 iText Group NV
    Authors: iText Software.

    This program is free software; you can redistribute it and/or modify
    it under the terms of the GNU Affero General Public License version 3
    as published by the Free Software Foundation with the addition of the
    following permission added to Section 15 as permitted in Section 7(a):
    FOR ANY PART OF THE COVERED WORK IN WHICH THE COPYRIGHT IS OWNED BY
    ITEXT GROUP. ITEXT GROUP DISCLAIMS THE WARRANTY OF NON INFRINGEMENT
    OF THIRD PARTY RIGHTS

    This program is distributed in the hope that it will be useful, but
    WITHOUT ANY WARRANTY; without even the implied warranty of MERCHANTABILITY
    or FITNESS FOR A PARTICULAR PURPOSE.
    See the GNU Affero General Public License for more details.
    You should have received a copy of the GNU Affero General Public License
    along with this program; if not, see http://www.gnu.org/licenses or write to
    the Free Software Foundation, Inc., 51 Franklin Street, Fifth Floor,
    Boston, MA, 02110-1301 USA, or download the license from the following URL:
    http://itextpdf.com/terms-of-use/

    The interactive user interfaces in modified source and object code versions
    of this program must display Appropriate Legal Notices, as required under
    Section 5 of the GNU Affero General Public License.

    In accordance with Section 7(b) of the GNU Affero General Public License,
    a covered work must retain the producer line in every PDF that is created
    or manipulated using iText.

    You can be released from the requirements of the license by purchasing
    a commercial license. Buying such a license is mandatory as soon as you
    develop commercial activities involving the iText software without
    disclosing the source code of your own applications.
    These activities include: offering paid services to customers as an ASP,
    serving PDFs on the fly in a web application, shipping iText with a closed
    source product.

    For more information, please contact iText Software Corp. at this
    address: sales@itextpdf.com
 */
package com.itextpdf.kernel.pdf;

import com.itextpdf.io.LogMessageConstant;
import com.itextpdf.io.source.ByteArrayOutputStream;
import com.itextpdf.io.source.ByteUtils;
import com.itextpdf.kernel.PdfException;
import com.itextpdf.kernel.utils.CompareTool;
import com.itextpdf.test.ExtendedITextTest;
import com.itextpdf.test.annotations.LogMessage;
import com.itextpdf.test.annotations.LogMessages;
import com.itextpdf.test.annotations.type.IntegrationTest;
import org.junit.Assert;
import org.junit.BeforeClass;
import org.junit.Ignore;
import org.junit.Test;
import org.junit.experimental.categories.Category;

import java.io.IOException;
import com.itextpdf.io.util.MessageFormatUtil;
import java.util.ArrayList;
import java.util.HashMap;
import java.util.List;
import java.util.Random;

@Category(IntegrationTest.class)
public class PdfReaderTest extends ExtendedITextTest {

    public static final String sourceFolder = "./src/test/resources/com/itextpdf/kernel/pdf/PdfReaderTest/";
    public static final String destinationFolder = "./target/test/com/itextpdf/kernel/pdf/PdfReaderTest/";

    static final String author = "Alexander Chingarev";
    static final String creator = "iText 6";
    static final String title = "Empty iText 6 Document";

    @BeforeClass
    public static void beforeClass() {
        createDestinationFolder(destinationFolder);
    }

    @Test
    public void openSimpleDoc() throws IOException {
        String filename = destinationFolder + "openSimpleDoc.pdf";

        PdfDocument pdfDoc = new PdfDocument(new PdfWriter(filename));
        pdfDoc.getDocumentInfo().setAuthor(author).
                setCreator(creator).
                setTitle(title);
        pdfDoc.addNewPage();
        pdfDoc.close();

        PdfReader reader = new PdfReader(filename);
        pdfDoc = new PdfDocument(reader);
        Assert.assertEquals(author, pdfDoc.getDocumentInfo().getAuthor());
        Assert.assertEquals(creator, pdfDoc.getDocumentInfo().getCreator());
        Assert.assertEquals(title, pdfDoc.getDocumentInfo().getTitle());
        PdfObject object = pdfDoc.getPdfObject(1);
        Assert.assertEquals(PdfObject.DICTIONARY, object.getType());
        Assert.assertTrue(objectTypeEqualTo(object, PdfName.Catalog));

        object = pdfDoc.getPdfObject(2);
        Assert.assertEquals(PdfObject.DICTIONARY, object.getType());
        Assert.assertTrue(objectTypeEqualTo(object, PdfName.Pages));

        object = pdfDoc.getPdfObject(3);
        Assert.assertEquals(PdfObject.DICTIONARY, object.getType());

        object = pdfDoc.getPdfObject(4);
        Assert.assertEquals(PdfObject.DICTIONARY, object.getType());
        Assert.assertTrue(objectTypeEqualTo(object, PdfName.Page));

        Assert.assertEquals(PdfObject.STREAM, pdfDoc.getPdfObject(5).getType());

        Assert.assertFalse("No need in rebuildXref()", reader.hasRebuiltXref());
        pdfDoc.close();
    }

    @Test
    public void openSimpleDocWithFullCompression() throws IOException {
        String filename = sourceFolder + "simpleCanvasWithFullCompression.pdf";
        PdfReader reader = new PdfReader(filename);
        PdfDocument pdfDoc = new PdfDocument(reader);

        PdfObject object = pdfDoc.getPdfObject(1);
        Assert.assertEquals(PdfObject.DICTIONARY, object.getType());
        Assert.assertTrue(objectTypeEqualTo(object, PdfName.Catalog));

        object = pdfDoc.getPdfObject(2);
        Assert.assertEquals(PdfObject.DICTIONARY, object.getType());
        Assert.assertTrue(objectTypeEqualTo(object, PdfName.Pages));

        object = pdfDoc.getPdfObject(3);
        Assert.assertEquals(PdfObject.DICTIONARY, object.getType());

        object = pdfDoc.getPdfObject(4);
        Assert.assertEquals(PdfObject.DICTIONARY, object.getType());
        Assert.assertTrue(objectTypeEqualTo(object, PdfName.Page));

        object = pdfDoc.getPdfObject(5);
        Assert.assertEquals(PdfObject.STREAM, object.getType());
        String content = "100 100 100 100 re\nf\n";
        Assert.assertArrayEquals(ByteUtils.getIsoBytes(content), ((PdfStream) object).getBytes());

        Assert.assertFalse("No need in rebuildXref()", reader.hasRebuiltXref());
        reader.close();
        pdfDoc.close();
    }

    @Test
    public void openDocWithFlateFilter() throws IOException {
        String filename = sourceFolder + "100PagesDocumentWithFlateFilter.pdf";
        PdfReader reader = new PdfReader(filename);
        PdfDocument document = new PdfDocument(reader);

        Assert.assertEquals("Page count", 100, document.getNumberOfPages());

        String contentTemplate = "q\n" +
                "BT\n" +
                "36 700 Td\n" +
                "/F1 72 Tf\n" +
                "({0})Tj\n" +
                "ET\n" +
                "Q\n" +
                "100 500 100 100 re\n" +
                "f\n";

        for (int i = 1; i <= document.getNumberOfPages(); i++) {
            PdfPage page = document.getPage(i);
            byte[] content = page.getFirstContentStream().getBytes();
            Assert.assertEquals("Page content " + i, MessageFormatUtil.format(contentTemplate, i), new String(content));
        }

        Assert.assertFalse("No need in rebuildXref()", reader.hasRebuiltXref());
        Assert.assertFalse("No need in fixXref()", reader.hasFixedXref());
        document.close();
    }

    @Test
    public void primitivesRead() throws IOException {
        String filename = destinationFolder + "primitivesRead.pdf";
        PdfDocument document = new PdfDocument(new PdfWriter(filename));
        document.addNewPage();
        PdfDictionary catalog = document.getCatalog().getPdfObject();
        catalog.put(new PdfName("a"), new PdfBoolean(true).makeIndirect(document));
        document.close();

        PdfReader reader = new PdfReader(filename);
        document = new PdfDocument(reader);

        PdfObject object = document.getXref().get(1).getRefersTo();
        Assert.assertEquals(PdfObject.DICTIONARY, object.getType());
        Assert.assertTrue(objectTypeEqualTo(object, PdfName.Catalog));

        object = document.getXref().get(2).getRefersTo();
        Assert.assertEquals(PdfObject.DICTIONARY, object.getType());
        Assert.assertTrue(objectTypeEqualTo(object, PdfName.Pages));

        object = document.getXref().get(3).getRefersTo();
        Assert.assertEquals(PdfObject.DICTIONARY, object.getType());

        object = document.getXref().get(4).getRefersTo();
        Assert.assertEquals(PdfObject.DICTIONARY, object.getType());
        Assert.assertTrue(objectTypeEqualTo(object, PdfName.Page));

        Assert.assertEquals(PdfObject.STREAM, document.getXref().get(5).getRefersTo().getType());

        object = document.getXref().get(6).getRefersTo();
        Assert.assertEquals(PdfObject.BOOLEAN, object.getType());
        Assert.assertNotNull(object.getIndirectReference());


        Assert.assertFalse("No need in rebuildXref()", reader.hasRebuiltXref());
        document.close();
    }

    @Test
    public void indirectsChain1() throws IOException {
        String filename = destinationFolder + "indirectsChain1.pdf";
        PdfDocument document = new PdfDocument(new PdfWriter(filename));
        document.addNewPage();
        PdfDictionary catalog = document.getCatalog().getPdfObject();
        PdfObject pdfObject = getTestPdfDictionary();
        for (int i = 0; i < 5; i++) {
            pdfObject = pdfObject.makeIndirect(document).getIndirectReference();
        }
        catalog.put(new PdfName("a"), pdfObject);
        document.close();

        PdfReader reader = new PdfReader(filename);
        document = new PdfDocument(reader);

        pdfObject = document.getXref().get(1).getRefersTo();
        Assert.assertEquals(PdfObject.DICTIONARY, pdfObject.getType());
        Assert.assertTrue(objectTypeEqualTo(pdfObject, PdfName.Catalog));

        pdfObject = document.getXref().get(2).getRefersTo();
        Assert.assertEquals(PdfObject.DICTIONARY, pdfObject.getType());
        Assert.assertTrue(objectTypeEqualTo(pdfObject, PdfName.Pages));

        pdfObject = document.getXref().get(3).getRefersTo();
        Assert.assertEquals(PdfObject.DICTIONARY, pdfObject.getType());

        pdfObject = document.getXref().get(4).getRefersTo();
        Assert.assertEquals(PdfObject.DICTIONARY, pdfObject.getType());
        Assert.assertTrue(objectTypeEqualTo(pdfObject, PdfName.Page));

        Assert.assertEquals(PdfObject.STREAM, document.getXref().get(5).getRefersTo().getType());

        for (int i = 6; i < document.getXref().size(); i++)
            Assert.assertEquals(PdfObject.DICTIONARY, document.getXref().get(i).getRefersTo().getType());

        Assert.assertFalse("No need in rebuildXref()", reader.hasRebuiltXref());
        document.close();
    }

    @Test
    public void indirectsChain2() throws IOException {
        String filename = destinationFolder + "indirectsChain2.pdf";
        PdfDocument document = new PdfDocument(new PdfWriter(filename));
        document.addNewPage();
        PdfDictionary catalog = document.getCatalog().getPdfObject();
        PdfObject pdfObject = getTestPdfDictionary();
        for (int i = 0; i < 100; i++) {
            pdfObject = pdfObject.makeIndirect(document).getIndirectReference();
        }
        catalog.put(new PdfName("a"), pdfObject);
        document.close();

        PdfReader reader = new PdfReader(filename);
        document = new PdfDocument(reader);

        pdfObject = document.getXref().get(1).getRefersTo();
        Assert.assertEquals(PdfObject.DICTIONARY, pdfObject.getType());
        Assert.assertTrue(objectTypeEqualTo(pdfObject, PdfName.Catalog));

        pdfObject = document.getXref().get(2).getRefersTo();
        Assert.assertEquals(PdfObject.DICTIONARY, pdfObject.getType());
        Assert.assertTrue(objectTypeEqualTo(pdfObject, PdfName.Pages));

        pdfObject = document.getXref().get(3).getRefersTo();
        Assert.assertEquals(PdfObject.DICTIONARY, pdfObject.getType());

        pdfObject = document.getXref().get(4).getRefersTo();
        Assert.assertEquals(PdfObject.DICTIONARY, pdfObject.getType());
        Assert.assertTrue(objectTypeEqualTo(pdfObject, PdfName.Page));

        Assert.assertEquals(PdfObject.STREAM, document.getXref().get(5).getRefersTo().getType());

        for (int i = 6; i < 6 + 32; i++)
            Assert.assertEquals(PdfObject.DICTIONARY, document.getXref().get(6).getRefersTo().getType());

        for (int i = 6 + 32; i < document.getXref().size(); i++)
            Assert.assertEquals(PdfObject.INDIRECT_REFERENCE, document.getXref().get(i).getRefersTo().getType());

        Assert.assertFalse("No need in rebuildXref()", reader.hasRebuiltXref());
        document.close();
    }

    @Test
    public void indirectsChain3() throws IOException {
        String filename = sourceFolder + "indirectsChain3.pdf";

        PdfReader reader = new PdfReader(filename);
        PdfDocument document = new PdfDocument(reader);

        PdfObject object = document.getXref().get(1).getRefersTo();
        Assert.assertEquals(PdfObject.DICTIONARY, object.getType());
        Assert.assertTrue(objectTypeEqualTo(object, PdfName.Catalog));

        object = document.getXref().get(2).getRefersTo();
        Assert.assertEquals(PdfObject.DICTIONARY, object.getType());
        Assert.assertTrue(objectTypeEqualTo(object, PdfName.Pages));

        object = document.getXref().get(3).getRefersTo();
        Assert.assertTrue(object.getType() == PdfObject.DICTIONARY);

        object = document.getXref().get(4).getRefersTo();
        Assert.assertEquals(PdfObject.DICTIONARY, object.getType());
        Assert.assertTrue(objectTypeEqualTo(object, PdfName.Page));

        Assert.assertEquals(PdfObject.STREAM, document.getXref().get(5).getRefersTo().getType());

        Assert.assertEquals(PdfObject.DICTIONARY, document.getXref().get(6).getRefersTo().getType());
        for (int i = 7; i < document.getXref().size(); i++)
            Assert.assertEquals(PdfObject.INDIRECT_REFERENCE, document.getXref().get(i).getRefersTo().getType());

        Assert.assertFalse("No need in rebuildXref()", reader.hasRebuiltXref());
        document.close();
    }

    @Test
    @LogMessages(messages = @LogMessage(messageTemplate = LogMessageConstant.INVALID_INDIRECT_REFERENCE))
    public void invalidIndirect() throws IOException {
        String filename = sourceFolder + "invalidIndirect.pdf";

        PdfReader reader = new PdfReader(filename);
        PdfDocument document = new PdfDocument(reader);

        PdfObject object = document.getXref().get(1).getRefersTo();
        Assert.assertEquals(PdfObject.DICTIONARY, object.getType());
        Assert.assertTrue(objectTypeEqualTo(object, PdfName.Catalog));

        object = document.getXref().get(2).getRefersTo();
        Assert.assertEquals(PdfObject.DICTIONARY, object.getType());
        Assert.assertTrue(objectTypeEqualTo(object, PdfName.Pages));

        object = document.getXref().get(3).getRefersTo();
        Assert.assertEquals(PdfObject.DICTIONARY, object.getType());

        object = document.getXref().get(4).getRefersTo();
        Assert.assertEquals(PdfObject.DICTIONARY, object.getType());
        Assert.assertTrue(objectTypeEqualTo(object, PdfName.Page));

        Assert.assertEquals(PdfObject.STREAM, document.getXref().get(5).getRefersTo().getType());
        Assert.assertEquals(PdfObject.DICTIONARY, document.getXref().get(6).getRefersTo().getType());
        for (int i = 7; i < document.getXref().size(); i++)
            Assert.assertNull(document.getXref().get(i).getRefersTo());

        Assert.assertFalse("No need in rebuildXref()", reader.hasRebuiltXref());
        document.close();
    }

    @Test
    public void pagesTest01() throws IOException {
        String filename = sourceFolder + "1000PagesDocument.pdf";

        PdfReader reader = new PdfReader(filename);
        PdfWriter writer = new PdfWriter(new ByteArrayOutputStream());
        PdfDocument document = new PdfDocument(reader, writer);
        int pageCount = document.getNumberOfPages();
        Assert.assertEquals(1000, pageCount);

        int xrefSize = document.getXref().size();
        PdfPage testPage = document.removePage(1000);

        Assert.assertTrue(testPage.getPdfObject().getIndirectReference() == null);
        document.addPage(1000, testPage);
        Assert.assertTrue(testPage.getPdfObject().getIndirectReference().getObjNumber() == xrefSize);

        for (int i = 1; i < document.getNumberOfPages() + 1; i++) {
            PdfPage page = document.getPage(i);
            String content = new String(page.getContentStream(0).getBytes());
            Assert.assertTrue(content.contains("(" + i + ")"));
        }

        for (int i = 1; i < pageCount + 1; i++) {
            PdfPage page = document.removePage(1);
            String content = new String(page.getContentStream(0).getBytes());
            Assert.assertTrue(content.contains("(" + i + ")"));
        }
        reader.close();

        reader = new PdfReader(filename);
        document = new PdfDocument(reader);
        for (int i = 1; i < pageCount + 1; i++) {
            int pageNum = document.getNumberOfPages();
            PdfPage page = document.removePage(pageNum);
            String content = new String(page.getContentStream(0).getBytes());
            Assert.assertTrue(content.contains("(" + pageNum + ")"));
        }

        Assert.assertFalse("No need in rebuildXref()", reader.hasRebuiltXref());
        document.close();
    }

    @Test
    public void pagesTest02() throws IOException {
        String filename = sourceFolder + "1000PagesDocumentWithFullCompression.pdf";

        PdfReader reader = new PdfReader(filename);
        PdfDocument document = new PdfDocument(reader);
        int pageCount = document.getNumberOfPages();
        Assert.assertEquals(1000, pageCount);

        for (int i = 1; i < document.getNumberOfPages() + 1; i++) {
            PdfPage page = document.getPage(i);
            String content = new String(page.getContentStream(0).getBytes());
            Assert.assertTrue(content.contains("(" + i + ")"));
        }

        for (int i = 1; i < pageCount + 1; i++) {
            PdfPage page = document.removePage(1);
            String content = new String(page.getContentStream(0).getBytes());
            Assert.assertTrue(content.contains("(" + i + ")"));
        }

        Assert.assertFalse("No need in rebuildXref()", reader.hasRebuiltXref());
        document.close();

        reader = new PdfReader(filename);
        document = new PdfDocument(reader);
        for (int i = 1; i < pageCount + 1; i++) {
            int pageNum = document.getNumberOfPages();
            PdfPage page = document.removePage(pageNum);
            String content = new String(page.getContentStream(0).getBytes());
            Assert.assertTrue(content.contains("(" + pageNum + ")"));
        }
        document.close();
    }

    @Test
    public void pagesTest03() throws IOException {
        String filename = sourceFolder + "10PagesDocumentWithLeafs.pdf";

        PdfReader reader = new PdfReader(filename);
        PdfDocument document = new PdfDocument(reader);
        int pageCount = document.getNumberOfPages();
        Assert.assertEquals(10, pageCount);

        for (int i = 1; i < document.getNumberOfPages() + 1; i++) {
            PdfPage page = document.getPage(i);
            String content = new String(page.getContentStream(0).getBytes());
            Assert.assertTrue(content.contains("(" + i + ")"));
        }

        for (int i = 1; i < pageCount + 1; i++) {
            PdfPage page = document.removePage(1);
            String content = new String(page.getContentStream(0).getBytes());
            Assert.assertTrue(content.contains("(" + i + ")"));
        }

        Assert.assertFalse("No need in rebuildXref()", reader.hasRebuiltXref());
        document.close();

        reader = new PdfReader(filename);
        document = new PdfDocument(reader);
        for (int i = 1; i < pageCount + 1; i++) {
            int pageNum = document.getNumberOfPages();
            PdfPage page = document.removePage(pageNum);
            String content = new String(page.getContentStream(0).getBytes());
            Assert.assertTrue(content.contains("(" + pageNum + ")"));
        }
        Assert.assertFalse("No need in rebuildXref()", reader.hasRebuiltXref());
        document.close();
    }

    @Test
    public void pagesTest04() throws IOException {
        String filename = sourceFolder + "PagesDocument.pdf";

        PdfReader reader = new PdfReader(filename);
        PdfDocument document = new PdfDocument(reader);
        int pageCount = document.getNumberOfPages();
        Assert.assertEquals(3, pageCount);

        for (int i = 1; i < document.getNumberOfPages() + 1; i++) {
            PdfPage page = document.getPage(i);
            String content = new String(page.getContentStream(0).getBytes());
            Assert.assertTrue(content.startsWith(i + "00"));
        }

        for (int i = 1; i < pageCount + 1; i++) {
            PdfPage page = document.removePage(1);
            String content = new String(page.getContentStream(0).getBytes());
            Assert.assertTrue(content.startsWith(i + "00"));
        }

        Assert.assertFalse("No need in rebuildXref()", reader.hasRebuiltXref());
        document.close();

        reader = new PdfReader(filename);
        document = new PdfDocument(reader);
        for (int i = 1; i < pageCount + 1; i++) {
            int pageNum = document.getNumberOfPages();
            PdfPage page = document.removePage(pageNum);
            String content = new String(page.getContentStream(0).getBytes());
            Assert.assertTrue(content.startsWith(pageNum + "00"));
        }
        Assert.assertFalse("No need in rebuildXref()", reader.hasRebuiltXref());
        document.close();
    }

    @Test
    public void pagesTest05() throws IOException {
        String filename = sourceFolder + "PagesDocument05.pdf";

        PdfReader reader = new PdfReader(filename);
        PdfDocument document = new PdfDocument(reader);
        int pageCount = document.getNumberOfPages();
        Assert.assertEquals(3, pageCount);

        for (int i = 1; i < document.getNumberOfPages() + 1; i++) {
            PdfPage page = document.getPage(i);
            String content = new String(page.getContentStream(0).getBytes());
            Assert.assertTrue(content.startsWith(i + "00"));
        }

        for (int i = 1; i < pageCount + 1; i++) {
            PdfPage page = document.removePage(1);
            String content = new String(page.getContentStream(0).getBytes());
            Assert.assertTrue(content.startsWith(i + "00"));
        }

        Assert.assertFalse("No need in rebuildXref()", reader.hasRebuiltXref());
        document.close();

        reader = new PdfReader(filename);
        document = new PdfDocument(reader);
        for (int i = 1; i < pageCount + 1; i++) {
            int pageNum = document.getNumberOfPages();
            PdfPage page = document.removePage(pageNum);
            String content = new String(page.getContentStream(0).getBytes());
            Assert.assertTrue(content.startsWith(pageNum + "00"));
        }

        Assert.assertFalse("No need in rebuildXref()", reader.hasRebuiltXref());
        document.close();
    }

    @Test
    public void pagesTest06() throws IOException {
        String filename = sourceFolder + "PagesDocument06.pdf";

        PdfReader reader = new PdfReader(filename);
        PdfDocument document = new PdfDocument(reader);
        int pageCount = document.getNumberOfPages();
        Assert.assertEquals(2, pageCount);
        PdfPage page = document.getPage(1);
        String content = new String(page.getContentStream(0).getBytes());
        Assert.assertTrue(content.startsWith("100"));

        page = document.getPage(2);
        content = new String(page.getContentStream(0).getBytes());
        Assert.assertTrue(content.startsWith("300"));
        Assert.assertFalse("No need in rebuildXref()", reader.hasRebuiltXref());
        document.close();

        reader = new PdfReader(filename);
        document = new PdfDocument(reader);

        page = document.removePage(2);
        content = new String(page.getContentStream(0).getBytes());
        Assert.assertTrue(content.startsWith("300"));
        page = document.removePage(1);
        content = new String(page.getContentStream(0).getBytes());
        Assert.assertTrue(content.startsWith("100"));

        Assert.assertFalse("No need in rebuildXref()", reader.hasRebuiltXref());
        document.close();
    }

    @Test
    public void pagesTest07() throws IOException {
        String filename = sourceFolder + "PagesDocument07.pdf";

        PdfReader reader = new PdfReader(filename);
        PdfDocument document = new PdfDocument(reader);
        int pageCount = document.getNumberOfPages();
        Assert.assertEquals(2, pageCount);
        boolean exception = false;
        try {
            document.getPage(1);
        } catch (PdfException e) {
            exception = true;
        }
        Assert.assertTrue(exception);
        Assert.assertFalse("No need in rebuildXref()", reader.hasRebuiltXref());
        document.close();
    }

    @Test
    public void pagesTest08() throws IOException {
        String filename = sourceFolder + "PagesDocument08.pdf";

        PdfReader reader = new PdfReader(filename);
        PdfDocument document = new PdfDocument(reader);
        int pageCount = document.getNumberOfPages();
        Assert.assertEquals(1, pageCount);
        boolean exception = false;
        try {
            document.getPage(1);
        } catch (PdfException e) {
            exception = true;
        }
        Assert.assertTrue(exception);
        Assert.assertFalse("No need in rebuildXref()", reader.hasRebuiltXref());
        document.close();
    }

    @Test
    public void pagesTest09() throws IOException {
        String filename = sourceFolder + "PagesDocument09.pdf";

        PdfReader reader = new PdfReader(filename);
        PdfDocument document = new PdfDocument(reader);
        int pageCount = document.getNumberOfPages();
        Assert.assertEquals(1, pageCount);
        PdfPage page = document.getPage(1);
        String content = new String(page.getContentStream(0).getBytes());
        Assert.assertTrue(content.startsWith("100"));

        page = document.removePage(1);
        content = new String(page.getContentStream(0).getBytes());
        Assert.assertTrue(content.startsWith("100"));
        Assert.assertFalse("No need in rebuildXref()", reader.hasRebuiltXref());
        document.close();
    }

    @Test
    public void pagesTest10() throws IOException {
        String filename = sourceFolder + "1000PagesDocumentWithFullCompression.pdf";

        PdfReader reader = new PdfReader(filename);
        PdfDocument document = new PdfDocument(reader);
        int pageCount = document.getNumberOfPages();
        Assert.assertEquals(1000, pageCount);

        Random rnd = new Random();
        for (int i = 1; i < document.getNumberOfPages() + 1; i++) {
            int pageNum = rnd.nextInt(document.getNumberOfPages()) + 1;
            PdfPage page = document.getPage(pageNum);
            String content = new String(page.getContentStream(0).getBytes());
            Assert.assertTrue(content.contains("(" + pageNum + ")"));
        }

        List<Integer> pageNums = new ArrayList<>(1000);
        for (int i = 0; i < 1000; i++)
            pageNums.add(i + 1);

        for (int i = 1; i < pageCount + 1; i++) {
            int index = rnd.nextInt(document.getNumberOfPages()) + 1;
            int pageNum = (int) pageNums.remove(index - 1);
            PdfPage page = document.removePage(index);
            String content = new String(page.getContentStream(0).getBytes());
            Assert.assertTrue(content.contains("(" + pageNum + ")"));
        }
        Assert.assertFalse("No need in rebuildXref()", reader.hasRebuiltXref());
        document.close();
    }

    @Test
    public void pagesTest11() throws IOException {
        String filename = sourceFolder + "hello.pdf";

        PdfReader reader = new PdfReader(filename);
        PdfDocument document = new PdfDocument(reader);
        try {
            document.getPage(-30);
        } catch (IndexOutOfBoundsException e) {
            Assert.assertEquals(MessageFormatUtil.format(PdfException.RequestedPageNumberIsOutOfBounds, -30), e.getMessage());
        }
        try {
            document.getPage(0);
        } catch (IndexOutOfBoundsException e) {
            Assert.assertEquals(MessageFormatUtil.format(PdfException.RequestedPageNumberIsOutOfBounds, 0), e.getMessage());
        }
        document.getPage(1);
        try {
            document.getPage(25);
        } catch (IndexOutOfBoundsException e) {
            Assert.assertEquals(MessageFormatUtil.format(PdfException.RequestedPageNumberIsOutOfBounds, 25), e.getMessage());
        }
        document.close();
    }

    @Test
    @LogMessages(messages = @LogMessage(messageTemplate = LogMessageConstant.XREF_ERROR, count = 1))
    public void correctSimpleDoc1() throws IOException {
        String filename = sourceFolder + "correctSimpleDoc1.pdf";

        PdfReader reader = new PdfReader(filename);
        PdfDocument document = new PdfDocument(reader);
        Assert.assertTrue("Need rebuildXref()", reader.hasRebuiltXref());

        int pageCount = document.getNumberOfPages();
        Assert.assertEquals(1, pageCount);

        PdfPage page = document.getPage(1);
        Assert.assertNotNull(page.getContentStream(0).getBytes());

        document.close();
    }

    @Test
    public void correctSimpleDoc2() throws IOException {
        String filename = sourceFolder + "correctSimpleDoc2.pdf";

        PdfReader reader = new PdfReader(filename);
        PdfDocument document = new PdfDocument(reader);
        Assert.assertTrue("Need fixXref()", reader.hasFixedXref());

        int pageCount = document.getNumberOfPages();
        Assert.assertEquals(1, pageCount);

        PdfPage page = document.getPage(1);
        Assert.assertNotNull(page.getContentStream(0).getBytes());

        document.close();
    }

    @Test
    @LogMessages(messages = @LogMessage(messageTemplate = LogMessageConstant.XREF_ERROR, count = 1))
    public void correctSimpleDoc3() throws IOException {
        String filename = sourceFolder + "correctSimpleDoc3.pdf";

        PdfReader reader = new PdfReader(filename);
        PdfDocument document = new PdfDocument(reader);
        Assert.assertTrue("Need rebuildXref()", reader.hasRebuiltXref());

        int pageCount = document.getNumberOfPages();
        Assert.assertEquals(1, pageCount);

        PdfPage page = document.getPage(1);
        Assert.assertNotNull(page.getContentStream(0).getBytes());

        document.close();
    }

    @Test
<<<<<<< HEAD
    @LogMessages(messages = @LogMessage(messageTemplate = LogMessageConstant.XREF_ERROR))
=======
    @Ignore("test with abnormal object declaration")
>>>>>>> f6d90f64
    public void correctSimpleDoc4() throws IOException {
        String filename = sourceFolder + "correctSimpleDoc4.pdf";

        PdfReader reader = new PdfReader(filename);
        try {
            //NOTE test with abnormal object declaration that iText can't resolve.
            PdfDocument document = new PdfDocument(reader);
            Assert.fail("Expect exception");
        } catch (PdfException e) {
            Assert.assertEquals( PdfException.InvalidPageStructurePagesPagesMustBePdfDictionary, e.getMessage());
        } finally {
            reader.close();
        }
    }

    @Test
    @LogMessages(messages = @LogMessage(messageTemplate = LogMessageConstant.XREF_ERROR, count = 1))
    public void fixPdfTest01() throws IOException {
        String filename = sourceFolder + "OnlyTrailer.pdf";

        PdfReader reader = new PdfReader(filename);
        PdfDocument document = new PdfDocument(reader);
        Assert.assertTrue("Need rebuildXref()", reader.hasRebuiltXref());

        int pageCount = document.getNumberOfPages();
        Assert.assertEquals(10, pageCount);

        for (int i = 1; i < document.getNumberOfPages() + 1; i++) {
            PdfPage page = document.getPage(i);
            String content = new String(page.getContentStream(0).getBytes());
            Assert.assertTrue(content.contains("(" + i + ")"));
        }

        document.close();
    }

    @Test
    public void fixPdfTest02() throws IOException {
        String filename = sourceFolder + "CompressionShift1.pdf";

        PdfReader reader = new PdfReader(filename);
        PdfDocument document = new PdfDocument(reader);
        Assert.assertFalse("No need in fixXref()", reader.hasFixedXref());
        Assert.assertFalse("No need in rebuildXref()", reader.hasRebuiltXref());


        int pageCount = document.getNumberOfPages();
        Assert.assertEquals(10, pageCount);

        for (int i = 1; i < document.getNumberOfPages() + 1; i++) {
            PdfPage page = document.getPage(i);
            String content = new String(page.getContentStream(0).getBytes());
            Assert.assertTrue(content.contains("(" + i + ")"));
        }

        document.close();
    }

    @Test
    public void fixPdfTest03() throws IOException {
        String filename = sourceFolder + "CompressionShift2.pdf";

        PdfReader reader = new PdfReader(filename);
        PdfDocument document = new PdfDocument(reader);
        Assert.assertFalse("No need in fixXref()", reader.hasFixedXref());
        Assert.assertFalse("No need in rebuildXref()", reader.hasRebuiltXref());

        int pageCount = document.getNumberOfPages();
        Assert.assertEquals(10, pageCount);

        for (int i = 1; i < document.getNumberOfPages() + 1; i++) {
            PdfPage page = document.getPage(i);
            String content = new String(page.getContentStream(0).getBytes());
            Assert.assertTrue(content.contains("(" + i + ")"));
        }

        document.close();
    }

    @Test
    public void fixPdfTest04() throws IOException {
        String filename = sourceFolder + "CompressionWrongObjStm.pdf";

        PdfReader reader = new PdfReader(filename);
        boolean exception = false;
        try {
            new PdfDocument(reader);
        } catch (PdfException ex) {
            exception = true;
        }

        Assert.assertTrue(exception);
        reader.close();
    }

    @Test
    @LogMessages(messages = @LogMessage(messageTemplate = LogMessageConstant.XREF_ERROR, count = 1))
    public void fixPdfTest05() throws IOException {
        String filename = sourceFolder + "CompressionWrongShift.pdf";

        PdfReader reader = new PdfReader(filename);
        boolean exception = false;
        try {
            new PdfDocument(reader);
        } catch (PdfException ex) {
            exception = true;
        }

        Assert.assertTrue(exception);
        reader.close();
    }

    @Test
    public void fixPdfTest06() throws IOException {
        String filename = sourceFolder + "InvalidOffsets.pdf";

        PdfReader reader = new PdfReader(filename);
        PdfDocument document = new PdfDocument(reader);
        Assert.assertTrue("Need fixXref()", reader.hasFixedXref());

        int pageCount = document.getNumberOfPages();
        Assert.assertEquals(10, pageCount);

        for (int i = 1; i < document.getNumberOfPages() + 1; i++) {
            PdfPage page = document.getPage(i);
            String content = new String(page.getContentStream(0).getBytes());
            Assert.assertTrue(content.contains("(" + i + ")"));
        }

        document.close();
    }

    @Test
    @LogMessages(messages = @LogMessage(messageTemplate = LogMessageConstant.INVALID_INDIRECT_REFERENCE, count = 2))
    public void fixPdfTest07() throws IOException {
        String filename = sourceFolder + "XRefSectionWithFreeReferences1.pdf";

        PdfReader reader = new PdfReader(filename);
        boolean exception = false;
        try {
            new PdfDocument(reader);
        } catch (ClassCastException ex) {
            exception = true;
        }

        Assert.assertTrue(exception);
        reader.close();
    }

    @Test
    @LogMessages(messages = @LogMessage(messageTemplate = LogMessageConstant.XREF_ERROR, count = 1))
    public void fixPdfTest08() throws IOException {
        String filename = sourceFolder + "XRefSectionWithFreeReferences2.pdf";

        PdfReader reader = new PdfReader(filename);
        PdfDocument document = new PdfDocument(reader);
        Assert.assertTrue("Need rebuildXref()", reader.hasRebuiltXref());

        Assert.assertEquals(author, document.getDocumentInfo().getAuthor());
        Assert.assertEquals(creator, document.getDocumentInfo().getCreator());
        Assert.assertEquals(title, document.getDocumentInfo().getTitle());

        int pageCount = document.getNumberOfPages();
        Assert.assertEquals(10, pageCount);

        for (int i = 1; i < document.getNumberOfPages() + 1; i++) {
            PdfPage page = document.getPage(i);
            String content = new String(page.getContentStream(0).getBytes());
            Assert.assertTrue(content.contains("(" + i + ")"));
        }

        document.close();
    }

    @Test
    @LogMessages(messages = @LogMessage(messageTemplate = LogMessageConstant.XREF_ERROR, count = 1))
    public void fixPdfTest09() throws IOException {
        String filename = sourceFolder + "XRefSectionWithFreeReferences3.pdf";

        PdfReader reader = new PdfReader(filename);
        PdfDocument document = new PdfDocument(reader);
        Assert.assertTrue("Need rebuildXref()", reader.hasRebuiltXref());

        Assert.assertEquals(author, document.getDocumentInfo().getAuthor());
        Assert.assertEquals(creator, document.getDocumentInfo().getCreator());
        Assert.assertEquals(title, document.getDocumentInfo().getTitle());

        int pageCount = document.getNumberOfPages();
        Assert.assertEquals(10, pageCount);

        for (int i = 1; i < document.getNumberOfPages() + 1; i++) {
            PdfPage page = document.getPage(i);
            String content = new String(page.getContentStream(0).getBytes());
            Assert.assertTrue(content.contains("(" + i + ")"));
        }

        document.close();
    }

    @Test
    @LogMessages(messages = @LogMessage(messageTemplate = LogMessageConstant.INVALID_INDIRECT_REFERENCE, count = 1))
    public void fixPdfTest10() throws IOException {
        String filename = sourceFolder + "XRefSectionWithFreeReferences4.pdf";

        PdfReader reader = new PdfReader(filename);
        PdfDocument document = new PdfDocument(reader);

        Assert.assertFalse("No need in fixXref()", reader.hasFixedXref());
        Assert.assertFalse("No need in rebuildXref()", reader.hasRebuiltXref());

        Assert.assertEquals(null, document.getDocumentInfo().getAuthor());
        Assert.assertEquals(null, document.getDocumentInfo().getCreator());
        Assert.assertEquals(null, document.getDocumentInfo().getTitle());

        int pageCount = document.getNumberOfPages();
        Assert.assertEquals(10, pageCount);

        for (int i = 1; i < document.getNumberOfPages() + 1; i++) {
            PdfPage page = document.getPage(i);
            String content = new String(page.getContentStream(0).getBytes());
            Assert.assertTrue(content.contains("(" + i + ")"));
        }

        document.close();
    }

    @Test
    @LogMessages(messages = @LogMessage(messageTemplate = LogMessageConstant.XREF_ERROR, count = 1))
    public void fixPdfTest11() throws IOException {
        String filename = sourceFolder + "XRefSectionWithoutSize.pdf";

        PdfReader reader = new PdfReader(filename);
        PdfDocument document = new PdfDocument(reader);
        Assert.assertTrue("Need rebuildXref()", reader.hasRebuiltXref());

        int pageCount = document.getNumberOfPages();
        Assert.assertEquals(10, pageCount);

        for (int i = 1; i < document.getNumberOfPages() + 1; i++) {
            PdfPage page = document.getPage(i);
            String content = new String(page.getContentStream(0).getBytes());
            Assert.assertTrue(content.contains("(" + i + ")"));
        }

        document.close();
    }

    @Test
    @LogMessages(messages = @LogMessage(messageTemplate = LogMessageConstant.XREF_ERROR, count = 1))
    public void fixPdfTest12() throws IOException {
        String filename = sourceFolder + "XRefWithBreaks.pdf";

        PdfReader reader = new PdfReader(filename);
        PdfDocument document = new PdfDocument(reader);
        Assert.assertTrue("Need rebuildXref()", reader.hasRebuiltXref());

        int pageCount = document.getNumberOfPages();
        Assert.assertEquals(10, pageCount);

        for (int i = 1; i < document.getNumberOfPages() + 1; i++) {
            PdfPage page = document.getPage(i);
            String content = new String(page.getContentStream(0).getBytes());
            Assert.assertTrue(content.contains("(" + i + ")"));
        }

        document.close();
    }

    @Test
    @LogMessages(messages = {
            @LogMessage(messageTemplate = LogMessageConstant.INVALID_INDIRECT_REFERENCE)
    })
    public void fixPdfTest13() throws IOException {
        String filename = sourceFolder + "XRefWithInvalidGenerations1.pdf";

        PdfReader reader = new PdfReader(filename);
        PdfDocument document = new PdfDocument(reader);
        Assert.assertFalse("No need in fixXref()", reader.hasFixedXref());
        Assert.assertFalse("No need in rebuildXref()", reader.hasRebuiltXref());

        int pageCount = document.getNumberOfPages();
        Assert.assertEquals(1000, pageCount);

        for (int i = 1; i < 10; i++) {
            PdfPage page = document.getPage(i);
            String content = new String(page.getContentStream(0).getBytes());
            Assert.assertTrue(content.contains("(" + i + ")"));

        }

        boolean exception = false;

        int i;
        PdfObject fontF1 = document.getPage(997).getPdfObject().getAsDictionary(PdfName.Resources).getAsDictionary(PdfName.Font).get(new PdfName("F1"));
        Assert.assertTrue(fontF1 instanceof PdfNull);

        //There is a generation number mismatch in xref table and object for 3093
        try {
            document.getPdfObject(3093);
        } catch (com.itextpdf.io.IOException ex) {
            exception = true;
        }
        Assert.assertTrue(exception);
        exception = false;

        try {
            for (i = 11; i < document.getNumberOfPages() + 1; i++) {
                PdfPage page = document.getPage(i);
                page.getContentStream(0).getBytes();
            }
        } catch (PdfException ex) {
            exception = true;
        }
        Assert.assertFalse(exception);
        document.close();
    }

    @Test
    @LogMessages(messages = {
            @LogMessage(messageTemplate = LogMessageConstant.INVALID_INDIRECT_REFERENCE)
    })
    public void fixPdfTest14() throws IOException {
        String filename = sourceFolder + "XRefWithInvalidGenerations2.pdf";

        PdfReader reader = new PdfReader(filename);
        boolean exception = false;
        try {
            new PdfDocument(reader);
        } catch (PdfException ex) {
            exception = true;
        }

        Assert.assertTrue(exception);
        reader.close();
    }

    @Test
    @LogMessages(messages = @LogMessage(messageTemplate = LogMessageConstant.XREF_ERROR, count = 1))
    public void fixPdfTest15() throws IOException {
        String filename = sourceFolder + "XRefWithInvalidGenerations3.pdf";

        PdfReader reader = new PdfReader(filename);
        PdfDocument document = new PdfDocument(reader);
        Assert.assertTrue("Need rebuildXref()", reader.hasRebuiltXref());

        int pageCount = document.getNumberOfPages();
        Assert.assertEquals(10, pageCount);

        for (int i = 1; i < document.getNumberOfPages() + 1; i++) {
            PdfPage page = document.getPage(i);
            String content = new String(page.getContentStream(0).getBytes());
            Assert.assertTrue(content.contains("(" + i + ")"));
        }

        document.close();
    }

    @Test
    public void fixPdfTest16() throws IOException {
        String filename = sourceFolder + "XrefWithInvalidOffsets.pdf";

        PdfReader reader = new PdfReader(filename);
        PdfDocument document = new PdfDocument(reader);
        Assert.assertFalse("No need in fixXref()", reader.hasFixedXref());

        int pageCount = document.getNumberOfPages();
        Assert.assertEquals(10, pageCount);

        for (int i = 1; i < document.getNumberOfPages() + 1; i++) {
            PdfPage page = document.getPage(i);
            String content = new String(page.getContentStream(0).getBytes());
            Assert.assertTrue(content.contains("(" + i + ")"));
        }

        Assert.assertTrue("Need live fixXref()", reader.hasFixedXref());

        document.close();
    }

    @Test
    @LogMessages(messages = @LogMessage(messageTemplate = LogMessageConstant.XREF_ERROR, count = 1))
    public void fixPdfTest17() throws IOException {
        String filename = sourceFolder + "XrefWithNullOffsets.pdf";

        PdfReader reader = new PdfReader(filename);
        PdfDocument document = new PdfDocument(reader);
        Assert.assertTrue("Need rebuildXref()", reader.hasRebuiltXref());

        int pageCount = document.getNumberOfPages();
        Assert.assertEquals(10, pageCount);

        for (int i = 1; i < document.getNumberOfPages() + 1; i++) {
            PdfPage page = document.getPage(i);
            String content = new String(page.getContentStream(0).getBytes());
            Assert.assertTrue(content.contains("(" + i + ")"));
        }

        document.close();
    }

    @Test
    public void appendModeWith1000Pages() throws IOException {
        String filename = sourceFolder + "1000PagesDocumentAppended.pdf";

        PdfReader reader = new PdfReader(filename);
        PdfDocument document = new PdfDocument(reader);
        int pageCount = document.getNumberOfPages();
        Assert.assertEquals(1000, pageCount);

        for (int i = 1; i < document.getNumberOfPages() + 1; i++) {
            PdfPage page = document.getPage(i);
            String content = new String(page.getContentStream(0).getBytes());
            Assert.assertFalse(content.length() == 0);
            content = new String(page.getContentStream(1).getBytes());
            Assert.assertTrue(content.contains("(" + i + ")"));
            content = new String(page.getContentStream(2).getBytes());
            Assert.assertTrue(content.contains("Append mode"));
        }

        Assert.assertFalse("No need in rebuildXref()", reader.hasRebuiltXref());

        document.close();
    }

    @Test
    public void appendModeWith1000PagesWithCompression() throws IOException {
        String filename = sourceFolder + "1000PagesDocumentWithFullCompressionAppended.pdf";

        PdfReader reader = new PdfReader(filename);
        PdfDocument document = new PdfDocument(reader);
        int pageCount = document.getNumberOfPages();
        Assert.assertEquals(1000, pageCount);

        for (int i = 1; i < document.getNumberOfPages() + 1; i++) {
            PdfPage page = document.getPage(i);
            String content = new String(page.getContentStream(0).getBytes());
            Assert.assertFalse(content.length() == 0);
            content = new String(page.getContentStream(1).getBytes());
            Assert.assertTrue(content.contains("(" + i + ")"));
            content = new String(page.getContentStream(2).getBytes());
            Assert.assertTrue(content.contains("Append mode"));
        }

        Assert.assertFalse("No need in rebuildXref()", reader.hasRebuiltXref());

        document.close();
    }

    @Test
    public void appendModeWith10Pages() throws IOException {
        String filename = sourceFolder + "10PagesDocumentAppended.pdf";

        PdfReader reader = new PdfReader(filename);
        PdfDocument document = new PdfDocument(reader);
        int pageCount = document.getNumberOfPages();
        Assert.assertEquals(10, pageCount);

        for (int i = 1; i < document.getNumberOfPages() + 1; i++) {
            PdfPage page = document.getPage(i);
            String content = new String(page.getContentStream(0).getBytes());
            Assert.assertFalse(content.length() == 0);
            content = new String(page.getContentStream(1).getBytes());
            Assert.assertTrue(content.contains("(" + i + ")"));
            content = new String(page.getContentStream(2).getBytes());
            Assert.assertTrue(content.contains("Append mode"));
        }

        Assert.assertFalse("No need in rebuildXref()", reader.hasRebuiltXref());

        document.close();
    }

    @Test
    public void appendModeWith10PagesWithCompression() throws IOException {
        String filename = sourceFolder + "10PagesDocumentWithFullCompressionAppended.pdf";

        PdfReader reader = new PdfReader(filename);
        PdfDocument document = new PdfDocument(reader);
        int pageCount = document.getNumberOfPages();
        Assert.assertEquals(10, pageCount);

        for (int i = 1; i < document.getNumberOfPages() + 1; i++) {
            PdfPage page = document.getPage(i);
            String content = new String(page.getContentStream(0).getBytes());
            Assert.assertFalse(content.length() == 0);
            content = new String(page.getContentStream(1).getBytes());
            Assert.assertTrue(content.contains("(" + i + ")"));
            content = new String(page.getContentStream(2).getBytes());
            Assert.assertTrue(content.contains("Append mode"));
        }

        Assert.assertFalse("No need in rebuildXref()", reader.hasRebuiltXref());

        document.close();
    }

    @Test
    @LogMessages(messages = @LogMessage(messageTemplate = LogMessageConstant.XREF_ERROR, count = 1))
    public void appendModeWith10PagesFix1() throws IOException {
        String filename = sourceFolder + "10PagesDocumentAppendedFix1.pdf";

        PdfReader reader = new PdfReader(filename);
        PdfDocument document = new PdfDocument(reader);
        int pageCount = document.getNumberOfPages();
        Assert.assertEquals(10, pageCount);

        for (int i = 1; i < document.getNumberOfPages() + 1; i++) {
            PdfPage page = document.getPage(i);
            String content = new String(page.getContentStream(0).getBytes());
            Assert.assertFalse(content.length() == 0);
            content = new String(page.getContentStream(1).getBytes());
            Assert.assertTrue(content.contains("(" + i + ")"));
            content = new String(page.getContentStream(2).getBytes());
            Assert.assertTrue(content.contains("Append mode"));
        }

        Assert.assertTrue("Need rebuildXref()", reader.hasRebuiltXref());
        Assert.assertNotNull("Invalid trailer", document.getTrailer().get(PdfName.ID));

        document.close();
    }

    @Test
    @LogMessages(messages = @LogMessage(messageTemplate = LogMessageConstant.XREF_ERROR, count = 1))
    public void appendModeWith10PagesFix2() throws IOException {
        String filename = sourceFolder + "10PagesDocumentAppendedFix2.pdf";

        PdfReader reader = new PdfReader(filename);
        PdfDocument document = new PdfDocument(reader);

        int pageCount = document.getNumberOfPages();
        Assert.assertEquals(10, pageCount);

        for (int i = 1; i < document.getNumberOfPages() + 1; i++) {
            PdfPage page = document.getPage(i);
            String content = new String(page.getContentStream(0).getBytes());
            Assert.assertFalse(content.length() == 0);
            content = new String(page.getContentStream(1).getBytes());
            Assert.assertTrue(content.contains("(" + i + ")"));
            content = new String(page.getContentStream(2).getBytes());
            Assert.assertTrue(content.contains("Append mode"));
        }

        Assert.assertTrue("Need rebuildXref()", reader.hasRebuiltXref());
        Assert.assertNotNull("Invalid trailer", document.getTrailer().get(PdfName.ID));

        document.close();
    }

    @Test
    public void incorrectXrefSizeInTrailer() throws IOException {
        String filename = sourceFolder + "HelloWorldIncorrectXRefSizeInTrailer.pdf";

        PdfReader reader = new PdfReader(filename);
        PdfDocument document = new PdfDocument(reader);

        Assert.assertFalse("Need rebuildXref()", reader.hasRebuiltXref());
        Assert.assertNotNull("Invalid trailer", document.getTrailer().get(PdfName.ID));

        document.close();
    }

    @Test
    public void incorrectXrefSizeInTrailerAppend() throws IOException {
        String filename = sourceFolder + "10PagesDocumentAppendedIncorrectXRefSize.pdf";

        PdfReader reader = new PdfReader(filename);
        PdfDocument document = new PdfDocument(reader);

        Assert.assertFalse("Need rebuildXref()", reader.hasRebuiltXref());
        Assert.assertNotNull("Invalid trailer", document.getTrailer().get(PdfName.ID));

        document.close();
    }


    @Test(timeout = 1000)
    public void StreamLengthCorrection1() throws IOException {
        synchronized (this) {
            String filename = sourceFolder + "10PagesDocumentWithInvalidStreamLength.pdf";
            PdfReader.correctStreamLength = true;

            PdfDocument pdfDoc = new PdfDocument(new PdfReader(filename));
            int pageCount = pdfDoc.getNumberOfPages();
            for (int k = 1; k < pageCount + 1; k++) {
                PdfPage page = pdfDoc.getPage(k);
                page.getPdfObject().get(PdfName.MediaBox);
                byte[] content = page.getFirstContentStream().getBytes();
                Assert.assertEquals(57, content.length);
            }
            pdfDoc.close();
        }
    }

    @Test(timeout = 1000)
    public void StreamLengthCorrection2() throws IOException {
        synchronized (this) {
            String filename = sourceFolder + "simpleCanvasWithDrawingLength1.pdf";
            PdfReader.correctStreamLength = true;

            PdfDocument pdfDoc = new PdfDocument(new PdfReader(filename));
            PdfPage page = pdfDoc.getPage(1);
            page.getPdfObject().get(PdfName.MediaBox);
            byte[] content = page.getFirstContentStream().getBytes();
            Assert.assertEquals(696, content.length);
            pdfDoc.close();
        }
    }

    @Test(timeout = 1000)
    public void StreamLengthCorrection3() throws IOException {
        synchronized (this) {
            String filename = sourceFolder + "simpleCanvasWithDrawingLength2.pdf";
            PdfReader.correctStreamLength = true;

            PdfDocument pdfDoc = new PdfDocument(new PdfReader(filename));
            PdfPage page = pdfDoc.getPage(1);
            page.getPdfObject().get(PdfName.MediaBox);
            byte[] content = page.getFirstContentStream().getBytes();
            Assert.assertEquals(697, content.length);
            pdfDoc.close();
        }
    }

    @Test(timeout = 1000)
    public void StreamLengthCorrection4() throws IOException {
        synchronized (this) {
            String filename = sourceFolder + "simpleCanvasWithDrawingLength3.pdf";
            PdfReader.correctStreamLength = true;

            PdfDocument pdfDoc = new PdfDocument(new PdfReader(filename));
            PdfPage page = pdfDoc.getPage(1);
            page.getPdfObject().get(PdfName.MediaBox);
            byte[] content = page.getFirstContentStream().getBytes();
            Assert.assertEquals(696, content.length);
            pdfDoc.close();
        }
    }

    @Test(timeout = 1000)
    public void StreamLengthCorrection5() throws IOException {
        synchronized (this) {
            String filename = sourceFolder + "simpleCanvasWithDrawingLength4.pdf";
            PdfReader.correctStreamLength = true;

            PdfDocument pdfDoc = new PdfDocument(new PdfReader(filename));
            PdfPage page = pdfDoc.getPage(1);
            page.getPdfObject().get(PdfName.MediaBox);
            byte[] content = page.getFirstContentStream().getBytes();
            Assert.assertEquals(696, content.length);
            pdfDoc.close();
        }
    }

    @Test(timeout = 1000)
    public void StreamLengthCorrection6() throws IOException {
        synchronized (this) {
            String filename = sourceFolder + "simpleCanvasWithDrawingWithInvalidStreamLength1.pdf";
            PdfReader.correctStreamLength = true;

            PdfDocument pdfDoc = new PdfDocument(new PdfReader(filename));
            PdfPage page = pdfDoc.getPage(1);
            page.getPdfObject().get(PdfName.MediaBox);
            byte[] content = page.getFirstContentStream().getBytes();
            Assert.assertEquals(696, content.length);
            pdfDoc.close();
        }
    }

    @Test(timeout = 1000)
    public void StreamLengthCorrection7() throws IOException {
        synchronized (this) {
            String filename = sourceFolder + "simpleCanvasWithDrawingWithInvalidStreamLength2.pdf";
            PdfReader.correctStreamLength = true;

            PdfDocument pdfDoc = new PdfDocument(new PdfReader(filename));
            PdfPage page = pdfDoc.getPage(1);
            page.getPdfObject().get(PdfName.MediaBox);
            byte[] content = page.getFirstContentStream().getBytes();
            Assert.assertEquals(696, content.length);
            pdfDoc.close();
        }
    }

    @Test(timeout = 1000)
    public void StreamLengthCorrection8() throws IOException {
        synchronized (this) {
            String filename = sourceFolder + "simpleCanvasWithDrawingWithInvalidStreamLength3.pdf";
            PdfReader.correctStreamLength = true;

            PdfDocument pdfDoc = new PdfDocument(new PdfReader(filename));
            PdfPage page = pdfDoc.getPage(1);
            page.getPdfObject().get(PdfName.MediaBox);
            byte[] content = page.getFirstContentStream().getBytes();
            Assert.assertEquals(697, content.length);
            pdfDoc.close();
        }
    }

    @Test(timeout = 1000)
    public void StreamLengthCorrection9() throws IOException {
        synchronized (this) {
            String filename = sourceFolder + "10PagesDocumentWithInvalidStreamLength2.pdf";
            PdfReader.correctStreamLength = false;

            PdfDocument pdfDoc = new PdfDocument(new PdfReader(filename));
            int pageCount = pdfDoc.getNumberOfPages();
            for (int k = 1; k < pageCount + 1; k++) {
                PdfPage page = pdfDoc.getPage(k);
                page.getPdfObject().get(PdfName.MediaBox);
                byte[] content = page.getFirstContentStream().getBytes();
                Assert.assertEquals(20, content.length);
            }
            pdfDoc.close();
            PdfReader.correctStreamLength = true;
        }
    }

    @Test
    @LogMessages(messages = @LogMessage(messageTemplate = LogMessageConstant.INVALID_INDIRECT_REFERENCE))
    public void freeReferencesTest() throws IOException {
        String filename = sourceFolder + "freeReferences.pdf";

        PdfDocument pdfDoc = new PdfDocument(new PdfReader(filename));

        Assert.assertNull(pdfDoc.getPdfObject(8));
        //Assert.assertFalse(pdfDoc.getReader().fixedXref);
        Assert.assertFalse(pdfDoc.getReader().rebuiltXref);

        pdfDoc.close();
    }

    @Test
    public void freeReferencesTest02() throws IOException, InterruptedException {

        String cmpFile = sourceFolder + "cmp_freeReferences02.pdf";
        String outputFile = destinationFolder + "freeReferences02.pdf";
        String inputFile = sourceFolder + "freeReferences02.pdf";

        PdfWriter writer = new PdfWriter(outputFile);
        PdfReader reader = new PdfReader(inputFile);

        PdfDocument inputPdfDocument = new PdfDocument(reader);
        PdfDocument outputPdfDocument = new PdfDocument(writer);

        int lastPage = inputPdfDocument.getNumberOfPages();
        inputPdfDocument.copyPagesTo(lastPage, lastPage, outputPdfDocument);

        inputPdfDocument.close();
        outputPdfDocument.close();

        Assert.assertNull(new CompareTool().compareByContent(outputFile, cmpFile, destinationFolder, "diff_"));
    }

    @Test
    public void pdfVersionTest() throws IOException {
        String filename = sourceFolder + "hello.pdf";

        PdfDocument pdfDoc = new PdfDocument(new PdfReader(filename));

        Assert.assertEquals(PdfVersion.PDF_1_4, pdfDoc.getPdfVersion());

        pdfDoc.close();
    }

    @Test
    public void zeroUpdateTest() throws IOException {
        String filename = sourceFolder + "stationery.pdf";

        PdfReader reader = new PdfReader(filename);
        PdfDocument pdfDoc = new PdfDocument(reader);

//      Test such construction:
//      xref
//      0 0
//      trailer
//      <</Size 27/Root 1 0 R/Info 12 0 R//Prev 245232/XRefStm 244927>>
//      startxref
        Assert.assertFalse(reader.hasFixedXref());
        Assert.assertFalse(reader.hasRebuiltXref());
        Assert.assertTrue(((PdfDictionary) pdfDoc.getPdfObject(1)).containsKey(PdfName.AcroForm));
        pdfDoc.close();
    }

    @Test
    public void incrementalUpdateWithOnlyZeroObjectUpdate() throws IOException {
        String filename = sourceFolder + "pdfReferenceUpdated.pdf";

        PdfReader reader = new PdfReader(filename);
        PdfDocument pdfDoc = new PdfDocument(reader);

        Assert.assertFalse(reader.hasFixedXref());
        Assert.assertFalse(reader.hasRebuiltXref());

        // problem that is tested here originally was found because the StructTreeRoot dictionary wasn't read
        Assert.assertTrue(pdfDoc.isTagged());
        pdfDoc.close();
    }


    private boolean objectTypeEqualTo(PdfObject object, PdfName type) {
        PdfName objectType = ((PdfDictionary) object).getAsName(PdfName.Type);
        return type.equals(objectType);
    }

    /**
     * Returns the current memory use.
     *
     * @return the current memory use
     */
    private static long getMemoryUse() {
        garbageCollect();
        garbageCollect();
        garbageCollect();
        garbageCollect();
        long totalMemory = Runtime.getRuntime().totalMemory();
        garbageCollect();
        garbageCollect();
        long freeMemory = Runtime.getRuntime().freeMemory();
        return (totalMemory - freeMemory);
    }

    /**
     * Makes sure all garbage is cleared from the memory.
     */
    private static void garbageCollect() {
        try {
            System.gc();
            Thread.sleep(200);
            System.runFinalization();
            Thread.sleep(200);
            System.gc();
            Thread.sleep(200);
            System.runFinalization();
            Thread.sleep(200);
        } catch (InterruptedException ex) {
            ex.printStackTrace();
        }
    }

    private static PdfDictionary getTestPdfDictionary() {
        HashMap<PdfName, PdfObject> tmpMap = new HashMap<PdfName, PdfObject>();
        tmpMap.put(new PdfName("b"), new PdfName("c"));
        return new PdfDictionary(tmpMap);
    }
}<|MERGE_RESOLUTION|>--- conflicted
+++ resolved
@@ -748,11 +748,7 @@
     }
 
     @Test
-<<<<<<< HEAD
     @LogMessages(messages = @LogMessage(messageTemplate = LogMessageConstant.XREF_ERROR))
-=======
-    @Ignore("test with abnormal object declaration")
->>>>>>> f6d90f64
     public void correctSimpleDoc4() throws IOException {
         String filename = sourceFolder + "correctSimpleDoc4.pdf";
 
