--- conflicted
+++ resolved
@@ -69,10 +69,7 @@
 import com.itextpdf.kernel.utils.CompareTool;
 import com.itextpdf.test.ExtendedITextTest;
 import com.itextpdf.test.annotations.type.IntegrationTest;
-<<<<<<< HEAD
-=======
-
->>>>>>> fde474f6
+
 import java.io.FileInputStream;
 import java.io.IOException;
 import java.io.InputStream;
@@ -1348,55 +1345,6 @@
                 DESTINATION_FOLDER, "diff_"));
     }
 
-<<<<<<< HEAD
-//    @Test
-//    public void kernedTextTest01() throws IOException, InterruptedException {
-//        FileOutputStream fos = new FileOutputStream(destinationFolder + "kernedTextTest01.pdf");
-//        PdfWriter writer = new PdfWriter(fos);
-//        PdfDocument document = new PdfDocument(writer);
-//        PdfPage page = document.addNewPage();
-//
-//        PdfCanvas canvas = new PdfCanvas(page);
-//        String kernableText = "AVAVAVAVAVAVAVAVAVAVAVAVAVAVAVAVAVAVAVAVAVAVAVAVAVAVAVAVAVAV";
-//        PdfFont font = PdfFont.createFont(document, StandardFonts.HELVETICA);
-//        canvas.beginText().moveText(50, 600).setFontAndSize(font, 12).showText("Kerning:-" + kernableText).endText();
-//        canvas.beginText().moveText(50, 650).setFontAndSize(font, 12).showTextKerned("Kerning:+" + kernableText).endText();
-//
-//        document.close();
-//
-//        Assert.assertNull(new CompareTool().compareByContent(destinationFolder + "kernedTextTest01.pdf", sourceFolder + "cmp_kernedTextTest01.pdf", destinationFolder, "diff_"));
-//    }
-
-    /*@Test
-    public void ccittImageTest01() throws IOException, InterruptedException {
-        String filename = "ccittImage01.pdf";
-        PdfWriter writer = new PdfWriter(destinationFolder + filename);
-        PdfDocument document = new PdfDocument(writer);
-
-        PdfPage page = document.addNewPage();
-        PdfCanvas canvas = new PdfCanvas(page);
-
-        String text = "Call me Ishmael. Some years ago--never mind how long "
-                + "precisely --having little or no money in my purse, and nothing "
-                + "particular to interest me on shore, I thought I would sail about "
-                + "a little and see the watery part of the world.";
-
-        BarcodePDF417 barcode = new BarcodePDF417();
-        barcode.setText(text);
-        barcode.paintCode();
-
-        byte g4[] = CCITTG4Encoder.compress(barcode.getOutBits(), barcode.getBitColumns(), barcode.getCodeRows());
-        RawImage img = (RawImage) ImageDataFactory.create(barcode.getBitColumns(), barcode.getCodeRows(), false, RawImage.CCITTG4, 0, g4, null);
-        img.setTypeCcitt(RawImage.CCITTG4);
-        canvas.addImage(img, 100, 100, false);
-
-        document.close();
-
-        Assert.assertNull(new CompareTool().compareByContent(destinationFolder + filename, sourceFolder + "cmp_" + filename, destinationFolder, "diff_"));
-    }*/
-
-=======
->>>>>>> fde474f6
 
     @Test
     public void canvasInitializationPageNoContentsKey() throws IOException, InterruptedException {
