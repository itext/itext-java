--- conflicted
+++ resolved
@@ -78,31 +78,19 @@
     }
 
     @Test
-<<<<<<< HEAD
-    @org.junit.Ignore
-=======
-    @org.junit.jupiter.api.Disabled
->>>>>>> 5c96a472
+    @org.junit.jupiter.api.Disabled
     public void testAscii85Filters() throws Exception {
         testFile("ASCII85_RunLengthDecode.pdf", "Im9", "png");
     }
 
     @Test
-<<<<<<< HEAD
-    @org.junit.Ignore
-=======
-    @org.junit.jupiter.api.Disabled
->>>>>>> 5c96a472
+    @org.junit.jupiter.api.Disabled
     public void testCcittFilters() throws Exception {
         testFile("ccittfaxdecode.pdf", "background0", "png");
     }
 
     @Test
-<<<<<<< HEAD
-    @org.junit.Ignore
-=======
-    @org.junit.jupiter.api.Disabled
->>>>>>> 5c96a472
+    @org.junit.jupiter.api.Disabled
     public void testFlateDecodeFilters() throws Exception {
         // TODO DEVSIX-2941: extracted indexed devicegray RunLengthDecode gets color inverted
         testFile("flatedecode_runlengthdecode.pdf", "Im9", "png");
@@ -136,11 +124,7 @@
     }
 
     @Test
-<<<<<<< HEAD
-    @org.junit.Ignore
-=======
-    @org.junit.jupiter.api.Disabled
->>>>>>> 5c96a472
+    @org.junit.jupiter.api.Disabled
     public void testFlateRgbIcc() throws Exception {
         testFile("img_rgb_icc.pdf", "Im1", "png");
     }
@@ -151,11 +135,7 @@
     }
 
     @Test
-<<<<<<< HEAD
-    @org.junit.Ignore
-=======
-    @org.junit.jupiter.api.Disabled
->>>>>>> 5c96a472
+    @org.junit.jupiter.api.Disabled
     public void testFlateCalRgb() throws Exception {
         testFile("img_calrgb.pdf", "Im1", "png");
     }
@@ -167,22 +147,14 @@
 
     @Test
     // TODO: DEVSIX-3538 (update test after fix)
-<<<<<<< HEAD
-    @org.junit.Ignore
-=======
-    @org.junit.jupiter.api.Disabled
->>>>>>> 5c96a472
+    @org.junit.jupiter.api.Disabled
     public void testSeparationCSWithICCBasedAsAlternative() throws Exception {
         testFile("separationCSWithICCBasedAsAlternative.pdf", "Im1", "png");
     }
 
     @Test
     // TODO: DEVSIX-3538 (update test after fix)
-<<<<<<< HEAD
-    @org.junit.Ignore
-=======
-    @org.junit.jupiter.api.Disabled
->>>>>>> 5c96a472
+    @org.junit.jupiter.api.Disabled
     public void testSeparationCSWithDeviceCMYKAsAlternative() throws Exception {
         Assertions.assertThrows(UnsupportedOperationException.class, () ->
         {
@@ -197,22 +169,14 @@
 
     @Test
     // TODO: DEVSIX-3538 (update test after fix)
-<<<<<<< HEAD
-    @org.junit.Ignore
-=======
-    @org.junit.jupiter.api.Disabled
->>>>>>> 5c96a472
+    @org.junit.jupiter.api.Disabled
     public void testSeparationCSWithDeviceRGBAsAlternative() throws Exception {
         testFile("separationCSWithDeviceRgbAsAlternative.pdf", "Im1", "png");
     }
 
     @Test
     // TODO: DEVSIX-3538 (update test after fix)
-<<<<<<< HEAD
-    @org.junit.Ignore
-=======
-    @org.junit.jupiter.api.Disabled
->>>>>>> 5c96a472
+    @org.junit.jupiter.api.Disabled
     public void testSeparationCSWithDeviceRGBAsAlternative2() throws Exception {
         testFile("spotColorImagesSmall.pdf", "Im1", "png");
     }
@@ -228,11 +192,7 @@
     }
 
     @Test
-<<<<<<< HEAD
-    @org.junit.Ignore
-=======
-    @org.junit.jupiter.api.Disabled
->>>>>>> 5c96a472
+    @org.junit.jupiter.api.Disabled
     public void testRGBSeparationCSWithFlateDecoderAndFunctionType0() throws Exception {
         testFile("RGBFlateF0.pdf", "Im1", "png");
     }
