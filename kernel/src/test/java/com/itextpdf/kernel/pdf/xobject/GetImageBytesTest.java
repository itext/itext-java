/*
    This file is part of the iText (R) project.
    Copyright (c) 1998-2025 Apryse Group NV
    Authors: Apryse Software.

    This program is offered under a commercial and under the AGPL license.
    For commercial licensing, contact us at https://itextpdf.com/sales.  For AGPL licensing, see below.

    AGPL licensing:
    This program is free software: you can redistribute it and/or modify
    it under the terms of the GNU Affero General Public License as published by
    the Free Software Foundation, either version 3 of the License, or
    (at your option) any later version.

    This program is distributed in the hope that it will be useful,
    but WITHOUT ANY WARRANTY; without even the implied warranty of
    MERCHANTABILITY or FITNESS FOR A PARTICULAR PURPOSE.  See the
    GNU Affero General Public License for more details.

    You should have received a copy of the GNU Affero General Public License
    along with this program.  If not, see <https://www.gnu.org/licenses/>.
 */
package com.itextpdf.kernel.pdf.xobject;

import com.itextpdf.commons.utils.FileUtil;
import com.itextpdf.commons.utils.MessageFormatUtil;
import com.itextpdf.io.codec.TIFFConstants;
import com.itextpdf.io.codec.TIFFDirectory;
import com.itextpdf.io.codec.TIFFField;
import com.itextpdf.io.exceptions.IoExceptionMessageConstant;
import com.itextpdf.io.source.RandomAccessFileOrArray;
import com.itextpdf.io.source.RandomAccessSourceFactory;
import com.itextpdf.kernel.pdf.PdfDictionary;
import com.itextpdf.kernel.pdf.PdfDocument;
import com.itextpdf.kernel.pdf.PdfName;
import com.itextpdf.kernel.pdf.PdfObject;
import com.itextpdf.kernel.pdf.PdfReader;
import com.itextpdf.kernel.pdf.PdfResources;
import com.itextpdf.kernel.pdf.PdfStream;
import com.itextpdf.kernel.pdf.canvas.parser.EventType;
import com.itextpdf.kernel.pdf.canvas.parser.PdfCanvasProcessor;
import com.itextpdf.kernel.pdf.canvas.parser.data.IEventData;
import com.itextpdf.kernel.pdf.canvas.parser.data.ImageRenderInfo;
import com.itextpdf.kernel.pdf.canvas.parser.listener.IEventListener;
import com.itextpdf.test.ExtendedITextTest;
import com.itextpdf.test.TestUtil;

import java.io.IOException;
import java.io.InputStream;
import java.io.OutputStream;
import java.nio.file.Files;
import java.nio.file.Paths;
import java.util.ArrayList;
import java.util.Arrays;
import java.util.Set;
import org.junit.jupiter.api.Assertions;
import org.junit.jupiter.api.BeforeAll;
import org.junit.jupiter.api.Tag;
import org.junit.jupiter.api.Test;


@Tag("IntegrationTest")
public class GetImageBytesTest extends ExtendedITextTest {

    private static final String SOURCE_FOLDER = "./src/test/resources/com/itextpdf/kernel/pdf/xobject"
            + "/GetImageBytesTest/";
    private static final String DESTINATION_FOLDER = "./target/test/com/itextpdf/kernel/pdf/xobject/GetImageBytesTest/";

    @BeforeAll
    public static void beforeClass() {
        createOrClearDestinationFolder(DESTINATION_FOLDER);
    }

    @Test
    public void testMultiStageFilters() throws Exception {
        // TODO DEVSIX-2940: extracted image is blank
        testFile("multistagefilter1.pdf", "Obj13", "jpg");
    }

    @Test
    @org.junit.jupiter.api.Disabled
    public void testAscii85Filters() throws Exception {
        testFile("ASCII85_RunLengthDecode.pdf", "Im9", "png");
    }

    @Test
    @org.junit.jupiter.api.Disabled
    public void testCcittFilters() throws Exception {
        testFile("ccittfaxdecode.pdf", "background0", "png");
    }

    @Test
    @org.junit.jupiter.api.Disabled
    public void testFlateDecodeFilters() throws Exception {
        // TODO DEVSIX-2941: extracted indexed devicegray RunLengthDecode gets color inverted
        testFile("flatedecode_runlengthdecode.pdf", "Im9", "png");
    }

    @Test
    public void testDctDecodeFilters() throws Exception {
        // TODO DEVSIX-2940: extracted image is upside down
        testFile("dctdecode.pdf", "im1", "jpg");
    }

    @Test
    public void testjbig2Filters() throws Exception {
        // TODO DEVSIX-2942: extracted jbig2 image is not readable by most popular image viewers
        testFile("jbig2decode.pdf", "2", "jbig2");
    }

    @Test
    public void testFlateCmyk() throws Exception {
        testFile("img_cmyk.pdf", "Im1", "tif");
    }

    @Test
    public void testFlateCmykIcc() throws Exception {
        testFile("img_cmyk_icc.pdf", "Im1", "tif");
    }

    @Test
    public void testFlateIndexed() throws Exception {
        testFile("img_indexed.pdf", "Im1", "png");
    }

    @Test
    @org.junit.jupiter.api.Disabled
    public void testFlateRgbIcc() throws Exception {
        testFile("img_rgb_icc.pdf", "Im1", "png");
    }

    @Test
    public void testFlateRgb() throws Exception {
        testFile("img_rgb.pdf", "Im1", "png");
    }

    @Test
    @org.junit.jupiter.api.Disabled
    public void testFlateCalRgb() throws Exception {
        testFile("img_calrgb.pdf", "Im1", "png");
    }

    @Test
    public void testJPXDecode() throws Exception {
        testFile("JPXDecode.pdf", "Im1", "jp2");
    }

    @Test
<<<<<<< HEAD
    // TODO: DEVSIX-3538 (update test after fix)
    @org.junit.jupiter.api.Disabled
=======
>>>>>>> 26ae38a4
    public void testSeparationCSWithICCBasedAsAlternative() throws Exception {
        testFile("separationCSWithICCBasedAsAlternative.pdf", "Im1", "png");
    }

    @Test
<<<<<<< HEAD
    // TODO: DEVSIX-3538 (update test after fix)
=======
>>>>>>> 26ae38a4
    @org.junit.jupiter.api.Disabled
    public void testSeparationCSWithDeviceCMYKAsAlternative() throws Exception {
        Assertions.assertThrows(UnsupportedOperationException.class, () ->
        {
            testFile("separationCSWithDeviceCMYKAsAlternative.pdf", "Im1", "png");
        });
    }

    @Test
    public void testGrayScalePng() throws Exception {
        testFile("grayImages.pdf", "Im1", "png");
    }

    @Test
<<<<<<< HEAD
    // TODO: DEVSIX-3538 (update test after fix)
=======
>>>>>>> 26ae38a4
    @org.junit.jupiter.api.Disabled
    public void testSeparationCSWithDeviceRGBAsAlternative() throws Exception {
        testFile("separationCSWithDeviceRgbAsAlternative.pdf", "Im1", "png");
    }

    @Test
<<<<<<< HEAD
    // TODO: DEVSIX-3538 (update test after fix)
=======
>>>>>>> 26ae38a4
    @org.junit.jupiter.api.Disabled
    public void testSeparationCSWithDeviceRGBAsAlternative2() throws Exception {
        testFile("spotColorImagesSmall.pdf", "Im1", "png");
    }

    @Test
    public void testRGBSeparationCSWithJPXDecoderAndFunctionType0() throws Exception {
        testFile("RGBJpxF0.pdf", "Im1", "jp2");
    }

    @Test
    public void testRGBSeparationCSWithDCTDecoderAndFunctionType0() throws Exception {
        testFile("RGBDctF0.pdf", "Im1", "jpg");
    }

    @Test
    @org.junit.jupiter.api.Disabled
    public void testRGBSeparationCSWithFlateDecoderAndFunctionType0() throws Exception {
        testFile("RGBFlateF0.pdf", "Im1", "png");
    }

    @Test
    public void testCMYKSeparationCSWithJPXDecoderAndFunctionType2() throws Exception {
        testFile("CMYKJpxF2.pdf", "Im1", "jp2");
    }

    @Test
    public void testRGBSeparationCSWithJPXDecoderAndFunctionType2() throws Exception {
        testFile("RGBJpxF2.pdf", "Im1", "jp2");
    }

    @Test
    public void testCMYKSeparationCSWithDCTDecoderAndFunctionType2() throws Exception {
        testFile("CMYKDctF2.pdf", "Im1", "jpg");
    }

    @Test
    public void testRGBSeparationCSWithDCTDecoderAndFunctionType2() throws Exception {
        testFile("RGBDctF2.pdf", "Im1", "jpg");
    }

    @Test
    public void testRGBSeparationCSWithFlateDecoderAndFunctionType2() throws Exception {
        testFile("RGBFlateF2.pdf", "Im1", "png");
    }

    @Test
    public void extractByteAlignedG4TiffImageTest() throws IOException {
        String inFileName = SOURCE_FOLDER + "extractByteAlignedG4TiffImage.pdf";
        String outImageFileName = DESTINATION_FOLDER + "extractedByteAlignedImage.png";
        String cmpImageFileName = SOURCE_FOLDER + "cmp_extractByteAlignedG4TiffImage.png";

        PdfDocument pdfDocument = new PdfDocument(new PdfReader(inFileName));

        ImageExtractor listener = new ImageExtractor();
        PdfCanvasProcessor processor = new PdfCanvasProcessor(listener);
        processor.processPageContent(pdfDocument.getPage(1));

        java.util.List<byte[]> images = listener.getImages();
        Assertions.assertEquals(1, images.size());

        try (OutputStream fos = FileUtil.getFileOutputStream(outImageFileName)) {
            fos.write(images.get(0), 0, images.size());
        }

        // expected and actual are swapped here for simplicity
        int expectedLen = images.get(0).length;
        byte[] buf = new byte[expectedLen];
        try (InputStream is = FileUtil.getInputStreamForFile(cmpImageFileName)) {
            int read = is.read(buf, 0, buf.length);
            Assertions.assertEquals(expectedLen, read);
            read = is.read(buf, 0, buf.length);
            Assertions.assertTrue(read <= 0);
        }
        Assertions.assertArrayEquals(images.get(0), buf);
    }

    @Test
    public void expectedByteAlignedTiffImageExtractionTest() throws IOException {
        //Byte-aligned image is expected in pdf file, but in fact it's not
        String inFileName = SOURCE_FOLDER + "expectedByteAlignedTiffImageExtraction.pdf";

        PdfDocument pdfDocument = new PdfDocument(new PdfReader(inFileName));

        ImageExtractor listener = new ImageExtractor();
        PdfCanvasProcessor processor = new PdfCanvasProcessor(listener);

        Exception e = Assertions.assertThrows(com.itextpdf.io.exceptions.IOException.class,
                () -> processor.processPageContent(pdfDocument.getPage(1))
        );
        Assertions.assertEquals(MessageFormatUtil
                        .format(IoExceptionMessageConstant.EXPECTED_TRAILING_ZERO_BITS_FOR_BYTE_ALIGNED_LINES),
                e.getMessage());
    }

    private void testFile(String filename, String objectid, String expectedImageFormat) throws Exception {
        testFile(filename, objectid, expectedImageFormat, false);
    }

    private void testFile(String filename, String objectid, String expectedImageFormat, boolean saveResult)
            throws Exception {
        try (PdfReader reader = new PdfReader(SOURCE_FOLDER + filename);
                PdfDocument pdfDocument = new PdfDocument(reader)) {
            PdfResources resources = pdfDocument.getPage(1).getResources();
            PdfDictionary xobjects = resources.getResource(PdfName.XObject);
            PdfObject obj = xobjects.get(new PdfName(objectid));
            if (obj == null) {
                throw new IllegalArgumentException("Reference " + objectid
                        + " not found - Available keys are " + xobjects.keySet());
            }

            PdfImageXObject img = new PdfImageXObject((PdfStream) obj);

            Assertions.assertEquals(expectedImageFormat, img.identifyImageFileExtension());

            byte[] result = img.getImageBytes(true);
            if (saveResult) {
                Files.write(Paths.get(
                                SOURCE_FOLDER,
                                filename.substring(0, filename.length() - 4) + ".new." + expectedImageFormat),
                        result);
            }
            byte[] cmpBytes = Files.readAllBytes(Paths.get(
                    SOURCE_FOLDER, filename.substring(0, filename.length() - 4) + "." + expectedImageFormat));
            if (img.identifyImageFileExtension().equals("tif")) {
                compareTiffImages(cmpBytes, result);
            } else {
                Assertions.assertArrayEquals(cmpBytes, result);
            }
        }
    }

    private void compareTiffImages(byte[] cmpBytes, byte[] resultBytes) throws IOException {
        int cmpNumDirectories = TIFFDirectory.getNumDirectories(new RandomAccessFileOrArray(
                new RandomAccessSourceFactory().createSource(cmpBytes)));
        int resultNumDirectories = TIFFDirectory.getNumDirectories(new RandomAccessFileOrArray(
                new RandomAccessSourceFactory().createSource(resultBytes)));

        Assertions.assertEquals(cmpNumDirectories, resultNumDirectories);

        for (int dirNum = 0; dirNum < cmpNumDirectories; ++dirNum) {
            TIFFDirectory cmpDir = new TIFFDirectory(new RandomAccessFileOrArray(
                    new RandomAccessSourceFactory().createSource(cmpBytes)), dirNum);
            TIFFDirectory resultDir = new TIFFDirectory(new RandomAccessFileOrArray(
                    new RandomAccessSourceFactory().createSource(resultBytes)), dirNum);

            Assertions.assertEquals(cmpDir.getNumEntries(), resultDir.getNumEntries());
            Assertions.assertEquals(cmpDir.getIFDOffset(), resultDir.getIFDOffset());
            Assertions.assertEquals(cmpDir.getNextIFDOffset(), resultDir.getNextIFDOffset());
            Assertions.assertArrayEquals(cmpDir.getTags(), resultDir.getTags());

            for (int tag : cmpDir.getTags()) {
                Assertions.assertEquals(cmpDir.isTagPresent(tag), resultDir.isTagPresent(tag));

                TIFFField cmpField = cmpDir.getField(tag);
                TIFFField resultField = resultDir.getField(tag);

                if (tag != TIFFConstants.TIFFTAG_SOFTWARE) {
                    compareFields(cmpField, resultField);
                }
            }

            compareImageData(cmpDir, resultDir, cmpBytes, resultBytes);
        }
    }

    private void compareFields(TIFFField cmpField, TIFFField resultField) {
        if (cmpField.getType() == TIFFField.TIFF_LONG) {
            Assertions.assertArrayEquals(cmpField.getAsLongs(), resultField.getAsLongs());
        } else if (cmpField.getType() == TIFFField.TIFF_BYTE) {
            Assertions.assertArrayEquals(cmpField.getAsBytes(), resultField.getAsBytes());
        } else if (cmpField.getType() == TIFFField.TIFF_SBYTE) {
            Assertions.assertArrayEquals(cmpField.getAsBytes(), resultField.getAsBytes());
        } else if (cmpField.getType() == TIFFField.TIFF_SHORT) {
            Assertions.assertArrayEquals(cmpField.getAsChars(), resultField.getAsChars());
        } else if (cmpField.getType() == TIFFField.TIFF_SLONG) {
            Assertions.assertArrayEquals(cmpField.getAsInts(), resultField.getAsInts());
        } else if (cmpField.getType() == TIFFField.TIFF_SSHORT) {
            Assertions.assertArrayEquals(cmpField.getAsChars(), resultField.getAsChars());
        } else if (cmpField.getType() == TIFFField.TIFF_UNDEFINED) {
            Assertions.assertArrayEquals(cmpField.getAsBytes(), resultField.getAsBytes());
        } else if (cmpField.getType() == TIFFField.TIFF_DOUBLE) {
            Assertions.assertArrayEquals(cmpField.getAsDoubles(), resultField.getAsDoubles(), 0);
        } else if (cmpField.getType() == TIFFField.TIFF_FLOAT) {
            Assertions.assertArrayEquals(cmpField.getAsFloats(), resultField.getAsFloats(), 0);
        } else if (cmpField.getType() == TIFFField.TIFF_RATIONAL) {
            Assertions.assertArrayEquals(cmpField.getAsRationals(), resultField.getAsRationals());
        } else if (cmpField.getType() == TIFFField.TIFF_SRATIONAL) {
            Assertions.assertArrayEquals(cmpField.getAsSRationals(), resultField.getAsSRationals());
        } else if (cmpField.getType() == TIFFField.TIFF_ASCII) {
            Assertions.assertArrayEquals(cmpField.getAsStrings(), resultField.getAsStrings());
        } else {
            Assertions.assertArrayEquals(cmpField.getAsBytes(), resultField.getAsBytes());
        }
    }

    private void compareImageData(TIFFDirectory cmpDir, TIFFDirectory resultDir, byte[] cmpBytes, byte[] resultBytes) {
        Assertions.assertTrue(cmpDir.isTagPresent(TIFFConstants.TIFFTAG_STRIPOFFSETS));
        Assertions.assertTrue(cmpDir.isTagPresent(TIFFConstants.TIFFTAG_STRIPBYTECOUNTS));
        Assertions.assertTrue(resultDir.isTagPresent(TIFFConstants.TIFFTAG_STRIPOFFSETS));
        Assertions.assertTrue(resultDir.isTagPresent(TIFFConstants.TIFFTAG_STRIPBYTECOUNTS));

        long[] cmpImageOffsets = cmpDir.getField(TIFFConstants.TIFFTAG_STRIPOFFSETS).getAsLongs();
        long[] cmpStripByteCountsArray = cmpDir.getField(TIFFConstants.TIFFTAG_STRIPOFFSETS).getAsLongs();
        long[] resultImageOffsets = resultDir.getField(TIFFConstants.TIFFTAG_STRIPOFFSETS).getAsLongs();
        long[] resultStripByteCountsArray = resultDir.getField(TIFFConstants.TIFFTAG_STRIPOFFSETS).getAsLongs();

        Assertions.assertEquals(cmpImageOffsets.length, resultImageOffsets.length);
        Assertions.assertEquals(cmpStripByteCountsArray.length, resultStripByteCountsArray.length);

        for (int i = 0; i < cmpImageOffsets.length; ++i) {
            int cmpOffset = (int) cmpImageOffsets[i], cmpCounts = (int) cmpStripByteCountsArray[i];
            int resultOffset = (int) resultImageOffsets[i], resultCounts = (int) resultStripByteCountsArray[i];

            Assertions.assertArrayEquals(subArray(cmpBytes, cmpOffset, (cmpOffset + cmpCounts - 1)),
                    subArray(resultBytes, resultOffset, (resultOffset + resultCounts - 1)));
        }
    }

    private byte[] subArray(byte[] array, int beg, int end) {
        return Arrays.copyOfRange(array, beg, end + 1);
    }

    private class ImageExtractor implements IEventListener {
        private final java.util.List<byte[]> images = new ArrayList<>();

        public void eventOccurred(IEventData data, EventType type) {
            switch (type) {
                case RENDER_IMAGE:
                    ImageRenderInfo renderInfo = (ImageRenderInfo) data;
                    byte[] bytes = renderInfo.getImage().getImageBytes();
                    images.add(bytes);
                    break;
                default:
                    break;
            }
        }

        public Set<EventType> getSupportedEvents() {
            return null;
        }

        public java.util.List<byte[]> getImages() {
            return images;
        }
    }
}<|MERGE_RESOLUTION|>--- conflicted
+++ resolved
@@ -146,20 +146,11 @@
     }
 
     @Test
-<<<<<<< HEAD
-    // TODO: DEVSIX-3538 (update test after fix)
-    @org.junit.jupiter.api.Disabled
-=======
->>>>>>> 26ae38a4
     public void testSeparationCSWithICCBasedAsAlternative() throws Exception {
         testFile("separationCSWithICCBasedAsAlternative.pdf", "Im1", "png");
     }
 
     @Test
-<<<<<<< HEAD
-    // TODO: DEVSIX-3538 (update test after fix)
-=======
->>>>>>> 26ae38a4
     @org.junit.jupiter.api.Disabled
     public void testSeparationCSWithDeviceCMYKAsAlternative() throws Exception {
         Assertions.assertThrows(UnsupportedOperationException.class, () ->
@@ -174,20 +165,12 @@
     }
 
     @Test
-<<<<<<< HEAD
-    // TODO: DEVSIX-3538 (update test after fix)
-=======
->>>>>>> 26ae38a4
     @org.junit.jupiter.api.Disabled
     public void testSeparationCSWithDeviceRGBAsAlternative() throws Exception {
         testFile("separationCSWithDeviceRgbAsAlternative.pdf", "Im1", "png");
     }
 
     @Test
-<<<<<<< HEAD
-    // TODO: DEVSIX-3538 (update test after fix)
-=======
->>>>>>> 26ae38a4
     @org.junit.jupiter.api.Disabled
     public void testSeparationCSWithDeviceRGBAsAlternative2() throws Exception {
         testFile("spotColorImagesSmall.pdf", "Im1", "png");
