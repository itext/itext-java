--- conflicted
+++ resolved
@@ -37,10 +37,6 @@
 import com.itextpdf.pdfa.exceptions.PdfAConformanceException;
 import com.itextpdf.pdfa.exceptions.PdfaExceptionMessageConstant;
 import com.itextpdf.test.ExtendedITextTest;
-<<<<<<< HEAD
-import com.itextpdf.test.annotations.type.IntegrationTest;
-=======
->>>>>>> 5c96a472
 
 import java.io.IOException;
 import java.io.InputStream;
@@ -237,11 +233,7 @@
 
         doc.getCatalog().put(PdfName.OCProperties, ocProperties);
         doc.close();
-<<<<<<< HEAD
-        Assert.assertNull(new CompareTool().compareByContent(outPdf, cmpPdf, DESTINATION_FOLDER, "diff01_"));
-=======
         Assertions.assertNull(new CompareTool().compareByContent(outPdf, cmpPdf, DESTINATION_FOLDER, "diff01_"));
->>>>>>> 5c96a472
     }
 
     @Test
@@ -261,10 +253,6 @@
         configs.add(config);
         ocProperties.put(PdfName.Configs, configs);
         doc.close();
-<<<<<<< HEAD
-        Assert.assertNull(new CompareTool().compareByContent(outPdf, cmpPdf, DESTINATION_FOLDER, "diff01_"));
-=======
         Assertions.assertNull(new CompareTool().compareByContent(outPdf, cmpPdf, DESTINATION_FOLDER, "diff01_"));
->>>>>>> 5c96a472
     }
 }