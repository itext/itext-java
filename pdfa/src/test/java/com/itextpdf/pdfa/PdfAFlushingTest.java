/*
    This file is part of the iText (R) project.
    Copyright (c) 1998-2024 Apryse Group NV
    Authors: Apryse Software.

    This program is offered under a commercial and under the AGPL license.
    For commercial licensing, contact us at https://itextpdf.com/sales.  For AGPL licensing, see below.

    AGPL licensing:
    This program is free software: you can redistribute it and/or modify
    it under the terms of the GNU Affero General Public License as published by
    the Free Software Foundation, either version 3 of the License, or
    (at your option) any later version.

    This program is distributed in the hope that it will be useful,
    but WITHOUT ANY WARRANTY; without even the implied warranty of
    MERCHANTABILITY or FITNESS FOR A PARTICULAR PURPOSE.  See the
    GNU Affero General Public License for more details.

    You should have received a copy of the GNU Affero General Public License
    along with this program.  If not, see <https://www.gnu.org/licenses/>.
 */
package com.itextpdf.pdfa;

import com.itextpdf.commons.utils.FileUtil;
import com.itextpdf.io.image.ImageDataFactory;
import com.itextpdf.kernel.font.PdfFont;
import com.itextpdf.kernel.font.PdfFontFactory;
import com.itextpdf.kernel.geom.Rectangle;
import com.itextpdf.kernel.pdf.PdfAConformance;
import com.itextpdf.kernel.pdf.PdfArray;
import com.itextpdf.kernel.pdf.PdfDictionary;
import com.itextpdf.kernel.pdf.PdfDocument;
import com.itextpdf.kernel.pdf.PdfName;
import com.itextpdf.kernel.pdf.PdfNumber;
import com.itextpdf.kernel.pdf.PdfOutputIntent;
import com.itextpdf.kernel.pdf.PdfPage;
import com.itextpdf.kernel.pdf.PdfReader;
import com.itextpdf.kernel.pdf.PdfStream;
import com.itextpdf.kernel.pdf.PdfVersion;
import com.itextpdf.kernel.pdf.PdfWriter;
import com.itextpdf.kernel.pdf.WriterProperties;
import com.itextpdf.kernel.pdf.canvas.PdfCanvas;
import com.itextpdf.kernel.pdf.xobject.PdfImageXObject;
import com.itextpdf.kernel.utils.CompareTool;
import com.itextpdf.layout.Document;
import com.itextpdf.layout.element.List;
import com.itextpdf.pdfa.logs.PdfALogMessageConstant;
import com.itextpdf.test.ExtendedITextTest;
import com.itextpdf.test.LogLevelConstants;
import com.itextpdf.test.annotations.LogMessage;
import com.itextpdf.test.annotations.LogMessages;
<<<<<<< HEAD
import com.itextpdf.test.annotations.type.IntegrationTest;
=======
>>>>>>> 5c96a472

import java.io.IOException;
import java.io.InputStream;
import org.junit.jupiter.api.Assertions;
import org.junit.jupiter.api.BeforeAll;
import org.junit.jupiter.api.Test;
import org.junit.jupiter.api.Tag;
import static org.junit.jupiter.api.Assertions.assertEquals;
import static org.junit.jupiter.api.Assertions.fail;

@Tag("IntegrationTest")
public class PdfAFlushingTest extends ExtendedITextTest {
    public static final String sourceFolder = "./src/test/resources/com/itextpdf/pdfa/";
    public static final String destinationFolder = "./target/test/com/itextpdf/pdfa/PdfAFlushingTest/";

    @BeforeAll
    public static void beforeClass() {
        createOrClearDestinationFolder(destinationFolder);
    }

    @Test
    @LogMessages(messages = {@LogMessage(messageTemplate = PdfALogMessageConstant.PDFA_OBJECT_FLUSHING_WAS_NOT_PERFORMED)})
    public void flushingTest01() throws IOException, InterruptedException {
        String outPdf = destinationFolder + "pdfA1b_flushingTest01.pdf";
        String cmpPdf = sourceFolder + "cmp/PdfAFlushingTest/cmp_pdfA1b_flushingTest01.pdf";

        PdfWriter writer = new PdfWriter(outPdf);
        InputStream is = FileUtil.getInputStreamForFile(sourceFolder + "sRGB Color Space Profile.icm");
        PdfADocument doc = new PdfADocument(writer, PdfAConformance.PDF_A_1B, new PdfOutputIntent("Custom", "", "http://www.color.org", "sRGB IEC61966-2.1", is));
        PdfCanvas canvas = new PdfCanvas(doc.addNewPage());
        PdfImageXObject imageXObject = new PdfImageXObject(ImageDataFactory.create(sourceFolder + "Desert.jpg"));
        imageXObject.makeIndirect(doc);
        canvas.addXObjectFittedIntoRectangle(imageXObject, new Rectangle(30, 300, 300, 300));

        imageXObject.flush();
        if (imageXObject.isFlushed()) {
            fail("Flushing of unchecked objects shall be forbidden.");
        }

        doc.close();

        compareResult(outPdf, cmpPdf);
    }

    @Test
    @LogMessages(messages = {@LogMessage(messageTemplate = PdfALogMessageConstant.PDFA_PAGE_FLUSHING_WAS_NOT_PERFORMED)})
    public void flushingTest02() throws IOException, InterruptedException {
        String outPdf = destinationFolder + "pdfA2b_flushingTest02.pdf";
        String cmpPdf = sourceFolder + "cmp/PdfAFlushingTest/cmp_pdfA2b_flushingTest02.pdf";

        PdfWriter writer = new PdfWriter(outPdf);
        InputStream is = FileUtil.getInputStreamForFile(sourceFolder + "sRGB Color Space Profile.icm");
        PdfADocument doc = new PdfADocument(writer, PdfAConformance.PDF_A_2B, new PdfOutputIntent("Custom", "", "http://www.color.org", "sRGB IEC61966-2.1", is));
        PdfCanvas canvas = new PdfCanvas(doc.addNewPage());
        PdfImageXObject imageXObject = new PdfImageXObject(ImageDataFactory.create(sourceFolder + "Desert.jpg"));
        imageXObject.makeIndirect(doc);
        canvas.addXObjectFittedIntoRectangle(imageXObject, new Rectangle(30, 300, 300, 300));

        PdfPage lastPage = doc.getLastPage();
        lastPage.flush();
        if (lastPage.isFlushed()) {
            fail("Flushing of unchecked objects shall be forbidden.");
        }

        doc.close();

        compareResult(outPdf, cmpPdf);
    }

    @Test
    public void flushingTest03() throws IOException, InterruptedException {
        String outPdf = destinationFolder + "pdfA3b_flushingTest03.pdf";
        String cmpPdf = sourceFolder + "cmp/PdfAFlushingTest/cmp_pdfA3b_flushingTest03.pdf";

        PdfWriter writer = new PdfWriter(outPdf);
        InputStream is = FileUtil.getInputStreamForFile(sourceFolder + "sRGB Color Space Profile.icm");
        PdfADocument doc = new PdfADocument(writer, PdfAConformance.PDF_A_3B, new PdfOutputIntent("Custom", "", "http://www.color.org", "sRGB IEC61966-2.1", is));
        PdfCanvas canvas = new PdfCanvas(doc.addNewPage());
        PdfImageXObject imageXObject = new PdfImageXObject(ImageDataFactory.create(sourceFolder + "Desert.jpg"));
        canvas.addXObjectFittedIntoRectangle(imageXObject, new Rectangle(30, 300, 300, 300));

        PdfPage lastPage = doc.getLastPage();
        lastPage.flush(true);
        if (!imageXObject.isFlushed()) {
            fail("When flushing the page along with it's resources, page check should be performed also page and all resources should be flushed.");
        }

        doc.close();

        compareResult(outPdf, cmpPdf);
    }

    @Test
    @LogMessages(messages = {
            @LogMessage(messageTemplate = PdfALogMessageConstant.PDFA_OBJECT_FLUSHING_WAS_NOT_PERFORMED, logLevel = LogLevelConstants.WARN)
    })
    public void tryToFlushFontTest() throws IOException, InterruptedException {
        String outPdf = destinationFolder + "tryToFlushFontTest.pdf";
        String cmpPdf = sourceFolder + "cmp_tryToFlushFontTest.pdf";

        PdfWriter writer = new PdfWriter(outPdf, new WriterProperties().setPdfVersion(PdfVersion.PDF_2_0));
        InputStream is = FileUtil.getInputStreamForFile(sourceFolder + "sRGB Color Space Profile.icm");
        PdfADocument pdfDoc = (PdfADocument) new PdfADocument(writer, PdfAConformance.PDF_A_4, new PdfOutputIntent("Custom", "", "http://www.color.org", "sRGB IEC61966-2.1", is)).setTagged();
        PdfFont font = PdfFontFactory.createFont(sourceFolder + "FreeSans.ttf",
                "WinAnsi", PdfFontFactory.EmbeddingStrategy.FORCE_EMBEDDED);
        font.makeIndirect(pdfDoc);
        Document document = new Document(pdfDoc);
        document.setFont(font);
        List list = new List();
        list.add("123");

        // nothing happen (only log message was written)
        font.flush();

        document.add(list);
        assertEquals(PdfVersion.PDF_2_0, pdfDoc.getTagStructureContext().getTagStructureTargetVersion());
        document.close();

<<<<<<< HEAD
        Assert.assertNull(new CompareTool().compareByContent(outPdf, cmpPdf, destinationFolder, "diff"));
=======
        Assertions.assertNull(new CompareTool().compareByContent(outPdf, cmpPdf, destinationFolder, "diff"));
>>>>>>> 5c96a472
    }

    @Test
    @LogMessages(messages = {@LogMessage(messageTemplate = PdfALogMessageConstant.PDFA_OBJECT_FLUSHING_WAS_NOT_PERFORMED)})
    public void addUnusedStreamObjectsTest() throws IOException, InterruptedException {
        String outPdf = destinationFolder + "pdfA1b_docWithUnusedObjects_3.pdf";
        String cmpPdf = sourceFolder + "cmp/PdfAFlushingTest/cmp_pdfA1b_docWithUnusedObjects_3.pdf";

        PdfWriter writer = new PdfWriter(outPdf);

        InputStream is = FileUtil.getInputStreamForFile(sourceFolder + "sRGB Color Space Profile.icm");
        PdfADocument pdfDocument = new PdfADocument(writer, PdfAConformance.PDF_A_1B, new PdfOutputIntent("Custom", "", "http://www.color.org", "sRGB IEC61966-2.1", is));
        pdfDocument.addNewPage();

        PdfDictionary unusedDictionary = new PdfDictionary();
        PdfArray unusedArray = (PdfArray) new PdfArray().makeIndirect(pdfDocument);
        unusedArray.add(new PdfNumber(42));
        PdfStream stream = new PdfStream(new byte[]{1, 2, 34, 45}, 0);
        unusedArray.add(stream);
        unusedDictionary.put(new PdfName("testName"), unusedArray);
        unusedDictionary.makeIndirect(pdfDocument).flush();
        unusedDictionary.flush();
        pdfDocument.close();

        PdfReader testerReader = new PdfReader(outPdf);
        PdfDocument testerDocument = new PdfDocument(testerReader);

        assertEquals(testerDocument.listIndirectReferences().size(), 11);

        testerDocument.close();

        compareResult(outPdf, cmpPdf);
    }

    private void compareResult(String outFile, String cmpFile) throws IOException, InterruptedException {
        String differences = new CompareTool().compareByContent(outFile, cmpFile, destinationFolder, "diff_");
        if (differences != null) {
            fail(differences);
        }
    }
}<|MERGE_RESOLUTION|>--- conflicted
+++ resolved
@@ -50,10 +50,6 @@
 import com.itextpdf.test.LogLevelConstants;
 import com.itextpdf.test.annotations.LogMessage;
 import com.itextpdf.test.annotations.LogMessages;
-<<<<<<< HEAD
-import com.itextpdf.test.annotations.type.IntegrationTest;
-=======
->>>>>>> 5c96a472
 
 import java.io.IOException;
 import java.io.InputStream;
@@ -172,11 +168,7 @@
         assertEquals(PdfVersion.PDF_2_0, pdfDoc.getTagStructureContext().getTagStructureTargetVersion());
         document.close();
 
-<<<<<<< HEAD
-        Assert.assertNull(new CompareTool().compareByContent(outPdf, cmpPdf, destinationFolder, "diff"));
-=======
         Assertions.assertNull(new CompareTool().compareByContent(outPdf, cmpPdf, destinationFolder, "diff"));
->>>>>>> 5c96a472
     }
 
     @Test
