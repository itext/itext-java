<?xml version="1.0" encoding="UTF-8"?>
<project xmlns="http://maven.apache.org/POM/4.0.0" xmlns:xsi="http://www.w3.org/2001/XMLSchema-instance" xsi:schemaLocation="http://maven.apache.org/POM/4.0.0 http://maven.apache.org/xsd/maven-4.0.0.xsd">
  <modelVersion>4.0.0</modelVersion>

<<<<<<< HEAD
    <parent>
        <groupId>com.itextpdf</groupId>
        <artifactId>root</artifactId>
        <version>7.1.0-SNAPSHOT</version>
    </parent>
=======
  <parent>
    <groupId>com.itextpdf</groupId>
    <artifactId>root</artifactId>
    <version>7.0.6-SNAPSHOT</version>
  </parent>
>>>>>>> 2ba74d02

  <artifactId>pdfa</artifactId>

  <name>iText 7 - pdfa</name>
  <url>http://itextpdf.com/</url>

  <dependencies>
    <dependency>
      <groupId>com.itextpdf</groupId>
      <artifactId>kernel</artifactId>
      <version>${project.version}</version>
    </dependency>
    <dependency>
      <groupId>com.itextpdf</groupId>
      <artifactId>pdftest</artifactId>
      <version>${project.version}</version>
      <scope>test</scope>
    </dependency>
  </dependencies>

  <build>
    <plugins>
      <plugin>
        <groupId>org.apache.maven.plugins</groupId>
        <artifactId>maven-surefire-plugin</artifactId>
        <configuration>
          <groups>${unittests}</groups>
        </configuration>
      </plugin>
      <plugin>
        <groupId>org.apache.maven.plugins</groupId>
        <artifactId>maven-failsafe-plugin</artifactId>
        <configuration>
          <includes>
            <include>**/*Test.java</include>
          </includes>
          <groups>${integrationtests}</groups>
        </configuration>
      </plugin>
    </plugins>
  </build>
</project><|MERGE_RESOLUTION|>--- conflicted
+++ resolved
@@ -1,59 +1,51 @@
 <?xml version="1.0" encoding="UTF-8"?>
-<project xmlns="http://maven.apache.org/POM/4.0.0" xmlns:xsi="http://www.w3.org/2001/XMLSchema-instance" xsi:schemaLocation="http://maven.apache.org/POM/4.0.0 http://maven.apache.org/xsd/maven-4.0.0.xsd">
-  <modelVersion>4.0.0</modelVersion>
+<project xmlns="http://maven.apache.org/POM/4.0.0" xmlns:xsi="http://www.w3.org/2001/XMLSchema-instance"
+         xsi:schemaLocation="http://maven.apache.org/POM/4.0.0 http://maven.apache.org/xsd/maven-4.0.0.xsd">
+    <modelVersion>4.0.0</modelVersion>
 
-<<<<<<< HEAD
     <parent>
         <groupId>com.itextpdf</groupId>
         <artifactId>root</artifactId>
         <version>7.1.0-SNAPSHOT</version>
     </parent>
-=======
-  <parent>
-    <groupId>com.itextpdf</groupId>
-    <artifactId>root</artifactId>
-    <version>7.0.6-SNAPSHOT</version>
-  </parent>
->>>>>>> 2ba74d02
 
-  <artifactId>pdfa</artifactId>
+    <artifactId>pdfa</artifactId>
+    <name>iText 7 - pdfa</name>
+    <url>http://itextpdf.com/</url>
 
-  <name>iText 7 - pdfa</name>
-  <url>http://itextpdf.com/</url>
+    <dependencies>
+        <dependency>
+            <groupId>com.itextpdf</groupId>
+            <artifactId>kernel</artifactId>
+            <version>${project.version}</version>
+        </dependency>
+        <dependency>
+            <groupId>com.itextpdf</groupId>
+            <artifactId>pdftest</artifactId>
+            <version>${project.version}</version>
+            <scope>test</scope>
+        </dependency>
+    </dependencies>
 
-  <dependencies>
-    <dependency>
-      <groupId>com.itextpdf</groupId>
-      <artifactId>kernel</artifactId>
-      <version>${project.version}</version>
-    </dependency>
-    <dependency>
-      <groupId>com.itextpdf</groupId>
-      <artifactId>pdftest</artifactId>
-      <version>${project.version}</version>
-      <scope>test</scope>
-    </dependency>
-  </dependencies>
-
-  <build>
-    <plugins>
-      <plugin>
-        <groupId>org.apache.maven.plugins</groupId>
-        <artifactId>maven-surefire-plugin</artifactId>
-        <configuration>
-          <groups>${unittests}</groups>
-        </configuration>
-      </plugin>
-      <plugin>
-        <groupId>org.apache.maven.plugins</groupId>
-        <artifactId>maven-failsafe-plugin</artifactId>
-        <configuration>
-          <includes>
-            <include>**/*Test.java</include>
-          </includes>
-          <groups>${integrationtests}</groups>
-        </configuration>
-      </plugin>
-    </plugins>
-  </build>
+    <build>
+        <plugins>
+            <plugin>
+                <groupId>org.apache.maven.plugins</groupId>
+                <artifactId>maven-surefire-plugin</artifactId>
+                <configuration>
+                    <groups>${unittests}</groups>
+                </configuration>
+            </plugin>
+            <plugin>
+                <groupId>org.apache.maven.plugins</groupId>
+                <artifactId>maven-failsafe-plugin</artifactId>
+                <configuration>
+                    <includes>
+                        <include>**/*Test.java</include>
+                    </includes>
+                    <groups>${integrationtests}</groups>
+                </configuration>
+            </plugin>
+        </plugins>
+    </build>
 </project>