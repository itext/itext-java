--- conflicted
+++ resolved
@@ -49,22 +49,14 @@
 public final class LogMessageConstant {
 
     public static final String ACTION_WAS_SET_TO_LINK_ANNOTATION_WITH_DESTINATION = "Action was set for a link annotation containing destination. The old destination will be cleared.";
-<<<<<<< HEAD
     public static final String ASSOCIATED_FILE_SPEC_SHALL_INCLUDE_AFRELATIONSHIP = "For associated files their associated file specification dictionaries shall include the AFRelationship key.";
+    public static final String ALREADY_FLUSHED_INDIRECT_OBJECT_MADE_FREE = "An attempt is made to free already flushed indirect object reference. Indirect reference wasn't freed.";
     public static final String ATTEMPT_TO_MOVE_TO_FLUSHED_PARENT = "An attempt is made to move the tag tree pointer to the tag parent which has been already flushed. Tag tree pointer is moved to the root tag instead.";
     public static final String CALCULATE_HASHCODE_FOR_MODIFIED_PDFNUMBER = "Calculate hashcode for modified PdfNumber.";
     public static final String CANNOT_RESOLVE_ROLE_IN_NAMESPACE_TOO_MUCH_TRANSITIVE_MAPPINGS = "Cannot resolve \"{0}\" role in {1} namespace mapping to standard role, because of the too much transitive mappings.";
     public static final String CANNOT_RESOLVE_ROLE_TOO_MUCH_TRANSITIVE_MAPPINGS = "Cannot resolve \"{0}\" role mapping to standard role, because of the too much transitive mappings.";
     public static final String CLIP_ELEMENT = "Element content was clipped because some height properties are set.";
     public static final String COLORANT_INTENSITIES_INVALID = "Some of colorant intensities are invalid: they are bigger than 1 or less than 0. We will force them to become 1 or 0 respectively.";
-=======
-    public static final String ALREADY_FLUSHED_INDIRECT_OBJECT_MADE_FREE = "An attempt is made to free already flushed indirect object reference. Indirect reference wasn't freed.";
-    public static final String ATTEMPT_TO_MOVE_TO_FLUSHED_PARENT = "An attempt is made to move the tag tree pointer to the tag parent which has been already flushed. Tag tree pointer is moved to the root tag instead.";
-    public static final String CALCULATE_HASHCODE_FOR_MODIFIED_PDFNUMBER = "Calculate hashcode for modified PdfNumber.";
-    public static final String CLIP_ELEMENT = "Element content was clipped because some height properties are set.";
-    public static final String COLORANT_INTENSITIES_INVALID = "Some of colorant intensities are invalid: they are bigger than 1 or less than 0. We will force them to become 1 or 0 respectively.";
-    public static final String COLOR_NOT_FOUND = "Color \"{0}\" not found.";
->>>>>>> 35ff293f
     public static final String COLOR_NOT_PARSED = "Color \"{0}\" was not parsed. It has invalid value. Defaulting to black color.";
     public static final String COULD_NOT_FIND_GLYPH_WITH_CODE = "Could not find glyph with the following code: {0}";
     public static final String CREATED_ROOT_TAG_HAS_MAPPING = "Created root tag has role mapping: \"/Document\" role{0} is mapped{1}. Resulting tag structure might have invalid root tag.";
@@ -76,15 +68,10 @@
     public static final String ELEMENT_DOES_NOT_FIT_AREA = "Element does not fit current area. {0}";
     public static final String ELEMENT_WAS_FORCE_PLACED_KEEP_WITH_NEXT_WILL_BE_IGNORED = "Element was placed in a forced way. Keep with next property will be ignored";
     public static final String ENCOUNTERED_INVALID_MCR = "Corrupted tag structure: encountered invalid marked content reference - it doesn't refer to any page or any mcid. This content reference will be ignored.";
-<<<<<<< HEAD
     public static final String ENCRYPTION_ENTRIES_P_AND_ENCRYPT_METADATA_NOT_CORRESPOND_PERMS_ENTRY = "Encryption dictionary entries P and EncryptMetadata have value that does not correspond to encrypted values in Perms key.";
     public static final String EXCEPTION_WHILE_CREATING_DEFAULT_FONT = "Exception while creating default font (Helvetica, WinAnsi)";
     public static final String EXCEPTION_WHILE_UPDATING_XMPMETADATA = "Exception while updating XmpMetadata";
     public static final String EXISTING_TAG_STRUCTURE_ROOT_IS_NOT_STANDARD = "Existing tag structure of the document has a root of \"{0}\" role in \"{1}\" namespace that is not mapped to the standard role.";
-=======
-    public static final String EXCEPTION_WHILE_CREATING_DEFAULT_FONT = "Exception while creating default font (Helvetica, WinAnsi)";
-    public static final String EXCEPTION_WHILE_UPDATING_XMPMETADATA = "Exception while updating XmpMetadata";
->>>>>>> 35ff293f
     public static final String FILE_CHANNEL_CLOSING_FAILED = "Closing of the file channel this source is based on failed.";
     public static final String FLUSHED_OBJECT_CONTAINS_REFERENCE_WHICH_NOT_REFER_TO_ANY_OBJECT = "Flushed object contains indirect reference which doesn't refer to any other object (e.g. this reference might be a free reference). Null object will be written instead.";
     public static final String FONT_HAS_INVALID_GLYPH = "Font {0} has invalid glyph: {1}";
@@ -92,10 +79,7 @@
     public static final String FORBID_RELEASE_IS_SET = "ForbidRelease flag is set and release is called. Releasing will not be performed.";
     public static final String FORM_FIELD_WAS_FLUSHED = "A form field was flushed. There's no way to create this field in the AcroForm dictionary.";
     public static final String GRAPHICS_STATE_WAS_DELETED = "Graphics state is always deleted after event dispatching. If you want to preserve it in renderer info, use preserveGraphicsState method after receiving renderer info.";
-<<<<<<< HEAD
     public static final String IF_PATH_IS_SET_VERTICES_SHALL_NOT_BE_PRESENT = "If Path key is set, Vertices key shall not be present. Remove Vertices key before setting Path";
-=======
->>>>>>> 35ff293f
     public static final String IMAGE_HAS_AMBIGUOUS_SCALE = "The image cannot be auto scaled and scaled by a certain parameter simultaneously";
     public static final String IMAGE_HAS_JBIG2DECODE_FILTER = "Image cannot be inline if it has JBIG2Decode filter. It will be added as an ImageXObject";
     public static final String IMAGE_HAS_JPXDECODE_FILTER = "Image cannot be inline if it has JPXDecode filter. It will be added as an ImageXObject";
@@ -121,10 +105,7 @@
     public static final String ONE_OF_GROUPED_SOURCES_CLOSING_FAILED = "Closing of one of the grouped sources failed.";
     public static final String ONLY_ONE_OF_ARTBOX_OR_TRIMBOX_CAN_EXIST_IN_THE_PAGE = "Only one of artbox or trimbox can exist on the page. The trimbox will be deleted";
     public static final String OPENTYPE_GDEF_TABLE_ERROR = "OpenType GDEF table error: {0}";
-<<<<<<< HEAD
     public static final String PATH_KEY_IS_PRESENT_VERTICES_WILL_BE_IGNORED = "Path key is present. Vertices will be ignored";
-=======
->>>>>>> 35ff293f
     public static final String PDF_OBJECT_FLUSHING_NOT_PERFORMED = "PdfObject flushing is not performed: PdfDocument is opened in append mode and the object is not marked as modified ( see PdfObject#setModified() ).";
     public static final String PDF_READER_CLOSING_FAILED = "PdfReader closing failed due to the error occurred!";
     public static final String PDF_WRITER_CLOSING_FAILED = "PdfWriter closing failed due to the error occurred!";
@@ -132,10 +113,6 @@
     public static final String PROPERTY_IN_PERCENTS_NOT_SUPPORTED = "Property {0} in percents is not supported";
     public static final String RECTANGLE_HAS_NEGATIVE_OR_ZERO_SIZES = "The {0} rectangle has negative or zero sizes. It will not be displayed.";
     public static final String RECTANGLE_HAS_NEGATIVE_SIZE = "The {0} rectangle has negative size. It will not be displayed.";
-<<<<<<< HEAD
-=======
-    public static final String REGISTERING_DIRECTORY = "Registering directory";
->>>>>>> 35ff293f
     public static final String REMOVING_PAGE_HAS_ALREADY_BEEN_FLUSHED = "The removing page has already been flushed.";
     public static final String RENDERER_WAS_NOT_ABLE_TO_PROCESS_KEEP_WITH_NEXT = "The renderer was not able to process keep with next property properly";
     public static final String ROLE_MAPPING_FROM_SOURCE_IS_NOT_COPIED_ALREADY_EXIST = "Role mapping \"{0}\" from source document is not copied. Destination document already has \"{1}\" mapping.";
@@ -155,10 +132,7 @@
     public static final String UNKNOWN_COLOR_FORMAT_MUST_BE_RGB_OR_RRGGBB = "Unknown color format: must be rgb or rrggbb.";
     public static final String UNKNOWN_DIGEST_METHOD = "Unknown digest method. Valid values are MD5, SHA1 SHA256, SHA384, SHA512 and RIPEMD160.";
     public static final String UNKNOWN_ERROR_WHILE_PROCESSING_CMAP = "Unknown error while processing CMap.";
-<<<<<<< HEAD
     public static final String VERSION_INCOMPATIBILITY_FOR_DICTIONARY_ENTRY = "\"{0}\" entry in the \"{1}\" dictionary is a {2} and higher version feature. It is meaningless for the current {3} version.";
-=======
->>>>>>> 35ff293f
     public static final String WRITER_ENCRYPTION_IS_IGNORED_APPEND = "Writer encryption will be ignored, because append mode is used. Document will preserve the original encryption (or will stay unencrypted)";
     public static final String WRITER_ENCRYPTION_IS_IGNORED_PRESERVE = "Writer encryption will be ignored, because preservation of encryption is enabled. Document will preserve the original encryption (or will stay unencrypted)";
     public static final String XREF_ERROR = "Error occurred while reading cross reference table. Cross reference table will be rebuilt.";
