--- conflicted
+++ resolved
@@ -51,8 +51,6 @@
 import org.junit.experimental.categories.Category;
 import org.w3c.dom.Document;
 
-import org.apache.xerces.jaxp.DocumentBuilderFactoryImpl;
-import org.apache.xerces.jaxp.SAXParserFactoryImpl;
 import javax.xml.parsers.DocumentBuilderFactory;
 import javax.xml.parsers.SAXParserFactory;
 
@@ -69,21 +67,13 @@
     public void getDocumentBuilderFactoryTest() {
         DocumentBuilderFactory factory = XmlUtil.getDocumentBuilderFactory();
 
-<<<<<<< HEAD
-        Assert.assertEquals((new DocumentBuilderFactoryImpl()).getClass(), factory.getClass());
-=======
         Assert.assertEquals(DocumentBuilderFactoryImpl.class, factory.getClass());
->>>>>>> 473625f5
     }
 
     @Test
     public void createSAXParserFactoryTest() {
         SAXParserFactory factory = XmlUtil.createSAXParserFactory();
 
-<<<<<<< HEAD
-        Assert.assertEquals((new SAXParserFactoryImpl()).getClass(), factory.getClass());
-=======
         Assert.assertEquals(SAXParserFactoryImpl.class, factory.getClass());
->>>>>>> 473625f5
     }
 }