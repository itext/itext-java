<?xml version="1.0" encoding="UTF-8"?>
<project xsi:schemaLocation="http://maven.apache.org/POM/4.0.0 https://maven.apache.org/xsd/maven-4.0.0.xsd" xmlns="http://maven.apache.org/POM/4.0.0"
    xmlns:xsi="http://www.w3.org/2001/XMLSchema-instance">
  <modelVersion>4.0.0</modelVersion>
  <parent>
    <groupId>com.itextpdf.android</groupId>
    <artifactId>root-android</artifactId>
<<<<<<< HEAD
    <version>8.0.5</version>
  </parent>

  <artifactId>io-android</artifactId>

=======
    <version>9.0.0</version>
  </parent>
  <artifactId>io-android</artifactId>
>>>>>>> 5c96a472
  <name>iText - io</name>
  <url>https://itextpdf.com/</url>
  <dependencies>
    <dependency>
      <groupId>com.itextpdf.android</groupId>
      <artifactId>commons-android</artifactId>
      <version>${project.version}</version>
    </dependency>
    <dependency>
      <groupId>com.itextpdf.android</groupId>
      <artifactId>font-asian-android</artifactId>
      <version>${project.version}</version>
      <scope>test</scope>
    </dependency>
    <dependency>
      <groupId>com.itextpdf.android</groupId>
      <artifactId>pdftest-android</artifactId>
      <version>${project.version}</version>
      <scope>test</scope>
    </dependency>
    <!-- In Open JDK Xerces library is embedded as the default implementation used for JAXP implementation. 
    In Android versions that we've tested Android JRE contained its own JAXP implementation. For consistency
    of code and behavior between vanilla and Android versions, we decided to explicitly add dependency on 
    Xerces in android-version of itext library.-->
    <dependency>
      <groupId>xerces</groupId>
      <artifactId>xercesImpl</artifactId>
      <version>2.12.2</version>
    </dependency>
    <!-- Android as an implementation of HTTP URL connection uses OkHttp library which requires some
    Cryptographic Service Provider (CSP). So add dependency to BouncyCastle provider. -->
    <dependency>
      <groupId>org.bouncycastle</groupId>
<<<<<<< HEAD
      <artifactId>bcpkix-jdk15to18</artifactId>
      <version>${bouncycastle.version}</version>
      <optional>true</optional>
      <scope>test</scope>
=======
      <artifactId>bcpkix-jdk15to18<!--Different version is needed because of METAF-INF collisions in bc--></artifactId>
      <version>${bouncycastle.version}</version>
      <scope>test</scope>
      <optional>true</optional>
>>>>>>> 5c96a472
    </dependency>
  </dependencies>
  <build>
    <resources>
      <resource>
        <directory>src/main/resources</directory>
        <includes>
          <include>**/*.lng</include>
          <include>**/*.afm</include>
          <include>**/*.html</include>
          <include>**/*.txt</include>
          <include>**/*.properties</include>
          <include>**/*.json</include>
        </includes>
      </resource>
    </resources>
    <testResources>
      <testResource>
        <directory>src/test/resources</directory>
        <includes>
          <include>**/*.*</include>
        </includes>
      </testResource>
    </testResources>
  </build>
</project><|MERGE_RESOLUTION|>--- conflicted
+++ resolved
@@ -5,17 +5,9 @@
   <parent>
     <groupId>com.itextpdf.android</groupId>
     <artifactId>root-android</artifactId>
-<<<<<<< HEAD
-    <version>8.0.5</version>
-  </parent>
-
-  <artifactId>io-android</artifactId>
-
-=======
     <version>9.0.0</version>
   </parent>
   <artifactId>io-android</artifactId>
->>>>>>> 5c96a472
   <name>iText - io</name>
   <url>https://itextpdf.com/</url>
   <dependencies>
@@ -49,17 +41,10 @@
     Cryptographic Service Provider (CSP). So add dependency to BouncyCastle provider. -->
     <dependency>
       <groupId>org.bouncycastle</groupId>
-<<<<<<< HEAD
-      <artifactId>bcpkix-jdk15to18</artifactId>
-      <version>${bouncycastle.version}</version>
-      <optional>true</optional>
-      <scope>test</scope>
-=======
       <artifactId>bcpkix-jdk15to18<!--Different version is needed because of METAF-INF collisions in bc--></artifactId>
       <version>${bouncycastle.version}</version>
       <scope>test</scope>
       <optional>true</optional>
->>>>>>> 5c96a472
     </dependency>
   </dependencies>
   <build>
