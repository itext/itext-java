--- conflicted
+++ resolved
@@ -5,17 +5,11 @@
   <parent>
     <groupId>com.itextpdf.android</groupId>
     <artifactId>root-android</artifactId>
-<<<<<<< HEAD
-    <version>8.0.3</version>
-  </parent>
-  <artifactId>io-android</artifactId>
-=======
     <version>8.0.4</version>
   </parent>
 
   <artifactId>io-android</artifactId>
 
->>>>>>> 27410c16
   <name>iText - io</name>
   <url>https://itextpdf.com/</url>
 
@@ -37,15 +31,9 @@
       <version>${project.version}</version>
       <scope>test</scope>
     </dependency>
-<<<<<<< HEAD
-    <!-- In Open JDK Xerces library is embedded as the default implementation used for JAXP implementation.
-    In Android versions that we've tested Android JRE contained its own JAXP implementation. For consistency
-    of code and behavior between vanilla and Android versions, we decided to explicitly add dependency on
-=======
     <!-- In Open JDK Xerces library is embedded as the default implementation used for JAXP implementation. 
     In Android versions that we've tested Android JRE contained its own JAXP implementation. For consistency
     of code and behavior between vanilla and Android versions, we decided to explicitly add dependency on 
->>>>>>> 27410c16
     Xerces in android-version of itext library.-->
     <dependency>
       <groupId>xerces</groupId>
@@ -56,17 +44,10 @@
     Cryptographic Service Provider (CSP). So add dependency to BouncyCastle provider. -->
     <dependency>
       <groupId>org.bouncycastle</groupId>
-<<<<<<< HEAD
-      <artifactId>bcpkix-jdk18on</artifactId>
-      <version>${bouncycastle.version}</version>
-      <optional>true</optional>
-      <scope>test</scope>
-=======
       <artifactId>bcpkix-jdk15to18<!--Different version is needed because of METAF-INF collisions in bc--></artifactId>
       <version>${bouncycastle.version}</version>
       <scope>test</scope>
       <optional>true</optional>
->>>>>>> 27410c16
     </dependency>
   </dependencies>
 
