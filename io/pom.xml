<?xml version="1.0" encoding="UTF-8"?>
<project xmlns="http://maven.apache.org/POM/4.0.0" xmlns:xsi="http://www.w3.org/2001/XMLSchema-instance" xsi:schemaLocation="http://maven.apache.org/POM/4.0.0 http://maven.apache.org/xsd/maven-4.0.0.xsd">
  <modelVersion>4.0.0</modelVersion>

  <parent>
    <groupId>com.itextpdf.android</groupId>
    <artifactId>root-android</artifactId>
<<<<<<< HEAD
    <version>8.0.4</version>
=======
    <version>8.0.5</version>
>>>>>>> acc4a9b8
  </parent>

  <artifactId>io-android</artifactId>

  <name>iText - io</name>
  <url>https://itextpdf.com/</url>

  <dependencies>
    <dependency>
      <groupId>com.itextpdf.android</groupId>
      <artifactId>commons-android</artifactId>
      <version>${project.version}</version>
    </dependency>
    <dependency>
      <groupId>com.itextpdf.android</groupId>
      <artifactId>font-asian-android</artifactId>
      <version>${project.version}</version>
      <scope>test</scope>
    </dependency>
    <dependency>
      <groupId>com.itextpdf.android</groupId>
      <artifactId>pdftest-android</artifactId>
      <version>${project.version}</version>
      <scope>test</scope>
    </dependency>
    <!-- In Open JDK Xerces library is embedded as the default implementation used for JAXP implementation. 
    In Android versions that we've tested Android JRE contained its own JAXP implementation. For consistency
    of code and behavior between vanilla and Android versions, we decided to explicitly add dependency on 
    Xerces in android-version of itext library.-->
    <dependency>
      <groupId>xerces</groupId>
      <artifactId>xercesImpl</artifactId>
      <version>2.12.2</version>
    </dependency>
    <!-- Android as an implementation of HTTP URL connection uses OkHttp library which requires some
    Cryptographic Service Provider (CSP). So add dependency to BouncyCastle provider. -->
    <dependency>
      <groupId>org.bouncycastle</groupId>
<<<<<<< HEAD
      <artifactId>bcpkix-jdk15to18<!--Different version is needed because of METAF-INF collisions in bc--></artifactId>
      <version>${bouncycastle.version}</version>
      <scope>test</scope>
      <optional>true</optional>
=======
      <artifactId>bcpkix-jdk15to18</artifactId>
      <version>${bouncycastle.version}</version>
      <optional>true</optional>
      <scope>test</scope>
>>>>>>> acc4a9b8
    </dependency>
  </dependencies>

  <build>
    <resources>
      <resource>
        <directory>src/main/resources</directory>
        <includes>
          <include>**/*.lng</include>
          <include>**/*.afm</include>
          <include>**/*.html</include>
          <include>**/*.txt</include>
          <include>**/*.properties</include>
          <include>**/*.json</include>
        </includes>
      </resource>
    </resources>
    <testResources>
      <testResource>
        <directory>src/test/resources</directory>
        <includes>
          <include>**/*.*</include>
        </includes>
      </testResource>
    </testResources>
  </build>
</project><|MERGE_RESOLUTION|>--- conflicted
+++ resolved
@@ -5,11 +5,7 @@
   <parent>
     <groupId>com.itextpdf.android</groupId>
     <artifactId>root-android</artifactId>
-<<<<<<< HEAD
-    <version>8.0.4</version>
-=======
     <version>8.0.5</version>
->>>>>>> acc4a9b8
   </parent>
 
   <artifactId>io-android</artifactId>
@@ -48,17 +44,10 @@
     Cryptographic Service Provider (CSP). So add dependency to BouncyCastle provider. -->
     <dependency>
       <groupId>org.bouncycastle</groupId>
-<<<<<<< HEAD
-      <artifactId>bcpkix-jdk15to18<!--Different version is needed because of METAF-INF collisions in bc--></artifactId>
-      <version>${bouncycastle.version}</version>
-      <scope>test</scope>
-      <optional>true</optional>
-=======
       <artifactId>bcpkix-jdk15to18</artifactId>
       <version>${bouncycastle.version}</version>
       <optional>true</optional>
       <scope>test</scope>
->>>>>>> acc4a9b8
     </dependency>
   </dependencies>
 
