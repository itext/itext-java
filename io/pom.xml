<?xml version="1.0" encoding="UTF-8"?>
<project xmlns="http://maven.apache.org/POM/4.0.0" xmlns:xsi="http://www.w3.org/2001/XMLSchema-instance" xsi:schemaLocation="http://maven.apache.org/POM/4.0.0 http://maven.apache.org/xsd/maven-4.0.0.xsd">
  <modelVersion>4.0.0</modelVersion>
  <parent>
    <groupId>com.itextpdf.android</groupId>
    <artifactId>root-android</artifactId>
<<<<<<< HEAD
    <version>7.2.5</version>
  </parent>
  <artifactId>io-android</artifactId>
  <name>iText 7 - io</name>
=======
    <version>8.0.0</version>
  </parent>
  <artifactId>io-android</artifactId>
  <name>iText - io</name>
>>>>>>> e7ddffcb
  <url>https://itextpdf.com/</url>
  <dependencies>
    <dependency>
      <groupId>com.itextpdf.android</groupId>
      <artifactId>commons-android</artifactId>
      <version>${project.version}</version>
    </dependency>
    <dependency>
      <groupId>com.itextpdf.android</groupId>
      <artifactId>pdftest-android</artifactId>
      <version>${project.version}</version>
      <scope>test</scope>
    </dependency>
<<<<<<< HEAD
=======
    <!-- In Open JDK Xerces library is embedded as the default implementation used for JAXP implementation. 
    In Android versions that we've tested Android JRE contained its own JAXP implementation. For consistency
    of code and behavior between vanilla and Android versions, we decided to explicitly add dependency on 
    Xerces in android-version of itext library.-->
>>>>>>> e7ddffcb
    <dependency>
      <groupId>xerces</groupId>
      <artifactId>xercesImpl</artifactId>
      <version>2.12.2</version>
    </dependency>
    <!-- Android as an implementation of HTTP URL connection uses OkHttp library which requires some
    Cryptographic Service Provider (CSP). So add dependency to BouncyCastle provider. -->
    <dependency>
      <groupId>org.bouncycastle</groupId>
<<<<<<< HEAD
      <artifactId>bcpkix-jdk15to18</artifactId>
=======
      <artifactId>bcpkix-jdk15on</artifactId>
>>>>>>> e7ddffcb
      <version>${bouncycastle.version}</version>
      <optional>true</optional>
      <scope>test</scope>
    </dependency>
  </dependencies>
  <build>
    <resources>
      <resource>
        <directory>src/main/resources</directory>
        <includes>
          <include>**/*.lng</include>
          <include>**/*.afm</include>
          <include>**/*.html</include>
          <include>**/*.txt</include>
          <include>**/*.properties</include>
        </includes>
      </resource>
    </resources>
    <testResources>
      <testResource>
        <directory>src/test/resources</directory>
        <includes>
          <include>**/*.*</include>
        </includes>
      </testResource>
    </testResources>
  </build>
</project><|MERGE_RESOLUTION|>--- conflicted
+++ resolved
@@ -4,17 +4,10 @@
   <parent>
     <groupId>com.itextpdf.android</groupId>
     <artifactId>root-android</artifactId>
-<<<<<<< HEAD
-    <version>7.2.5</version>
-  </parent>
-  <artifactId>io-android</artifactId>
-  <name>iText 7 - io</name>
-=======
     <version>8.0.0</version>
   </parent>
   <artifactId>io-android</artifactId>
   <name>iText - io</name>
->>>>>>> e7ddffcb
   <url>https://itextpdf.com/</url>
   <dependencies>
     <dependency>
@@ -28,13 +21,10 @@
       <version>${project.version}</version>
       <scope>test</scope>
     </dependency>
-<<<<<<< HEAD
-=======
     <!-- In Open JDK Xerces library is embedded as the default implementation used for JAXP implementation. 
     In Android versions that we've tested Android JRE contained its own JAXP implementation. For consistency
     of code and behavior between vanilla and Android versions, we decided to explicitly add dependency on 
     Xerces in android-version of itext library.-->
->>>>>>> e7ddffcb
     <dependency>
       <groupId>xerces</groupId>
       <artifactId>xercesImpl</artifactId>
@@ -44,11 +34,7 @@
     Cryptographic Service Provider (CSP). So add dependency to BouncyCastle provider. -->
     <dependency>
       <groupId>org.bouncycastle</groupId>
-<<<<<<< HEAD
-      <artifactId>bcpkix-jdk15to18</artifactId>
-=======
       <artifactId>bcpkix-jdk15on</artifactId>
->>>>>>> e7ddffcb
       <version>${bouncycastle.version}</version>
       <optional>true</optional>
       <scope>test</scope>
