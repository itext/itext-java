<?xml version="1.0" encoding="UTF-8"?>
<project xmlns="http://maven.apache.org/POM/4.0.0" xmlns:xsi="http://www.w3.org/2001/XMLSchema-instance" xsi:schemaLocation="http://maven.apache.org/POM/4.0.0 http://maven.apache.org/xsd/maven-4.0.0.xsd">
    <modelVersion>4.0.0</modelVersion>

    <parent>
        <groupId>com.itextpdf</groupId>
        <artifactId>root</artifactId>
<<<<<<< HEAD
        <version>7.0.4-SNAPSHOT</version>
=======
        <version>7.0.3</version>
>>>>>>> c30f5cad
    </parent>

    <artifactId>font-asian</artifactId>
    <name>iText 7 - Asian fonts</name>
    <description>iText Asian fonts for use in conjunction with iText 7, a free Java-PDF library</description>
    <url>http://itextpdf.com/</url>
    <licenses>
        <license>
            <name>Various licenses (see individual files)</name>
        </license>
    </licenses>

    <build>
        <plugins>
            <plugin>
                <groupId>org.pitest</groupId>
                <artifactId>pitest-maven</artifactId>
                <version>${pitest.version}</version>
                <configuration>
                    <skip>true</skip>
                </configuration>
            </plugin>
            <plugin>
                <groupId>org.apache.maven.plugins</groupId>
                <artifactId>maven-javadoc-plugin</artifactId>
                <version>${javadoc.version}</version>
                <configuration>
                    <skip>true</skip>
                </configuration>
            </plugin>
        </plugins>
    </build>

</project><|MERGE_RESOLUTION|>--- conflicted
+++ resolved
@@ -5,11 +5,7 @@
     <parent>
         <groupId>com.itextpdf</groupId>
         <artifactId>root</artifactId>
-<<<<<<< HEAD
         <version>7.0.4-SNAPSHOT</version>
-=======
-        <version>7.0.3</version>
->>>>>>> c30f5cad
     </parent>
 
     <artifactId>font-asian</artifactId>
