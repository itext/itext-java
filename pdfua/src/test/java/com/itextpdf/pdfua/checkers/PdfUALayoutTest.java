/*
    This file is part of the iText (R) project.
    Copyright (c) 1998-2024 Apryse Group NV
    Authors: Apryse Software.

    This program is offered under a commercial and under the AGPL license.
    For commercial licensing, contact us at https://itextpdf.com/sales.  For AGPL licensing, see below.

    AGPL licensing:
    This program is free software: you can redistribute it and/or modify
    it under the terms of the GNU Affero General Public License as published by
    the Free Software Foundation, either version 3 of the License, or
    (at your option) any later version.

    This program is distributed in the hope that it will be useful,
    but WITHOUT ANY WARRANTY; without even the implied warranty of
    MERCHANTABILITY or FITNESS FOR A PARTICULAR PURPOSE.  See the
    GNU Affero General Public License for more details.

    You should have received a copy of the GNU Affero General Public License
    along with this program.  If not, see <https://www.gnu.org/licenses/>.
 */
package com.itextpdf.pdfua.checkers;

import com.itextpdf.commons.utils.MessageFormatUtil;
import com.itextpdf.io.font.PdfEncodings;
import com.itextpdf.io.logs.IoLogMessageConstant;
import com.itextpdf.kernel.colors.DeviceRgb;
import com.itextpdf.kernel.font.PdfFont;
import com.itextpdf.kernel.font.PdfFontFactory;
import com.itextpdf.kernel.font.PdfFontFactory.EmbeddingStrategy;
import com.itextpdf.kernel.geom.Rectangle;
import com.itextpdf.kernel.pdf.PdfDocument;
import com.itextpdf.kernel.pdf.PdfName;
import com.itextpdf.kernel.pdf.PdfPage;
import com.itextpdf.kernel.pdf.PdfWriter;
import com.itextpdf.kernel.pdf.canvas.CanvasTag;
import com.itextpdf.kernel.pdf.canvas.PdfCanvas;
import com.itextpdf.kernel.pdf.tagging.PdfStructureAttributes;
import com.itextpdf.kernel.pdf.tagging.StandardRoles;
import com.itextpdf.kernel.pdf.tagutils.AccessibilityProperties;
import com.itextpdf.kernel.pdf.tagutils.DefaultAccessibilityProperties;
import com.itextpdf.kernel.pdf.tagutils.TagTreePointer;
import com.itextpdf.kernel.utils.CompareTool;
import com.itextpdf.layout.Document;
import com.itextpdf.layout.borders.DottedBorder;
import com.itextpdf.layout.element.Cell;
import com.itextpdf.layout.element.IBlockElement;
import com.itextpdf.layout.element.Paragraph;
import com.itextpdf.layout.element.Table;
import com.itextpdf.pdfua.PdfUATestPdfDocument;
import com.itextpdf.pdfua.UaValidationTestFramework;
import com.itextpdf.pdfua.exceptions.PdfUAExceptionMessageConstants;
import com.itextpdf.test.ExtendedITextTest;
import com.itextpdf.test.annotations.LogMessage;
import com.itextpdf.test.annotations.LogMessages;
<<<<<<< HEAD
import com.itextpdf.test.annotations.type.IntegrationTest;
=======
>>>>>>> 5c96a472

import java.io.IOException;
import java.nio.charset.StandardCharsets;

import org.junit.jupiter.api.Assertions;
import org.junit.jupiter.api.BeforeAll;
import org.junit.jupiter.api.BeforeEach;
import org.junit.jupiter.api.Test;
import org.junit.jupiter.api.Tag;

@Tag("IntegrationTest")
public class PdfUALayoutTest extends ExtendedITextTest {
    private static final String DESTINATION_FOLDER = "./target/test/com/itextpdf/pdfua/PdfUALayoutTest/";
    private static final String SOURCE_FOLDER = "./src/test/resources/com/itextpdf/pdfua/PdfUALayoutTest/";
    private static final String FONT = "./src/test/resources/com/itextpdf/pdfua/font/FreeSans.ttf";

    private UaValidationTestFramework framework;

    @BeforeEach
    public void initializeFramework() {
        framework = new UaValidationTestFramework(DESTINATION_FOLDER);
    }

    @BeforeAll
    public static void before() {
        createOrClearDestinationFolder(DESTINATION_FOLDER);
    }

    @Test
    public void simpleParagraphTest() throws IOException, InterruptedException {
        String outPdf = DESTINATION_FOLDER + "simpleParagraphTest.pdf";
        String cmpPdf = SOURCE_FOLDER + "cmp_simpleParagraphTest.pdf";

        PdfUATestPdfDocument pdfDoc = new PdfUATestPdfDocument(
                new PdfWriter(outPdf));

        PdfFont font = PdfFontFactory.createFont(FONT, PdfEncodings.WINANSI, EmbeddingStrategy.FORCE_EMBEDDED);
        Document doc = new Document(pdfDoc);
        doc.add(new Paragraph("Simple layout PDF/UA-1 test").setFont(font));
        doc.close();

<<<<<<< HEAD
        Assert.assertNull(new CompareTool().compareByContent(outPdf, cmpPdf, DESTINATION_FOLDER, "diff_"));
=======
        Assertions.assertNull(new CompareTool().compareByContent(outPdf, cmpPdf, DESTINATION_FOLDER, "diff_"));
>>>>>>> 5c96a472
    }

    @Test
    public void simpleParagraphWithUnderlineTest() throws IOException, InterruptedException {
        String outPdf = DESTINATION_FOLDER + "simpleParagraphUnderlinesTest.pdf";
        String cmpPdf = SOURCE_FOLDER + "cmp_simpleParagraphWithUnderlineTest.pdf";

        PdfUATestPdfDocument pdfDoc = new PdfUATestPdfDocument(
                new PdfWriter(outPdf));

        PdfFont font = PdfFontFactory.createFont(FONT, PdfEncodings.WINANSI, EmbeddingStrategy.FORCE_EMBEDDED);
        Document doc = new Document(pdfDoc);
        doc.add(new Paragraph("Simple layout PDF/UA-1 with underline test").setFont(font).setUnderline());
        doc.close();

<<<<<<< HEAD
        Assert.assertNull(new CompareTool().compareByContent(outPdf, cmpPdf, DESTINATION_FOLDER, "diff_"));
=======
        Assertions.assertNull(new CompareTool().compareByContent(outPdf, cmpPdf, DESTINATION_FOLDER, "diff_"));
>>>>>>> 5c96a472
    }

    @Test
    public void simpleBorderTest() throws IOException, InterruptedException {
        String outPdf = DESTINATION_FOLDER + "simpleBorderTest.pdf";
        String cmpPdf = SOURCE_FOLDER + "cmp_simpleBorderTest.pdf";

        try (PdfDocument pdfDocument = new PdfUATestPdfDocument(
                new PdfWriter(outPdf))) {

            PdfPage page = pdfDocument.addNewPage();
            PdfCanvas canvas = new PdfCanvas(page);

            canvas.openTag(new CanvasTag(PdfName.Artifact));
            new DottedBorder(DeviceRgb.GREEN, 5).draw(canvas, new Rectangle(350, 700, 100, 100));
            canvas.closeTag();

        }

<<<<<<< HEAD
        Assert.assertNull(new CompareTool().compareByContent(outPdf, cmpPdf, DESTINATION_FOLDER, "diff"));
=======
        Assertions.assertNull(new CompareTool().compareByContent(outPdf, cmpPdf, DESTINATION_FOLDER, "diff"));
>>>>>>> 5c96a472
    }

    @Test
    public void simpleTableTest() throws IOException, InterruptedException {
        String outPdf = DESTINATION_FOLDER + "simpleTableTest.pdf";
        String cmpPdf = SOURCE_FOLDER + "cmp_simpleTableTest.pdf";

        PdfDocument pdfDoc = new PdfUATestPdfDocument(new PdfWriter(outPdf));
        Document doc = new Document(pdfDoc);

        PdfFont font = PdfFontFactory.createFont(FONT, PdfEncodings.WINANSI, EmbeddingStrategy.FORCE_EMBEDDED);
        Table table = new Table(new float[]{50, 50})
                .addCell(new Cell().add(new Paragraph("cell 1, 1").setFont(font)))
                .addCell(new Cell().add(new Paragraph("cell 1, 2").setFont(font)));
        doc.add(table);
        doc.close();

<<<<<<< HEAD
        Assert.assertNull(new CompareTool().compareByContent(outPdf, cmpPdf, DESTINATION_FOLDER, "diff_"));
=======
        Assertions.assertNull(new CompareTool().compareByContent(outPdf, cmpPdf, DESTINATION_FOLDER, "diff_"));
>>>>>>> 5c96a472
    }

    @Test
    public void addNoteWithoutIdTest() throws IOException {
        framework.addSuppliers(new UaValidationTestFramework.Generator<IBlockElement>() {
            @Override
            public IBlockElement generate() {
                Paragraph note = new Paragraph("note");
                PdfFont font = null;
                try {
                    font = PdfFontFactory.createFont(FONT, PdfEncodings.WINANSI, EmbeddingStrategy.FORCE_EMBEDDED);
                } catch (IOException e) {
                    throw new RuntimeException(e.getMessage());
                }
                note.setFont(font);
                note.getAccessibilityProperties().setRole(StandardRoles.NOTE);
                return note;
            }
        });
        framework.assertBothFail("noteWithoutID",
                PdfUAExceptionMessageConstants.NOTE_TAG_SHALL_HAVE_ID_ENTRY);
    }

    @Test
    @LogMessages(messages = {@LogMessage(messageTemplate = IoLogMessageConstant.NAME_ALREADY_EXISTS_IN_THE_NAME_TREE, count = 2)})
    public void addTwoNotesWithSameIdTest() throws IOException {
        framework.addSuppliers(new UaValidationTestFramework.Generator<IBlockElement>() {
            @Override
            public IBlockElement generate() {
                Paragraph note = new Paragraph("note 1");
                PdfFont font = null;
                try {
                    font = PdfFontFactory.createFont(FONT, PdfEncodings.WINANSI, EmbeddingStrategy.FORCE_EMBEDDED);
                } catch (IOException e) {
                    throw new RuntimeException(e.getMessage());
                }
                note.setFont(font);
                note.getAccessibilityProperties().setRole(StandardRoles.NOTE);
                note.getAccessibilityProperties().setStructureElementIdString("123");
                return note;
            }
        },
        new UaValidationTestFramework.Generator<IBlockElement>() {
             @Override
             public IBlockElement generate() {
                 Paragraph note = new Paragraph("note 2");
                 PdfFont font = null;
                 try {
                      font = PdfFontFactory.createFont(FONT, PdfEncodings.WINANSI, EmbeddingStrategy.FORCE_EMBEDDED);
                 } catch (IOException e) {
                     throw new RuntimeException(e.getMessage());
                 }
                 note.setFont(font);
                 note.getAccessibilityProperties().setRole(StandardRoles.NOTE);
                 note.getAccessibilityProperties().setStructureElementIdString("123");
                 return note;
             }
                });
        framework.assertBothFail("twoNotesWithSameId",
                MessageFormatUtil.format(PdfUAExceptionMessageConstants.NON_UNIQUE_ID_ENTRY_IN_STRUCT_TREE_ROOT, "123"),
                false);
    }

    @Test
    public void addNoteWithValidIdTest() throws IOException {
        framework.addSuppliers(new UaValidationTestFramework.Generator<IBlockElement>() {
            @Override
            public IBlockElement generate() {
                Paragraph note = new Paragraph("note");
                PdfFont font = null;
                try {
                    font = PdfFontFactory.createFont(FONT, PdfEncodings.WINANSI, EmbeddingStrategy.FORCE_EMBEDDED);
                } catch (IOException e) {
                    throw new RuntimeException(e.getMessage());
                }
                note.setFont(font);
                note.getAccessibilityProperties().setRole(StandardRoles.NOTE);
                note.getAccessibilityProperties().setStructureElementIdString("123");
                return note;
            }
        });
        framework.assertBothValid("noteWithValidID");
    }

    @Test
    public void addTwoNotesWithDifferentIdTest() throws IOException {
        framework.addSuppliers(new UaValidationTestFramework.Generator<IBlockElement>() {
                                   @Override
                                   public IBlockElement generate() {
                                       Paragraph note = new Paragraph("note 1");
                                       PdfFont font = null;
                                       try {
                                           font = PdfFontFactory.createFont(FONT, PdfEncodings.WINANSI, EmbeddingStrategy.FORCE_EMBEDDED);
                                       } catch (IOException e) {
                                           throw new RuntimeException(e.getMessage());
                                       }
                                       note.setFont(font);
                                       note.getAccessibilityProperties().setRole(StandardRoles.NOTE);
                                       note.getAccessibilityProperties().setStructureElementIdString("123");
                                       return note;
                                   }
                               },
                new UaValidationTestFramework.Generator<IBlockElement>() {
                    @Override
                    public IBlockElement generate() {
                        Paragraph note = new Paragraph("note 2");
                        PdfFont font = null;
                        try {
                            font = PdfFontFactory.createFont(FONT, PdfEncodings.WINANSI, EmbeddingStrategy.FORCE_EMBEDDED);
                        } catch (IOException e) {
                            throw new RuntimeException(e.getMessage());
                        }
                        note.setFont(font);
                        note.getAccessibilityProperties().setRole(StandardRoles.NOTE);
                        note.getAccessibilityProperties().setStructureElementIdString("234");
                        return note;
                    }
                });
        framework.assertBothValid("twoNotesWithDifferentId");
    }

}<|MERGE_RESOLUTION|>--- conflicted
+++ resolved
@@ -54,10 +54,6 @@
 import com.itextpdf.test.ExtendedITextTest;
 import com.itextpdf.test.annotations.LogMessage;
 import com.itextpdf.test.annotations.LogMessages;
-<<<<<<< HEAD
-import com.itextpdf.test.annotations.type.IntegrationTest;
-=======
->>>>>>> 5c96a472
 
 import java.io.IOException;
 import java.nio.charset.StandardCharsets;
@@ -99,11 +95,7 @@
         doc.add(new Paragraph("Simple layout PDF/UA-1 test").setFont(font));
         doc.close();
 
-<<<<<<< HEAD
-        Assert.assertNull(new CompareTool().compareByContent(outPdf, cmpPdf, DESTINATION_FOLDER, "diff_"));
-=======
         Assertions.assertNull(new CompareTool().compareByContent(outPdf, cmpPdf, DESTINATION_FOLDER, "diff_"));
->>>>>>> 5c96a472
     }
 
     @Test
@@ -119,11 +111,7 @@
         doc.add(new Paragraph("Simple layout PDF/UA-1 with underline test").setFont(font).setUnderline());
         doc.close();
 
-<<<<<<< HEAD
-        Assert.assertNull(new CompareTool().compareByContent(outPdf, cmpPdf, DESTINATION_FOLDER, "diff_"));
-=======
         Assertions.assertNull(new CompareTool().compareByContent(outPdf, cmpPdf, DESTINATION_FOLDER, "diff_"));
->>>>>>> 5c96a472
     }
 
     @Test
@@ -143,11 +131,7 @@
 
         }
 
-<<<<<<< HEAD
-        Assert.assertNull(new CompareTool().compareByContent(outPdf, cmpPdf, DESTINATION_FOLDER, "diff"));
-=======
         Assertions.assertNull(new CompareTool().compareByContent(outPdf, cmpPdf, DESTINATION_FOLDER, "diff"));
->>>>>>> 5c96a472
     }
 
     @Test
@@ -165,11 +149,7 @@
         doc.add(table);
         doc.close();
 
-<<<<<<< HEAD
-        Assert.assertNull(new CompareTool().compareByContent(outPdf, cmpPdf, DESTINATION_FOLDER, "diff_"));
-=======
         Assertions.assertNull(new CompareTool().compareByContent(outPdf, cmpPdf, DESTINATION_FOLDER, "diff_"));
->>>>>>> 5c96a472
     }
 
     @Test
