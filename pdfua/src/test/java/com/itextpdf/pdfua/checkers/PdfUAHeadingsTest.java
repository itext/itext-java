/*
    This file is part of the iText (R) project.
    Copyright (c) 1998-2024 Apryse Group NV
    Authors: Apryse Software.

    This program is offered under a commercial and under the AGPL license.
    For commercial licensing, contact us at https://itextpdf.com/sales.  For AGPL licensing, see below.

    AGPL licensing:
    This program is free software: you can redistribute it and/or modify
    it under the terms of the GNU Affero General Public License as published by
    the Free Software Foundation, either version 3 of the License, or
    (at your option) any later version.

    This program is distributed in the hope that it will be useful,
    but WITHOUT ANY WARRANTY; without even the implied warranty of
    MERCHANTABILITY or FITNESS FOR A PARTICULAR PURPOSE.  See the
    GNU Affero General Public License for more details.

    You should have received a copy of the GNU Affero General Public License
    along with this program.  If not, see <https://www.gnu.org/licenses/>.
 */
package com.itextpdf.pdfua.checkers;

import com.itextpdf.commons.utils.MessageFormatUtil;
import com.itextpdf.io.font.PdfEncodings;
import com.itextpdf.kernel.colors.ColorConstants;
import com.itextpdf.kernel.font.PdfFont;
import com.itextpdf.kernel.font.PdfFontFactory;
import com.itextpdf.kernel.font.PdfFontFactory.EmbeddingStrategy;
import com.itextpdf.kernel.pdf.PdfPage;
import com.itextpdf.kernel.pdf.PdfWriter;
import com.itextpdf.kernel.pdf.canvas.PdfCanvas;
import com.itextpdf.kernel.pdf.tagging.PdfStructTreeRoot;
import com.itextpdf.kernel.pdf.tagging.StandardRoles;
import com.itextpdf.kernel.pdf.tagutils.TagTreePointer;
import com.itextpdf.kernel.utils.CompareTool;
import com.itextpdf.layout.Document;
import com.itextpdf.layout.element.Div;
import com.itextpdf.layout.element.IBlockElement;
import com.itextpdf.layout.element.Paragraph;
import com.itextpdf.pdfua.PdfUATestPdfDocument;
import com.itextpdf.pdfua.UaValidationTestFramework;
import com.itextpdf.pdfua.UaValidationTestFramework.Generator;
import com.itextpdf.pdfua.exceptions.PdfUAConformanceException;
import com.itextpdf.pdfua.exceptions.PdfUAExceptionMessageConstants;
import com.itextpdf.pdfua.logs.PdfUALogMessageConstants;
import com.itextpdf.test.ExtendedITextTest;
import com.itextpdf.test.annotations.LogMessage;
import com.itextpdf.test.annotations.LogMessages;
<<<<<<< HEAD
import com.itextpdf.test.annotations.type.IntegrationTest;
=======
>>>>>>> 5c96a472

import java.io.IOException;
import org.junit.jupiter.api.Assertions;
import org.junit.jupiter.api.BeforeAll;
import org.junit.jupiter.api.BeforeEach;
import org.junit.jupiter.api.Tag;
import org.junit.jupiter.api.Test;

@Tag("IntegrationTest")
public class PdfUAHeadingsTest extends ExtendedITextTest {
    private static final String DESTINATION_FOLDER = "./target/test/com/itextpdf/pdfua/PdfUAHeadingsTest/";
    private static final String SOURCE_FOLDER = "./src/test/resources/com/itextpdf/pdfua/PdfUAHeadingsTest/";
    private static final String FONT = "./src/test/resources/com/itextpdf/pdfua/font/FreeSans.ttf";

    private UaValidationTestFramework framework;

    @BeforeAll
    public static void before() {
        createOrClearDestinationFolder(DESTINATION_FOLDER);
    }

    @BeforeEach
    public void initializeFramework() {
        framework = new UaValidationTestFramework(DESTINATION_FOLDER);
    }

    // -------- Negative tests --------
    @Test
    public void addH2AsFirstHeaderTest() throws IOException {
        framework.addSuppliers(new Generator<IBlockElement>() {
            @Override
            public IBlockElement generate() {
                Paragraph h2 = new Paragraph("Header level 2");
                h2.setFont(loadFont());
                h2.getAccessibilityProperties().setRole(StandardRoles.H2);

                return h2;
            }
        });
        framework.assertBothFail("addH2FirstHeaderTest",
                PdfUAExceptionMessageConstants.H1_IS_SKIPPED);
    }

    @Test
    public void brokenHnParallelSequenceTest() throws IOException {
        framework.addSuppliers(new Generator<IBlockElement>() {
            @Override
            public IBlockElement generate() {
                Paragraph h1 = new Paragraph("Header level 1");
                h1.setFont(loadFont());
                h1.getAccessibilityProperties().setRole(StandardRoles.H1);
                return h1;
            }
        });
        framework.addSuppliers(new Generator<IBlockElement>() {
            @Override
            public IBlockElement generate() {
                Paragraph h3 = new Paragraph("Header level 3");
                h3.setFont(loadFont());
                h3.getAccessibilityProperties().setRole(StandardRoles.H3);
                return h3;
            }
        });
        framework.assertBothFail("brokenHnParallelSequenceTest",
                MessageFormatUtil.format(PdfUAExceptionMessageConstants.HN_IS_SKIPPED, 2));
    }

    @Test
    public void brokenHnInheritedSequenceTest1() throws IOException {
        framework.addSuppliers(new Generator<IBlockElement>() {
            @Override
            public IBlockElement generate() {
                Paragraph h1 = new Paragraph("Header level 1");
                h1.setFont(loadFont());
                h1.getAccessibilityProperties().setRole(StandardRoles.H1);

                Paragraph h3 = new Paragraph("Header level 3");
                h3.setFont(loadFont());
                h3.getAccessibilityProperties().setRole(StandardRoles.H3);
                h1.add(h3);
                return h1;
            }
        });
        framework.assertBothFail("brokenHnInheritedSequenceTest1",
                MessageFormatUtil.format(PdfUAExceptionMessageConstants.HN_IS_SKIPPED, 2));
    }

    @Test
    public void brokenHnMixedSequenceTest() throws IOException {
        framework.addSuppliers(new Generator<IBlockElement>() {
            @Override
            public IBlockElement generate() {
                Paragraph h1 = new Paragraph("Header level 1");
                h1.setFont(loadFont());
                h1.getAccessibilityProperties().setRole(StandardRoles.H1);

                Paragraph h2 = new Paragraph("Header level 2");
                h2.setFont(loadFont());
                h2.getAccessibilityProperties().setRole(StandardRoles.H2);
                h1.add(h2);

                Paragraph h5 = new Paragraph("Header level 5");
                h5.setFont(loadFont());
                h5.getAccessibilityProperties().setRole(StandardRoles.H5);
                h1.add(h5);
                return h1;
            }
        });
        framework.assertBothFail("brokenHnMixedSequenceTest",
                MessageFormatUtil.format(PdfUAExceptionMessageConstants.HN_IS_SKIPPED, 3));
    }

    @Test
    public void brokenHnMixedSequenceTest2() throws IOException {
        framework.addSuppliers(new Generator<IBlockElement>() {
            @Override
            public IBlockElement generate() {
                Paragraph h1 = new Paragraph("Header level 1");
                h1.setFont(loadFont());
                h1.getAccessibilityProperties().setRole(StandardRoles.H1);

                Div div = new Div();
                div.setBackgroundColor(ColorConstants.CYAN);
                h1.add(div);

                Paragraph h2 = new Paragraph("Header level 2");
                h2.setFont(loadFont());
                h2.getAccessibilityProperties().setRole(StandardRoles.H2);
                div.add(h2);

                Paragraph h5 = new Paragraph("Header level 5");
                h5.setFont(loadFont());
                h5.getAccessibilityProperties().setRole(StandardRoles.H5);
                div.add(h5);
                return h1;
            }
        });
        framework.assertBothFail("brokenHnMixedSequenceTest2",
                MessageFormatUtil.format(PdfUAExceptionMessageConstants.HN_IS_SKIPPED, 3));
    }

    @Test
    public void fewHInOneNodeTest() throws IOException {
        framework.addSuppliers(new Generator<IBlockElement>() {
            @Override
            public IBlockElement generate() {
                Div div = new Div();
                div.setBackgroundColor(ColorConstants.CYAN);


                Paragraph header1 = new Paragraph("Header");
                header1.setFont(loadFont());
                header1.getAccessibilityProperties().setRole(StandardRoles.H);
                div.add(header1);

                Paragraph header2 = new Paragraph("Header");
                header2.setFont(loadFont());
                header2.getAccessibilityProperties().setRole(StandardRoles.H);
                div.add(header2);
                return div;
            }
        });
        framework.assertBothFail("fewHInOneNodeTest",
                PdfUAExceptionMessageConstants.MORE_THAN_ONE_H_TAG);
    }

    @Test
    public void fewHInDocumentTest() throws IOException {
        framework.addSuppliers(new Generator<IBlockElement>() {
            @Override
            public IBlockElement generate() {
                Paragraph header1 = new Paragraph("Header");
                header1.setFont(loadFont());
                header1.getAccessibilityProperties().setRole(StandardRoles.H);
                return header1;
            }
        });
        framework.addSuppliers(new Generator<IBlockElement>() {
            @Override
            public IBlockElement generate() {
                Paragraph header2 = new Paragraph("Header");
                header2.setFont(loadFont());
                header2.getAccessibilityProperties().setRole(StandardRoles.H);
                return header2;
            }
        });
        framework.assertBothFail("fewHInDocumentTest",
                PdfUAExceptionMessageConstants.MORE_THAN_ONE_H_TAG);
    }

    @Test
    public void hAndHnInDocumentTest1() throws IOException {
        framework.addSuppliers(new Generator<IBlockElement>() {
            @Override
            public IBlockElement generate() {
                Paragraph header1 = new Paragraph("Header");
                header1.setFont(loadFont());
                header1.getAccessibilityProperties().setRole(StandardRoles.H);
                return header1;
            }
        });
        framework.addSuppliers(new Generator<IBlockElement>() {
            @Override
            public IBlockElement generate() {
                Paragraph h1 = new Paragraph("Header level 1");
                h1.setFont(loadFont());
                h1.getAccessibilityProperties().setRole(StandardRoles.H1);
                return h1;
            }
        });
        framework.assertBothFail("hAndHnInDocumentTest1",
                PdfUAExceptionMessageConstants.DOCUMENT_USES_BOTH_H_AND_HN);
    }

    @Test
    public void hAndHnInDocumentTest2() throws IOException {
        framework.addSuppliers(new Generator<IBlockElement>() {
            @Override
            public IBlockElement generate() {
                Paragraph h1 = new Paragraph("Header level 1");
                h1.setFont(loadFont());
                h1.getAccessibilityProperties().setRole(StandardRoles.H1);
                return h1;
            }
        });
        framework.addSuppliers(new Generator<IBlockElement>() {
            @Override
            public IBlockElement generate() {
                Paragraph header1 = new Paragraph("Header");
                header1.setFont(loadFont());
                header1.getAccessibilityProperties().setRole(StandardRoles.H);
                return header1;
            }
        });
        framework.assertBothFail("hAndHnInDocumentTest2",
                PdfUAExceptionMessageConstants.DOCUMENT_USES_BOTH_H_AND_HN);
    }

    @Test
    public void hAndHnInDocumentTest3() throws IOException {
        framework.addSuppliers(new Generator<IBlockElement>() {
            @Override
            public IBlockElement generate() {
                Paragraph h1 = new Paragraph("Header level 1");
                h1.setFont(loadFont());
                h1.getAccessibilityProperties().setRole(StandardRoles.H1);

                Paragraph h2 = new Paragraph("Header level 2");
                h2.setFont(loadFont());
                h2.getAccessibilityProperties().setRole(StandardRoles.H2);
                h1.add(h2);

                Paragraph header1 = new Paragraph("Header");
                header1.setFont(loadFont());
                header1.getAccessibilityProperties().setRole(StandardRoles.H);
                h2.add(header1);
                return h1;
            }
        });
        framework.assertBothFail("hAndHnInDocumentTest3",
                PdfUAExceptionMessageConstants.DOCUMENT_USES_BOTH_H_AND_HN);
    }

    @Test
    public void roleMappingTest() throws IOException {
        framework.addSuppliers(new Generator<IBlockElement>() {
            @Override
            public IBlockElement generate() {
                Paragraph h1 = new Paragraph("Header level 1");
                h1.setFont(loadFont());
                h1.getAccessibilityProperties().setRole("header1");

                Paragraph h2 = new Paragraph("Header level 5");
                h2.setFont(loadFont());
                h2.getAccessibilityProperties().setRole("header5");
                h1.add(h2);
                return h1;
            }
        });
        framework.addBeforeGenerationHook((pdfDocument)->{
            PdfStructTreeRoot root = pdfDocument.getStructTreeRoot();
            root.addRoleMapping("header1", StandardRoles.H1);
            root.addRoleMapping("header5", StandardRoles.H5);

        });
        framework.assertBothFail("rolemappingTest");
    }

    @Test
    public void roleMappingTestValid() throws IOException {
        framework.addSuppliers(new Generator<IBlockElement>() {
            @Override
            public IBlockElement generate() {
                Paragraph h1 = new Paragraph("Header level 1");
                h1.setFont(loadFont());
                h1.getAccessibilityProperties().setRole("header1");

                Paragraph h2 = new Paragraph("Header level 5");
                h2.setFont(loadFont());
                h2.getAccessibilityProperties().setRole("header5");
                h1.add(h2);
                return h1;
            }
        });
        framework.addBeforeGenerationHook((pdfDocument)->{
            PdfStructTreeRoot root = pdfDocument.getStructTreeRoot();
            root.addRoleMapping("header1", StandardRoles.H1);
            root.addRoleMapping("header5", StandardRoles.H2);

        });
        framework.assertBothValid("rolemappingValid");
    }

    @Test
    public void directWritingToCanvasTest() throws IOException {
        String outPdf = DESTINATION_FOLDER + "directWritingToCanvasTest.pdf";

        PdfUATestPdfDocument pdfDoc = new PdfUATestPdfDocument(
                new PdfWriter(outPdf));

        TagTreePointer pointer = new TagTreePointer(pdfDoc);
        PdfPage page = pdfDoc.addNewPage();
        PdfCanvas canvas = new PdfCanvas(page);
        pointer.setPageForTagging(page);

        TagTreePointer tmp = pointer.addTag(StandardRoles.H3);
        canvas.openTag(tmp.getTagReference());
        canvas.writeLiteral("Heading level 3");
        canvas.closeTag();
        Exception e = Assertions.assertThrows(PdfUAConformanceException.class, () -> pdfDoc.close());
        Assertions.assertEquals(PdfUAExceptionMessageConstants.H1_IS_SKIPPED, e.getMessage());
    }

    // -------- Positive tests --------
    @Test
    @LogMessages(messages = {@LogMessage(messageTemplate = PdfUALogMessageConstants.PAGE_FLUSHING_DISABLED)})
    public void flushPreviousPageTest() throws IOException, InterruptedException {
        String outPdf = DESTINATION_FOLDER + "hugeDocumentTest.pdf";
        String cmpPdf = SOURCE_FOLDER + "cmp_hugeDocumentTest.pdf";

        PdfUATestPdfDocument pdfDoc = new PdfUATestPdfDocument(
                new PdfWriter(outPdf));

        Document doc = new Document(pdfDoc);

        String longHeader = "Lorem ipsum dolor sit amet, consectetur adipiscing elit. "
                + "Donec ac malesuada tellus. "
                + "Quisque a arcu semper, tristique nibh eu, convallis lacus. "
                + "Donec neque justo, condimentum sed molestie ac, mollis eu nibh. "
                + "Vivamus pellentesque condimentum fringilla. "
                + "Nullam euismod ac risus a semper. "
                + "Etiam hendrerit scelerisque sapien tristique varius.";

        for (int i = 0; i < 10; i++) {
            Paragraph h1 = new Paragraph(longHeader);
            h1.setFont(loadFont());
            h1.getAccessibilityProperties().setRole(StandardRoles.H1);

            Paragraph h2 = new Paragraph(longHeader);
            h2.setFont(loadFont());
            h2.getAccessibilityProperties().setRole(StandardRoles.H2);
            h1.add(h2);

            Paragraph h3 = new Paragraph(longHeader);
            h3.setFont(loadFont());
            h3.getAccessibilityProperties().setRole(StandardRoles.H3);
            h2.add(h3);

            Paragraph h4 = new Paragraph(longHeader);
            h4.setFont(loadFont());
            h4.getAccessibilityProperties().setRole(StandardRoles.H4);
            h3.add(h4);

            Paragraph h5 = new Paragraph(longHeader);
            h5.setFont(loadFont());
            h5.getAccessibilityProperties().setRole(StandardRoles.H5);
            h4.add(h5);

            Paragraph h6 = new Paragraph(longHeader);
            h6.setFont(loadFont());
            h6.getAccessibilityProperties().setRole(StandardRoles.H6);
            h5.add(h6);

            doc.add(h1);
            if (pdfDoc.getNumberOfPages() > 1) {
                pdfDoc.getPage(pdfDoc.getNumberOfPages() - 1).flush();
            }
        }
        doc.close();
<<<<<<< HEAD
        Assert.assertNull(new CompareTool().compareByContent(outPdf, cmpPdf, DESTINATION_FOLDER, "diff_"));
=======
        Assertions.assertNull(new CompareTool().compareByContent(outPdf, cmpPdf, DESTINATION_FOLDER, "diff_"));
>>>>>>> 5c96a472
    }

    @Test
    public void hnInheritedSequenceTest() throws IOException {
        framework.addSuppliers(new Generator<IBlockElement>() {
            @Override
            public IBlockElement generate() {
                Paragraph h1 = new Paragraph("Header level 1");
                h1.setFont(loadFont());
                h1.getAccessibilityProperties().setRole(StandardRoles.H1);

                Paragraph h2 = new Paragraph("Header level 2");
                h2.setFont(loadFont());
                h2.getAccessibilityProperties().setRole(StandardRoles.H2);
                h1.add(h2);

                Paragraph h3 = new Paragraph("Header level 3");
                h3.setFont(loadFont());
                h3.getAccessibilityProperties().setRole(StandardRoles.H3);
                h2.add(h3);
                return h1;
            }
        });
        framework.assertBothValid("hnInheritedSequenceTest");
    }

    @Test
    public void hnCompareWithLastFromAnotherBranchTest() throws IOException {
        framework.addSuppliers(new Generator<IBlockElement>() {
            @Override
            public IBlockElement generate() {
                Paragraph h1 = new Paragraph("Header level 1");
                h1.setFont(loadFont());
                h1.getAccessibilityProperties().setRole(StandardRoles.H1);

                Paragraph h2 = new Paragraph("Header level 2");
                h2.setFont(loadFont());
                h2.getAccessibilityProperties().setRole(StandardRoles.H2);
                h1.add(h2);

                Paragraph h3 = new Paragraph("Header level 3");
                h3.setFont(loadFont());
                h3.getAccessibilityProperties().setRole(StandardRoles.H3);
                h2.add(h3);

                Paragraph h4 = new Paragraph("Header level 4");
                h4.setFont(loadFont());
                h4.getAccessibilityProperties().setRole(StandardRoles.H4);
                h2.add(h4);
                return h1;
            }
        });
        framework.addSuppliers(new Generator<IBlockElement>() {
            @Override
            public IBlockElement generate() {
                Paragraph h5 = new Paragraph("Second Header level 5 in doc");
                h5.setFont(loadFont());
                h5.getAccessibilityProperties().setRole(StandardRoles.H5);
                return h5;
            }
        });
        framework.assertBothValid("hnInheritedSequenceTest");
    }

    @Test
    public void hnCompareWithLastFromAnotherBranchTest2() throws IOException {
        framework.addSuppliers(new Generator<IBlockElement>() {
            @Override
            public IBlockElement generate() {
                Paragraph h1 = new Paragraph("Header level 1");
                h1.setFont(loadFont());
                h1.getAccessibilityProperties().setRole(StandardRoles.H1);

                Paragraph h2 = new Paragraph("Header level 2");
                h2.setFont(loadFont());
                h2.getAccessibilityProperties().setRole(StandardRoles.H2);
                h1.add(h2);

                Paragraph h3 = new Paragraph("Header level 3");
                h3.setFont(loadFont());
                h3.getAccessibilityProperties().setRole(StandardRoles.H3);
                h2.add(h3);

                Paragraph h4 = new Paragraph("Header level 4");
                h4.setFont(loadFont());
                h4.getAccessibilityProperties().setRole(StandardRoles.H4);
                h2.add(h4);
                return h1;
            }
        });
        framework.addSuppliers(new Generator<IBlockElement>() {
            @Override
            public IBlockElement generate() {
                Paragraph h33 = new Paragraph("Second Header level 3 in doc");
                h33.setFont(loadFont());
                h33.getAccessibilityProperties().setRole(StandardRoles.H3);
                return h33;
            }
        });
        framework.assertBothValid("hnCompareWithLastFromAnotherBranchTest2");
    }

    @Test
    public void hnInheritedSequenceTest2() throws IOException {
        framework.addSuppliers(new Generator<IBlockElement>() {
            @Override
            public IBlockElement generate() {
                Paragraph h1 = new Paragraph("Header level 1");
                h1.setFont(loadFont());
                h1.getAccessibilityProperties().setRole(StandardRoles.H1);

                Paragraph h2 = new Paragraph("Header level 2");
                h2.setFont(loadFont());
                h2.getAccessibilityProperties().setRole(StandardRoles.H2);
                h1.add(h2);

                Paragraph h3 = new Paragraph("Header level 3");
                h3.setFont(loadFont());
                h3.getAccessibilityProperties().setRole(StandardRoles.H3);
                h2.add(h3);

                Paragraph secH1 = new Paragraph("Second header level 1");
                secH1.setFont(loadFont());
                secH1.getAccessibilityProperties().setRole(StandardRoles.H1);
                h3.add(secH1);
                return h1;
            }
        });
        framework.assertBothValid("hnCompareWithLastFromAnotherBranchTest2");
    }

    @Test
    public void hnParallelSequenceTest() throws IOException {
        framework.addSuppliers(new Generator<IBlockElement>() {
            @Override
            public IBlockElement generate() {
                Paragraph h1 = new Paragraph("Header level 1");
                h1.setFont(loadFont());
                h1.getAccessibilityProperties().setRole(StandardRoles.H1);
                return h1;
            }
        });
        framework.addSuppliers(new Generator<IBlockElement>() {
            @Override
            public IBlockElement generate() {
                Paragraph h2 = new Paragraph("Header level 2");
                h2.setFont(loadFont());
                h2.getAccessibilityProperties().setRole(StandardRoles.H2);
                return h2;
            }
        });
        framework.addSuppliers(new Generator<IBlockElement>() {
            @Override
            public IBlockElement generate() {
                Paragraph h3 = new Paragraph("Header level 3");
                h3.setFont(loadFont());
                h3.getAccessibilityProperties().setRole(StandardRoles.H3);
                return h3;
            }
        });
        framework.assertBothValid("hnParallelSequenceTest");
    }

    @Test
    public void usualHTest() throws IOException, InterruptedException {
        String outPdf = DESTINATION_FOLDER + "usualHTest.pdf";
        String cmpPdf = SOURCE_FOLDER + "cmp_usualHTest.pdf";

        PdfUATestPdfDocument pdfDoc = new PdfUATestPdfDocument(
                new PdfWriter(outPdf));

        Document doc = new Document(pdfDoc);

        Paragraph header = new Paragraph("Header");
        header.setFont(loadFont());
        header.getAccessibilityProperties().setRole(StandardRoles.H);
        doc.add(header);

        Div div = new Div();
        div.setHeight(50);
        div.setWidth(50);
        div.setBackgroundColor(ColorConstants.CYAN);

        Paragraph header2 = new Paragraph("Header 2");
        header2.setFont(loadFont());
        header2.getAccessibilityProperties().setRole(StandardRoles.H);
        div.add(header2);

        doc.add(div);

        doc.close();
        Assertions.assertNull(new CompareTool().compareByContent(outPdf, cmpPdf, DESTINATION_FOLDER, "diff_"));
        // VeraPdf here throw exception that "A node contains more than one H tag", because
        // it seems that VeraPdf consider div as a not grouping element. See usualHTest2 test
        // with the same code, but div role is replaced by section role
    }

    @Test
    public void usualHTest2() throws IOException {
        framework.addSuppliers(new Generator<IBlockElement>() {
            @Override
            public IBlockElement generate() {
                Paragraph header = new Paragraph("Header");
                header.setFont(loadFont());
                header.getAccessibilityProperties().setRole(StandardRoles.H);
                return header;
            }
        });
        framework.addSuppliers(new Generator<IBlockElement>() {
            @Override
            public IBlockElement generate() {
                Div div = new Div();
                div.setHeight(50);
                div.setWidth(50);
                div.setBackgroundColor(ColorConstants.CYAN);
                // The test code is the same as in usualHTest with one exception:
                // the next line where another grouping element is defined.
                div.getAccessibilityProperties().setRole(StandardRoles.SECT);

                Paragraph header2 = new Paragraph("Header 2");
                header2.setFont(loadFont());
                header2.getAccessibilityProperties().setRole(StandardRoles.H);
                div.add(header2);
                return div;
            }
        });
        framework.assertBothValid("hnParallelSequenceTest");
    }

    @Test
    public void hnMixedSequenceTest() throws IOException {
        framework.addSuppliers(new Generator<IBlockElement>() {
            @Override
            public IBlockElement generate() {
                Paragraph h1 = new Paragraph("Header level 1");
                h1.setFont(loadFont());
                h1.getAccessibilityProperties().setRole(StandardRoles.H1);

                Paragraph h2 = new Paragraph("Header level 2");
                h2.setFont(loadFont());
                h2.getAccessibilityProperties().setRole(StandardRoles.H2);
                h1.add(h2);

                Div div = new Div();
                div.setHeight(50);
                div.setWidth(50);
                div.setBackgroundColor(ColorConstants.CYAN);
                h1.add(div);

                Paragraph h3 = new Paragraph("Header level 3");
                h3.setFont(loadFont());
                h3.getAccessibilityProperties().setRole(StandardRoles.H3);
                h1.add(h3);
                return h1;
            }
        });
        framework.assertBothValid("hnMixedSequenceTest");
    }

    @Test
    public void hnMixedSequenceTest2() throws IOException {
        framework.addSuppliers(new Generator<IBlockElement>() {
            @Override
            public IBlockElement generate() {
                Paragraph h1 = new Paragraph("Header level 1");
                h1.setFont(loadFont());
                h1.getAccessibilityProperties().setRole(StandardRoles.H1);

                Paragraph h2 = new Paragraph("Header level 2");
                h2.setFont(loadFont());
                h2.getAccessibilityProperties().setRole(StandardRoles.H2);
                h1.add(h2);

                Paragraph h3 = new Paragraph("Header level 3");
                h3.setFont(loadFont());
                h3.getAccessibilityProperties().setRole(StandardRoles.H3);
                h1.add(h3);
                return h1;
            }
        });
        framework.assertBothValid("hnMixedSequenceTest2");
    }

    @Test
    public void hnMixedSequenceTest3() throws IOException {
        framework.addSuppliers(new Generator<IBlockElement>() {
            @Override
            public IBlockElement generate() {
                Paragraph h1 = new Paragraph("Header level 1");
                h1.setFont(loadFont());
                h1.getAccessibilityProperties().setRole(StandardRoles.H1);

                Div div = new Div();
                div.setBackgroundColor(ColorConstants.CYAN);
                h1.add(div);

                Paragraph h2 = new Paragraph("Header level 2");
                h2.setFont(loadFont());
                h2.getAccessibilityProperties().setRole(StandardRoles.H2);
                div.add(h2);

                Paragraph h3 = new Paragraph("Header level 3");
                h3.setFont(loadFont());
                h3.getAccessibilityProperties().setRole(StandardRoles.H3);
                div.add(h3);
                return h1;
            }
        });
        framework.assertBothValid("hnMixedSequenceTest3");
    }

    private static PdfFont loadFont() {
        try {
            return PdfFontFactory.createFont(FONT, PdfEncodings.WINANSI, EmbeddingStrategy.FORCE_EMBEDDED);
        } catch (IOException e) {
            throw new RuntimeException(e.getMessage());
        }
    }
}<|MERGE_RESOLUTION|>--- conflicted
+++ resolved
@@ -48,10 +48,6 @@
 import com.itextpdf.test.ExtendedITextTest;
 import com.itextpdf.test.annotations.LogMessage;
 import com.itextpdf.test.annotations.LogMessages;
-<<<<<<< HEAD
-import com.itextpdf.test.annotations.type.IntegrationTest;
-=======
->>>>>>> 5c96a472
 
 import java.io.IOException;
 import org.junit.jupiter.api.Assertions;
@@ -441,11 +437,7 @@
             }
         }
         doc.close();
-<<<<<<< HEAD
-        Assert.assertNull(new CompareTool().compareByContent(outPdf, cmpPdf, DESTINATION_FOLDER, "diff_"));
-=======
         Assertions.assertNull(new CompareTool().compareByContent(outPdf, cmpPdf, DESTINATION_FOLDER, "diff_"));
->>>>>>> 5c96a472
     }
 
     @Test
