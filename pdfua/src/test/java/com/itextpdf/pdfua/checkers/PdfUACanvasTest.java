--- conflicted
+++ resolved
@@ -51,10 +51,6 @@
 import com.itextpdf.pdfua.exceptions.PdfUAConformanceException;
 import com.itextpdf.pdfua.exceptions.PdfUAExceptionMessageConstants;
 import com.itextpdf.test.ExtendedITextTest;
-<<<<<<< HEAD
-import com.itextpdf.test.annotations.type.UnitTest;
-=======
->>>>>>> 5c96a472
 // validation on Android)
 
 import java.io.ByteArrayOutputStream;
@@ -682,11 +678,7 @@
                 .restoreState();
 
         pdfDoc.close();
-<<<<<<< HEAD
-        Assert.assertNull(new CompareTool().compareByContent(outPdf,
-=======
-        Assertions.assertNull(new CompareTool().compareByContent(outPdf,
->>>>>>> 5c96a472
+        Assertions.assertNull(new CompareTool().compareByContent(outPdf,
                 SOURCE_FOLDER + "cmp_01_004_bezierCurveShouldBeTagged.pdf",
                 DESTINATION_FOLDER, "diff_"));
     }
@@ -710,11 +702,7 @@
                 .restoreState();
 
         pdfDoc.close();
-<<<<<<< HEAD
-        Assert.assertNull(new CompareTool().compareByContent(outPdf,
-=======
-        Assertions.assertNull(new CompareTool().compareByContent(outPdf,
->>>>>>> 5c96a472
+        Assertions.assertNull(new CompareTool().compareByContent(outPdf,
                 SOURCE_FOLDER + "cmp_01_004_bezierMarkedAsArtifact.pdf",
                 DESTINATION_FOLDER, "diff_"));
     }
@@ -874,11 +862,7 @@
                 .closeTag();
         pdfDoc.close();
 
-<<<<<<< HEAD
-        Assert.assertNull(new CompareTool().compareByContent(outPdf,
-=======
-        Assertions.assertNull(new CompareTool().compareByContent(outPdf,
->>>>>>> 5c96a472
+        Assertions.assertNull(new CompareTool().compareByContent(outPdf,
                 SOURCE_FOLDER + "cmp_validRoleAddedInsideMarkedContentMultiple.pdf",
                 DESTINATION_FOLDER, "diff_")
         );
@@ -922,11 +906,7 @@
                 .closeTag();
         pdfDoc.close();
 
-<<<<<<< HEAD
-        Assert.assertNull(new CompareTool().compareByContent(outPdf,
-=======
-        Assertions.assertNull(new CompareTool().compareByContent(outPdf,
->>>>>>> 5c96a472
+        Assertions.assertNull(new CompareTool().compareByContent(outPdf,
                 SOURCE_FOLDER + "cmp_validRoleAddedInsideMarkedContentMCR_IN_MCR.pdf",
                 DESTINATION_FOLDER, "diff_")
         );
