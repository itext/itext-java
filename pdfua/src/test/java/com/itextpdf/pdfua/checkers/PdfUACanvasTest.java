--- conflicted
+++ resolved
@@ -49,11 +49,7 @@
 import com.itextpdf.pdfua.UaValidationTestFramework;
 import com.itextpdf.pdfua.exceptions.PdfUAExceptionMessageConstants;
 import com.itextpdf.test.ExtendedITextTest;
-<<<<<<< HEAD
-// validation on Android)
-=======
 import com.itextpdf.test.TestUtil;
->>>>>>> 26ae38a4
 
 import java.io.IOException;
 import java.util.List;
@@ -126,43 +122,9 @@
             PdfFont font = getPdfFont();
             PdfCanvas canvas = new PdfCanvas(page1);
 
-<<<<<<< HEAD
-    @Test
-    public void checkPoint_01_005_TextContentIsCorrectlyTaggedAsContent() throws IOException, InterruptedException {
-        String outPdf = DESTINATION_FOLDER + "01_005_TextContentIsCorrectlyTaggedAsContent.pdf";
-        PdfUATestPdfDocument pdfDoc = new PdfUATestPdfDocument(new PdfWriter(outPdf));
-        PdfFont font = PdfFontFactory.createFont(FONT, PdfEncodings.WINANSI, EmbeddingStrategy.FORCE_EMBEDDED);
-
-        PdfPage page1 = pdfDoc.addNewPage();
-        PdfCanvas canvas = new PdfCanvas(page1);
-
-        TagTreePointer tagPointer = new TagTreePointer(pdfDoc)
-                .setPageForTagging(page1)
-                .addTag(StandardRoles.P);
-
-        canvas
-                .openTag(tagPointer.getTagReference())
-                .saveState()
-                .beginText()
-                .setFontAndSize(font, 12)
-                .moveText(200, 200)
-                .showText("Hello World!")
-                .endText()
-                .restoreState()
-                .closeTag();
-        pdfDoc.close();
-        Assertions.assertNull(
-                new CompareTool().compareByContent(outPdf,
-                        SOURCE_FOLDER + "cmp_01_005_TextContentIsCorrectlyTaggedAsContent.pdf",
-                        DESTINATION_FOLDER,
-                        "diff_")
-        );
-    }
-=======
             TagTreePointer tagPointer = new TagTreePointer(pdfDoc)
                     .setPageForTagging(page1)
                     .addTag(StandardRoles.P);
->>>>>>> 26ae38a4
 
             canvas
                     .openTag(tagPointer.getTagReference())
@@ -178,33 +140,6 @@
         framework.assertBothValid("01_005_TextContentIsCorrectlyTaggedAsContent", pdfUAConformance);
     }
 
-<<<<<<< HEAD
-    @Test
-    public void checkPoint_01_005_TextArtifactIsNotInTagTree() throws IOException, InterruptedException {
-        String outPdf = DESTINATION_FOLDER + "01_005_TextArtifactIsNotInTagTree.pdf";
-        PdfUATestPdfDocument pdfDoc = new PdfUATestPdfDocument(
-                new PdfWriter(outPdf));
-        PdfFont font = PdfFontFactory.createFont(FONT, PdfEncodings.WINANSI, EmbeddingStrategy.FORCE_EMBEDDED);
-
-        PdfPage page1 = pdfDoc.addNewPage();
-        PdfCanvas canvas = new PdfCanvas(page1);
-
-        canvas
-                .openTag(new CanvasTag(PdfName.Artifact))
-                .saveState()
-                .beginText()
-                .setFontAndSize(font, 12)
-                .moveText(200, 200)
-                .showText("Hello World!")
-                .endText()
-                .restoreState()
-                .closeTag();
-        pdfDoc.close();
-
-        Assertions.assertNull(new CompareTool().compareByContent(outPdf,
-                SOURCE_FOLDER + "cmp_01_005_TextArtifactIsNotInTagTree.pdf",
-                DESTINATION_FOLDER, "diff_"));
-=======
     @ParameterizedTest
     @MethodSource("data")
     public void checkPoint_01_005_TextContentIsNotInTagTree(PdfUAConformance pdfUAConformance) throws IOException {
@@ -224,7 +159,6 @@
        });
         framework.assertBothFail("01_005_TextArtifactIsNotInTagTree",
                 PdfUAExceptionMessageConstants.CONTENT_IS_NOT_REAL_CONTENT_AND_NOT_ARTIFACT, false, pdfUAConformance);
->>>>>>> 26ae38a4
     }
 
     @ParameterizedTest
@@ -330,117 +264,6 @@
         framework.assertBothFail("textGlyphLineInBadStructure", PdfUAExceptionMessageConstants.REAL_CONTENT_INSIDE_ARTIFACT_OR_VICE_VERSA, false, pdfUAConformance);
     }
 
-<<<<<<< HEAD
-    @Test
-    public void checkPoint_01_005_TextGlyphLineContentIsArtifact() throws IOException, InterruptedException {
-        String outPdf = DESTINATION_FOLDER + "01_005_TextGlyphLineContentIsArtifact.pdf";
-        PdfUATestPdfDocument pdfDoc = new PdfUATestPdfDocument(
-                new PdfWriter(outPdf));
-        PdfFont font = PdfFontFactory.createFont(FONT, PdfEncodings.WINANSI, EmbeddingStrategy.FORCE_EMBEDDED);
-        PdfCanvas canvas = new PdfCanvas(pdfDoc.addNewPage());
-        GlyphLine glyphLine = font.createGlyphLine("Hello World!");
-        canvas.saveState()
-                .openTag(new CanvasTag(PdfName.Artifact))
-                .setFontAndSize(font, 12)
-                .beginText()
-                .moveText(200, 200)
-                .setColor(ColorConstants.RED, true)
-                .showText(glyphLine)
-                .endText()
-                .closeTag()
-                .restoreState();
-        pdfDoc.close();
-
-        Assertions.assertNull(new CompareTool().compareByContent(outPdf,
-                SOURCE_FOLDER + "cmp_01_005_TextGlyphLineContentIsArtifact.pdf",
-                DESTINATION_FOLDER, "diff_"));
-    }
-
-    @Test
-    public void checkPoint_01_005_TextGlyphLineContentIsContentCorrect() throws IOException, InterruptedException {
-        String outPdf = DESTINATION_FOLDER + "01_005_TextGlyphLineContentIsContentCorrect.pdf";
-        PdfUATestPdfDocument pdfDoc = new PdfUATestPdfDocument(
-                new PdfWriter(outPdf));
-        PdfFont font = PdfFontFactory.createFont(FONT, PdfEncodings.WINANSI, EmbeddingStrategy.FORCE_EMBEDDED);
-        PdfCanvas canvas = new PdfCanvas(pdfDoc.addNewPage());
-        GlyphLine glyphLine = font.createGlyphLine("Hello World!");
-
-        TagTreePointer tagPointer = new TagTreePointer(pdfDoc)
-                .setPageForTagging(pdfDoc.getFirstPage())
-                .addTag(StandardRoles.H1);
-
-        canvas.saveState()
-                .openTag(tagPointer.getTagReference())
-                .setFontAndSize(font, 12)
-                .beginText()
-                .moveText(200, 200)
-                .setColor(ColorConstants.RED, true)
-                .showText(glyphLine)
-                .endText()
-                .closeTag()
-                .restoreState();
-        pdfDoc.close();
-
-        Assertions.assertNull(new CompareTool().compareByContent(outPdf,
-                SOURCE_FOLDER + "cmp_01_005_TextGlyphLineContentIsContentCorrect.pdf",
-                DESTINATION_FOLDER, "diff_"));
-    }
-
-    @Test
-    public void checkPoint_01_005_allowPureBmcInArtifact() throws IOException, InterruptedException {
-        String outPdf = DESTINATION_FOLDER + "01_005_allowPureBmcInArtifact.pdf";
-        PdfUATestPdfDocument pdfDoc = new PdfUATestPdfDocument(
-                new PdfWriter(outPdf));
-        PdfFont font = PdfFontFactory.createFont(FONT, PdfEncodings.WINANSI, EmbeddingStrategy.FORCE_EMBEDDED);
-        PdfCanvas canvas = new PdfCanvas(pdfDoc.addNewPage());
-        GlyphLine glyphLine = font.createGlyphLine("Hello World!");
-        canvas.saveState()
-                .openTag(new CanvasTag(PdfName.Artifact))
-                .setFontAndSize(font, 12)
-                .beginMarkedContent(PdfName.P)
-                .beginText()
-                .moveText(200, 200)
-                .setColor(ColorConstants.RED, true)
-                .showText(glyphLine)
-                .endMarkedContent()
-                .endText()
-                .closeTag()
-                .restoreState();
-        pdfDoc.close();
-
-        Assertions.assertNull(new CompareTool().compareByContent(outPdf,
-                SOURCE_FOLDER + "cmp_01_005_allowPureBmcInArtifact.pdf",
-                DESTINATION_FOLDER, "diff_"));
-    }
-
-    @Test
-    public void checkPoint_01_005_allowNestedPureBmcInArtifact() throws IOException, InterruptedException {
-        String outPdf = DESTINATION_FOLDER + "01_005_allowNestedPureBmcInArtifact.pdf";
-        PdfUATestPdfDocument pdfDoc = new PdfUATestPdfDocument(
-                new PdfWriter(outPdf));
-        PdfFont font = PdfFontFactory.createFont(FONT, PdfEncodings.WINANSI, EmbeddingStrategy.FORCE_EMBEDDED);
-        PdfCanvas canvas = new PdfCanvas(pdfDoc.addNewPage());
-        GlyphLine glyphLine = font.createGlyphLine("Hello World!");
-        canvas.saveState()
-                .openTag(new CanvasTag(PdfName.Artifact))
-                .setFontAndSize(font, 12)
-                .beginMarkedContent(PdfName.P)
-                .openTag(new CanvasTag(PdfName.Artifact))
-                .beginText()
-                .moveText(200, 200)
-                .setColor(ColorConstants.RED, true)
-                .showText(glyphLine)
-                .closeTag()
-                .endMarkedContent()
-                .endText()
-                .closeTag()
-                .restoreState();
-        pdfDoc.close();
-
-        Assertions.assertNull(new CompareTool().compareByContent(outPdf,
-                SOURCE_FOLDER + "cmp_01_005_allowNestedPureBmcInArtifact.pdf",
-                DESTINATION_FOLDER, "diff_"));
-=======
     @ParameterizedTest
     @MethodSource("data")
     public void checkPoint_01_005_TextGlyphLineContentIsArtifact(PdfUAConformance pdfUAConformance) throws IOException {
@@ -510,7 +333,6 @@
                     .restoreState();
         });
         framework.assertBothValid("01_005_allowPureBmcInArtifact", pdfUAConformance);
->>>>>>> 26ae38a4
     }
 
     @ParameterizedTest
@@ -599,41 +421,12 @@
         framework.assertBothValid("lineContentThatIsContentIsTaggedButIsNotAnArtifactNoDrawing", pdfUAConformance);
     }
 
-<<<<<<< HEAD
-    @Test
-    public void checkPoint_01_005_LineContentThatIsMarkedAsArtifact() throws IOException, InterruptedException {
-        String outPdf = DESTINATION_FOLDER + "01_005_LineContentThatIsMarkedAsArtifact.pdf";
-        PdfUATestPdfDocument pdfDoc = new PdfUATestPdfDocument(
-                new PdfWriter(outPdf));
-
-        PdfCanvas canvas = new PdfCanvas(pdfDoc.addNewPage());
-
-        TagTreePointer tagPointer = new TagTreePointer(pdfDoc)
-                .setPageForTagging(pdfDoc.getFirstPage())
-                .addTag(StandardRoles.H);
-        canvas
-                .openTag(tagPointer.getTagReference())
-                .saveState()
-                .setStrokeColor(ColorConstants.MAGENTA)
-                .moveTo(300, 300)
-                .lineTo(400, 350)
-                .stroke()
-                .restoreState()
-                .closeTag();
-        pdfDoc.close();
-
-        Assertions.assertNull(new CompareTool().compareByContent(outPdf,
-                SOURCE_FOLDER + "cmp_01_005_LineContentThatIsMarkedAsArtifact.pdf",
-                DESTINATION_FOLDER, "diff_"));
-    }
-=======
     @ParameterizedTest
     @MethodSource("data")
     public void checkPoint_01_005_LineContentThatIsMarkedAsArtifact(PdfUAConformance pdfUAConformance)
             throws IOException {
         framework.addBeforeGenerationHook(pdfDoc -> {
             PdfCanvas canvas = new PdfCanvas(pdfDoc.addNewPage());
->>>>>>> 26ae38a4
 
             TagTreePointer tagPointer = new TagTreePointer(pdfDoc)
                     .setPageForTagging(pdfDoc.getFirstPage())
@@ -766,28 +559,6 @@
                 PdfUAExceptionMessageConstants.TAG_HASNT_BEEN_ADDED_BEFORE_CONTENT_ADDING, false, pdfUAConformance);
     }
 
-<<<<<<< HEAD
-    @Test
-    public void checkPoint_01_005_RectangleMarkedArtifact() throws IOException, InterruptedException {
-        String outPdf = DESTINATION_FOLDER + "01_005_RectangleMarkedArtifact.pdf";
-        PdfUATestPdfDocument pdfDoc = new PdfUATestPdfDocument(
-                new PdfWriter(outPdf));
-        PdfCanvas canvas = new PdfCanvas(pdfDoc.addNewPage());
-        canvas
-                .saveState()
-                .openTag(new CanvasTag(PdfName.Artifact))
-                .setFillColor(ColorConstants.RED)
-                .rectangle(new Rectangle(200, 200, 100, 100))
-                .fill()
-                .closeTag()
-                .restoreState();
-
-        pdfDoc.close();
-
-        Assertions.assertNull(new CompareTool().compareByContent(outPdf,
-                SOURCE_FOLDER + "cmp_01_005_RectangleMarkedArtifact.pdf",
-                DESTINATION_FOLDER, "diff_"));
-=======
     @ParameterizedTest
     @MethodSource("data")
     public void checkPoint_01_005_RectangleMarkedArtifact(PdfUAConformance pdfUAConformance) throws IOException {
@@ -803,7 +574,6 @@
                     .restoreState();
         });
         framework.assertBothValid("01_005_RectangleMarkedArtifact", pdfUAConformance);
->>>>>>> 26ae38a4
     }
 
     @ParameterizedTest
@@ -839,85 +609,6 @@
         framework.assertBothValid("checkPoint_01_005_RectangleMarkedContentWithoutMcid_NoContent", pdfUAConformance);
     }
 
-<<<<<<< HEAD
-    @Test
-    public void checkPoint_01_005_RectangleMarkedContent() throws IOException, InterruptedException {
-        String outPdf = DESTINATION_FOLDER + "01_005_RectangleMarkedContent.pdf";
-        PdfUATestPdfDocument pdfDoc = new PdfUATestPdfDocument(
-                new PdfWriter(outPdf));
-        PdfCanvas canvas = new PdfCanvas(pdfDoc.addNewPage());
-
-        TagTreePointer tagPointer = new TagTreePointer(pdfDoc)
-                .setPageForTagging(pdfDoc.getFirstPage())
-                .addTag(StandardRoles.H);
-
-        canvas
-                .saveState()
-                .openTag(tagPointer.getTagReference())
-                .setFillColor(ColorConstants.RED)
-                .rectangle(new Rectangle(200, 200, 100, 100))
-                .fill()
-                .closeTag()
-                .restoreState();
-
-        pdfDoc.close();
-
-        Assertions.assertNull(new CompareTool().compareByContent(outPdf,
-                SOURCE_FOLDER + "cmp_01_005_RectangleMarkedContent.pdf",
-                DESTINATION_FOLDER, "diff_"));
-    }
-
-    @Test
-    public void checkPoint_01_004_bezierMarkedAsContent() throws IOException, InterruptedException {
-        String outPdf = DESTINATION_FOLDER + "01_004_bezierCurveShouldBeTagged.pdf";
-        PdfUATestPdfDocument pdfDoc = new PdfUATestPdfDocument(
-                new PdfWriter(outPdf));
-        PdfCanvas canvas = new PdfCanvas(pdfDoc.addNewPage());
-
-        TagTreePointer tagPointer = new TagTreePointer(pdfDoc)
-                .setPageForTagging(pdfDoc.getFirstPage())
-                .addTag(StandardRoles.DIV);
-
-        canvas
-                .saveState()
-                .openTag(tagPointer.getTagReference())
-                .setColor(ColorConstants.RED, true)
-                .setLineWidth(5)
-                .setStrokeColor(ColorConstants.RED)
-                .arc(400, 400, 500, 500, 30, 50)
-                .stroke()
-                .closeTag()
-                .restoreState();
-
-        pdfDoc.close();
-        Assertions.assertNull(new CompareTool().compareByContent(outPdf,
-                SOURCE_FOLDER + "cmp_01_004_bezierCurveShouldBeTagged.pdf",
-                DESTINATION_FOLDER, "diff_"));
-    }
-
-    @Test
-    public void checkPoint_01_004_bezierMarkedAsArtifact() throws IOException, InterruptedException {
-        String outPdf = DESTINATION_FOLDER + "01_004_bezierMarkedAsArtifact.pdf";
-        PdfUATestPdfDocument pdfDoc = new PdfUATestPdfDocument(
-                new PdfWriter(outPdf));
-        PdfCanvas canvas = new PdfCanvas(pdfDoc.addNewPage());
-
-        canvas
-                .saveState()
-                .openTag(new CanvasTag(PdfName.Artifact))
-                .setColor(ColorConstants.RED, true)
-                .setLineWidth(5)
-                .setStrokeColor(ColorConstants.RED)
-                .arc(400, 400, 500, 500, 30, 50)
-                .stroke()
-                .closeTag()
-                .restoreState();
-
-        pdfDoc.close();
-        Assertions.assertNull(new CompareTool().compareByContent(outPdf,
-                SOURCE_FOLDER + "cmp_01_004_bezierMarkedAsArtifact.pdf",
-                DESTINATION_FOLDER, "diff_"));
-=======
     @ParameterizedTest
     @MethodSource("data")
     public void checkPoint_01_005_RectangleMarkedContent(PdfUAConformance pdfUAConformance) throws IOException {
@@ -988,7 +679,6 @@
                     .restoreState();
         });
         framework.assertBothValid("01_004_bezierMarkedAsArtifact", pdfUAConformance);
->>>>>>> 26ae38a4
     }
 
     @ParameterizedTest
@@ -1029,27 +719,6 @@
         framework.assertBothValid("checkPoint_01_004_bezierCurveInvalidMCID_NoContent", pdfUAConformance);
     }
 
-<<<<<<< HEAD
-    @Test
-    public void checkPoint_01_005_RandomOperationsWithoutActuallyAddingContent()
-            throws IOException, InterruptedException {
-        String outPdf = DESTINATION_FOLDER + "01_005_RandomOperationsWithoutActuallyAddingContent.pdf";
-        PdfUATestPdfDocument pdfDoc = new PdfUATestPdfDocument(
-                new PdfWriter(outPdf));
-        PdfCanvas canvas = new PdfCanvas(pdfDoc.addNewPage());
-
-        canvas
-                .setColor(ColorConstants.RED, true)
-                .setLineCapStyle(1)
-                .setTextMatrix(20, 2)
-                .setLineWidth(2);
-
-        pdfDoc.close();
-
-        Assertions.assertNull(new CompareTool().compareByContent(outPdf,
-                SOURCE_FOLDER + "cmp_01_005_RandomOperationsWithoutActuallyAddingContent.pdf",
-                DESTINATION_FOLDER, "diff_"));
-=======
     @ParameterizedTest
     @MethodSource("data")
     public void checkPoint_01_005_RandomOperationsWithoutActuallyAddingContent(PdfUAConformance pdfUAConformance)
@@ -1065,7 +734,6 @@
         });
 
         framework.assertBothValid("01_005_RandomOperationsWithoutActuallyAddingContent", pdfUAConformance);
->>>>>>> 26ae38a4
     }
 
     @ParameterizedTest
@@ -1097,126 +765,6 @@
                 PdfUAExceptionMessageConstants.ARTIFACT_CANT_BE_INSIDE_REAL_CONTENT, false, pdfUAConformance);
     }
 
-<<<<<<< HEAD
-    @Test
-    public void checkPoint_validRoleAddedInsideMarkedContent() throws IOException, InterruptedException {
-        String outPdf = DESTINATION_FOLDER + "validRoleAddedInsideMarkedContent.pdf";
-        PdfUATestPdfDocument pdfDoc = new PdfUATestPdfDocument(
-                new PdfWriter(outPdf));
-        PdfFont font = PdfFontFactory.createFont(FONT, PdfEncodings.WINANSI, EmbeddingStrategy.FORCE_EMBEDDED);
-
-        PdfPage page1 = pdfDoc.addNewPage();
-        PdfCanvas canvas = new PdfCanvas(page1);
-
-        //Have to use low level tagging otherwise it throws error earlier
-        PdfStructElem doc = pdfDoc.getStructTreeRoot().addKid(new PdfStructElem(pdfDoc, PdfName.Document));
-        PdfStructElem paragraph = doc.addKid(new PdfStructElem(pdfDoc, PdfName.P, page1));
-        PdfMcr mcr = paragraph.addKid(new PdfMcrNumber(page1, paragraph));
-
-        canvas
-                .openTag(new CanvasTag(mcr))
-                .saveState()
-                .beginMarkedContent(PdfName.P)
-                .beginText()
-                .setFontAndSize(font, 12)
-                .moveText(200, 200)
-                .showText("Hello World!")
-                .endText()
-                .endMarkedContent()
-                .restoreState()
-                .closeTag();
-        pdfDoc.close();
-
-        Assertions.assertNull(new CompareTool().compareByContent(outPdf,
-                SOURCE_FOLDER + "cmp_validRoleAddedInsideMarkedContent.pdf",
-                DESTINATION_FOLDER, "diff_")
-        );
-    }
-
-    @Test
-    public void checkPoint_validRoleAddedInsideMarkedContentMultiple() throws IOException, InterruptedException {
-
-        String outPdf = DESTINATION_FOLDER + "validRoleAddedInsideMarkedContentMultiple.pdf";
-        PdfUATestPdfDocument pdfDoc = new PdfUATestPdfDocument(
-                new PdfWriter(outPdf));
-        PdfFont font = PdfFontFactory.createFont(FONT, PdfEncodings.WINANSI, EmbeddingStrategy.FORCE_EMBEDDED);
-
-        PdfPage page1 = pdfDoc.addNewPage();
-        PdfCanvas canvas = new PdfCanvas(page1);
-
-        //Have to use low level tagging otherwise it throws error earlier
-        PdfStructElem doc = pdfDoc.getStructTreeRoot().addKid(new PdfStructElem(pdfDoc, PdfName.Document));
-        PdfStructElem paragraph = doc.addKid(new PdfStructElem(pdfDoc, PdfName.P, page1));
-        PdfMcr mcr = paragraph.addKid(new PdfMcrNumber(page1, paragraph));
-
-        canvas
-                .openTag(new CanvasTag(mcr))
-                .saveState()
-                .beginMarkedContent(PdfName.P)
-                .beginText()
-                .setFontAndSize(font, 12)
-                .moveText(200, 200)
-                .showText("Hello World!")
-                .endText()
-                .endMarkedContent()
-                .beginMarkedContent(PdfName.H1)
-                .beginText()
-                .showText("Hello but nested")
-                .endText()
-                .endMarkedContent()
-                .restoreState()
-                .closeTag();
-        pdfDoc.close();
-
-        Assertions.assertNull(new CompareTool().compareByContent(outPdf,
-                SOURCE_FOLDER + "cmp_validRoleAddedInsideMarkedContentMultiple.pdf",
-                DESTINATION_FOLDER, "diff_")
-        );
-    }
-
-    @Test
-    public void checkPoint_validRoleAddedInsideMarkedContentMCR_IN_MCR() throws IOException, InterruptedException {
-        String outPdf = DESTINATION_FOLDER + "validRoleAddedInsideMarkedContentMCR_IN_MCR.pdf";
-        PdfUATestPdfDocument pdfDoc = new PdfUATestPdfDocument(
-                new PdfWriter(outPdf));
-        PdfFont font = PdfFontFactory.createFont(FONT, PdfEncodings.WINANSI, EmbeddingStrategy.FORCE_EMBEDDED);
-
-        PdfPage page1 = pdfDoc.addNewPage();
-        PdfCanvas canvas = new PdfCanvas(page1);
-
-        PdfStructElem doc = pdfDoc.getStructTreeRoot().addKid(new PdfStructElem(pdfDoc, PdfName.Document));
-        PdfStructElem paragraph = doc.addKid(new PdfStructElem(pdfDoc, PdfName.P, page1));
-        PdfStructElem paragraph2 = doc.addKid(new PdfStructElem(pdfDoc, PdfName.P, page1));
-
-        PdfMcr mcr = paragraph.addKid(new PdfMcrNumber(page1, paragraph));
-        PdfMcr mcr1 = paragraph2.addKid(new PdfMcrNumber(page1, paragraph2));
-
-        canvas
-                .openTag(new CanvasTag(mcr))
-                .saveState()
-                .beginMarkedContent(PdfName.P)
-                .beginText()
-                .setFontAndSize(font, 12)
-                .moveText(200, 200)
-                .showText("Hello World!")
-                .endText()
-                .endMarkedContent()
-                .openTag(new CanvasTag(mcr1))
-                .beginMarkedContent(PdfName.H1)
-                .beginText()
-                .showText("Hello but nested")
-                .endText()
-                .endMarkedContent()
-                .closeTag()
-                .restoreState()
-                .closeTag();
-        pdfDoc.close();
-
-        Assertions.assertNull(new CompareTool().compareByContent(outPdf,
-                SOURCE_FOLDER + "cmp_validRoleAddedInsideMarkedContentMCR_IN_MCR.pdf",
-                DESTINATION_FOLDER, "diff_")
-        );
-=======
     @ParameterizedTest
     @MethodSource("data")
     public void checkPoint_validRoleAddedInsideMarkedContent(PdfUAConformance pdfUAConformance) throws IOException {
@@ -1268,7 +816,6 @@
                     ((PdfStructElem) pdfDoc.getStructTreeRoot().getKids().get(0))
                             .addKid(new PdfStructElem(pdfDoc, PdfName.P, page1));
             PdfMcr mcr = paragraph.addKid(new PdfMcrNumber(page1, paragraph));
->>>>>>> 26ae38a4
 
             canvas
                     .openTag(new CanvasTag(mcr))
