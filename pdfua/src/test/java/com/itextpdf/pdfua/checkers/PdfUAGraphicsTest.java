/*
    This file is part of the iText (R) project.
    Copyright (c) 1998-2025 Apryse Group NV
    Authors: Apryse Software.

    This program is offered under a commercial and under the AGPL license.
    For commercial licensing, contact us at https://itextpdf.com/sales.  For AGPL licensing, see below.

    AGPL licensing:
    This program is free software: you can redistribute it and/or modify
    it under the terms of the GNU Affero General Public License as published by
    the Free Software Foundation, either version 3 of the License, or
    (at your option) any later version.

    This program is distributed in the hope that it will be useful,
    but WITHOUT ANY WARRANTY; without even the implied warranty of
    MERCHANTABILITY or FITNESS FOR A PARTICULAR PURPOSE.  See the
    GNU Affero General Public License for more details.

    You should have received a copy of the GNU Affero General Public License
    along with this program.  If not, see <https://www.gnu.org/licenses/>.
 */
package com.itextpdf.pdfua.checkers;

import com.itextpdf.io.image.ImageDataFactory;
import com.itextpdf.kernel.colors.ColorConstants;
import com.itextpdf.kernel.font.PdfFontFactory;
import com.itextpdf.kernel.pdf.PdfPage;
import com.itextpdf.kernel.pdf.PdfUAConformance;
import com.itextpdf.kernel.pdf.canvas.PdfCanvas;
import com.itextpdf.kernel.pdf.tagging.PdfNamespace;
import com.itextpdf.kernel.pdf.tagging.PdfStructTreeRoot;
import com.itextpdf.kernel.pdf.tagging.StandardNamespaces;
import com.itextpdf.kernel.pdf.tagging.StandardRoles;
import com.itextpdf.kernel.pdf.tagutils.TagTreePointer;
import com.itextpdf.layout.Document;
import com.itextpdf.layout.element.Div;
import com.itextpdf.layout.element.IBlockElement;
import com.itextpdf.layout.element.Image;
import com.itextpdf.layout.element.Paragraph;
import com.itextpdf.layout.element.Table;
import com.itextpdf.pdfua.UaValidationTestFramework;
import com.itextpdf.pdfua.UaValidationTestFramework.Generator;
import com.itextpdf.pdfua.checkers.utils.LayoutCheckUtil;
import com.itextpdf.pdfua.exceptions.PdfUAExceptionMessageConstants;
import com.itextpdf.test.AssertUtil;
import com.itextpdf.test.ExtendedITextTest;
<<<<<<< HEAD
=======
import com.itextpdf.test.TestUtil;
>>>>>>> 26ae38a4

import java.io.IOException;
import java.net.MalformedURLException;
import java.util.List;
import org.junit.jupiter.api.BeforeAll;
import org.junit.jupiter.api.BeforeEach;
import org.junit.jupiter.api.Tag;
import org.junit.jupiter.api.Test;
import org.junit.jupiter.params.ParameterizedTest;
import org.junit.jupiter.params.provider.MethodSource;

@Tag("IntegrationTest")
public class PdfUAGraphicsTest extends ExtendedITextTest {

    private static final String DESTINATION_FOLDER = "./target/test/com/itextpdf/pdfua/PdfUAGraphicsTest/";

    private static final String DOG = "./src/test/resources/com/itextpdf/pdfua/img/DOG.bmp";

    private static final String FONT = "./src/test/resources/com/itextpdf/pdfua/font/FreeSans.ttf";

    private UaValidationTestFramework framework;

    @BeforeAll
    public static void before() {
        createOrClearDestinationFolder(DESTINATION_FOLDER);
    }

    @BeforeEach
    public void initializeFramework() {
        framework = new UaValidationTestFramework(DESTINATION_FOLDER);
    }

    public static List<PdfUAConformance> data() {
        return UaValidationTestFramework.getConformanceList();
    }

    @ParameterizedTest
    @MethodSource("data")
    public void imageWithoutAlternativeDescription_ThrowsInLayout(PdfUAConformance pdfUAConformance) throws IOException {
        framework.addBeforeGenerationHook(pdfDocument -> {
            Document document = new Document(pdfDocument);
            Image img = loadImage();
            document.add(img);
        });
        framework.assertBothFail("imageNoAltDescription", PdfUAExceptionMessageConstants.IMAGE_SHALL_HAVE_ALT, pdfUAConformance);
    }

    @Test
    public void layoutCheckUtilTest() {
        AssertUtil.doesNotThrow(() -> new LayoutCheckUtil(null).checkRenderer(null));
    }

    @ParameterizedTest
    @MethodSource("data")
    public void imageWithEmptyAlternativeDescription_ThrowsInLayout(PdfUAConformance pdfUAConformance) throws IOException {
        framework.addBeforeGenerationHook(pdfDocument -> {
            Document document = new Document(pdfDocument);

            Image img = loadImage();
            img.getAccessibilityProperties().setAlternateDescription("");
            document.add(img);
        });

        if (pdfUAConformance == PdfUAConformance.PDF_UA_1) {
            framework.assertBothFail("imageWithEmptyAltDescription", PdfUAExceptionMessageConstants.IMAGE_SHALL_HAVE_ALT, pdfUAConformance);
        } else if (pdfUAConformance == PdfUAConformance.PDF_UA_2) {
            // TODO DEVSIX-8242 PDF/UA-2 checks
            framework.assertOnlyITextFail("imageWithEmptyAltDescription", PdfUAExceptionMessageConstants.IMAGE_SHALL_HAVE_ALT, pdfUAConformance);
        }
    }

    @ParameterizedTest
    @MethodSource("data")
    public void imageCustomRole_Ok(PdfUAConformance pdfUAConformance) throws IOException {
        framework.addBeforeGenerationHook(pdfDocument -> {
            if (pdfUAConformance == PdfUAConformance.PDF_UA_2) {
                PdfNamespace namespace = new PdfNamespace(StandardNamespaces.PDF_2_0);
                pdfDocument.getTagStructureContext().setDocumentDefaultNamespace(namespace);
                pdfDocument.getStructTreeRoot().addNamespace(namespace);
                namespace.addNamespaceRoleMapping("CustomImage", StandardRoles.FIGURE);
            }
            PdfStructTreeRoot root = pdfDocument.getStructTreeRoot();
            root.addRoleMapping("CustomImage", StandardRoles.FIGURE);
        });
        framework.addSuppliers(new Generator<IBlockElement>() {
            @Override
            public IBlockElement generate() {
                Image img = loadImage();
                img.getAccessibilityProperties().setRole("CustomImage");
                img.getAccessibilityProperties().setAlternateDescription("ff");
                return new Div().add(img);
            }
        });
        framework.assertBothValid("imageWithCustomRoleOk", pdfUAConformance);
    }

    @ParameterizedTest
    @MethodSource("data")
    public void imageCustomDoubleMapping_Ok(PdfUAConformance pdfUAConformance) throws IOException {
        framework.addBeforeGenerationHook(pdfDocument -> {
            if (pdfUAConformance == PdfUAConformance.PDF_UA_2) {
                PdfNamespace namespace = new PdfNamespace(StandardNamespaces.PDF_2_0);
                pdfDocument.getTagStructureContext().setDocumentDefaultNamespace(namespace);
                pdfDocument.getStructTreeRoot().addNamespace(namespace);
                namespace.addNamespaceRoleMapping("CustomImage", StandardRoles.FIGURE);
                namespace.addNamespaceRoleMapping("CustomImage2", "CustomImage");
            }
            PdfStructTreeRoot root = pdfDocument.getStructTreeRoot();
            root.addRoleMapping("CustomImage", StandardRoles.FIGURE);
            root.addRoleMapping("CustomImage2", "CustomImage");
        });
        framework.addSuppliers(new Generator<IBlockElement>() {
            @Override
            public IBlockElement generate() {
                Image img = loadImage();
                img.getAccessibilityProperties().setRole("CustomImage2");
                img.getAccessibilityProperties().setAlternateDescription("ff");
                return new Div().add(img);
            }
        });
        framework.assertBothValid("imageWithDoubleMapping", pdfUAConformance);
    }

    @ParameterizedTest
    @MethodSource("data")
    public void imageCustomRoleNoAlternateDescription_Throws(PdfUAConformance pdfUAConformance) throws IOException {
        framework.addBeforeGenerationHook(pdfDocument -> {
            if (pdfUAConformance == PdfUAConformance.PDF_UA_2) {
                PdfNamespace namespace = new PdfNamespace(StandardNamespaces.PDF_2_0);
                pdfDocument.getTagStructureContext().setDocumentDefaultNamespace(namespace);
                pdfDocument.getStructTreeRoot().addNamespace(namespace);
                namespace.addNamespaceRoleMapping("CustomImage", StandardRoles.FIGURE);
            }
            PdfStructTreeRoot root = pdfDocument.getStructTreeRoot();
            root.addRoleMapping("CustomImage", StandardRoles.FIGURE);
        });
        framework.addSuppliers(new Generator<IBlockElement>() {
            @Override
            public IBlockElement generate() {
                Image img = loadImage();
                img.getAccessibilityProperties().setRole("CustomImage");
                return new Div().add(img);
            }
        });

        framework.assertBothFail("imageWithCustomRoleAndNoDescription", pdfUAConformance);
    }

    @ParameterizedTest
    @MethodSource("data")
    public void imageCustomDoubleMapping_Throws(PdfUAConformance pdfUAConformance) throws IOException {
        framework.addBeforeGenerationHook(pdfDocument -> {
            if (pdfUAConformance == PdfUAConformance.PDF_UA_2) {
                PdfNamespace namespace = new PdfNamespace(StandardNamespaces.PDF_2_0);
                pdfDocument.getTagStructureContext().setDocumentDefaultNamespace(namespace);
                pdfDocument.getStructTreeRoot().addNamespace(namespace);
                namespace.addNamespaceRoleMapping("CustomImage", StandardRoles.FIGURE);
                namespace.addNamespaceRoleMapping("CustomImage2", "CustomImage");
            }
            PdfStructTreeRoot root = pdfDocument.getStructTreeRoot();
            root.addRoleMapping("CustomImage", StandardRoles.FIGURE);
            root.addRoleMapping("CustomImage2", "CustomImage");
        });
        framework.addSuppliers(new Generator<IBlockElement>() {
            @Override
            public IBlockElement generate() {
                Image img = loadImage();
                img.getAccessibilityProperties().setRole("CustomImage2");
                return new Div().add(img);
            }
        });

        framework.assertBothFail("imageCustomDoubleMapping_Throws", pdfUAConformance);
    }

<<<<<<< HEAD
    @Test
    public void imageWithValidAlternativeDescription_OK() throws IOException, InterruptedException {
        final String OUTPUT_FILE = DESTINATION_FOLDER + "imageWithValidAlternativeDescription_OK.pdf";
        PdfDocument pdfDoc = new PdfUATestPdfDocument(new PdfWriter(OUTPUT_FILE));
        Document document = new Document(pdfDoc);
        Image img = new Image(ImageDataFactory.create(DOG));
        img.getAccessibilityProperties().setAlternateDescription("Alternative description");
        document.add(img);
        document.close();
        Assertions.assertNull(new CompareTool().compareByContent(OUTPUT_FILE,
                SOURCE_FOLDER + "cmp_imageWithValidAlternativeDescription_OK.pdf",
                DESTINATION_FOLDER, "diff_"));
    }

    @Test
    public void imageWithValidActualText_OK() throws IOException, InterruptedException {
        final String OUTPUT_FILE = DESTINATION_FOLDER + "imageWithValidActualText_OK.pdf";
        PdfDocument pdfDoc = new PdfUATestPdfDocument(new PdfWriter(OUTPUT_FILE));
        Document document = new Document(pdfDoc);
        Image img = new Image(ImageDataFactory.create(DOG));
        img.getAccessibilityProperties().setActualText("Actual text");
        document.add(img);
        document.close();
        Assertions.assertNull(
                new CompareTool().compareByContent(OUTPUT_FILE, SOURCE_FOLDER + "cmp_imageWithValidActualText_OK.pdf",
                        DESTINATION_FOLDER, "diff_"));
    }

    @Test
    public void imageWithCaption_OK() throws IOException, InterruptedException {
        final String OUTPUT_FILE = DESTINATION_FOLDER + "imageWithCaption_OK.pdf";
        PdfDocument pdfDoc = new PdfUATestPdfDocument(new PdfWriter(OUTPUT_FILE));
        Document document = new Document(pdfDoc);

        Div imgWithCaption = new Div();
        imgWithCaption.getAccessibilityProperties().setRole(StandardRoles.FIGURE);
        imgWithCaption.getAccessibilityProperties().setAlternateDescription("Alternative description");
        Image img = new Image(ImageDataFactory.create(DOG));
        img.setNeutralRole();
        Paragraph caption = new Paragraph("Caption");
        caption.setFont(PdfFontFactory.createFont(FONT));
        caption.getAccessibilityProperties().setRole(StandardRoles.CAPTION);
        imgWithCaption.add(img);
        imgWithCaption.add(caption);



        document.add(imgWithCaption);
        document.close();
        Assertions.assertNull(
                new CompareTool().compareByContent(OUTPUT_FILE, SOURCE_FOLDER + "cmp_imageWithCaption_OK.pdf",
                        DESTINATION_FOLDER, "diff_"));
=======
    @ParameterizedTest
    @MethodSource("data")
    public void imageWithValidAlternativeDescription_OK(PdfUAConformance pdfUAConformance) throws IOException {
        framework.addBeforeGenerationHook(pdfDocument -> {
            Document document = new Document(pdfDocument);
            Image img = loadImage();
            img.getAccessibilityProperties().setAlternateDescription("Alternative description");
            document.add(img);
        });
        framework.assertBothValid("imageWithValidAltDescr", pdfUAConformance);
    }

    @ParameterizedTest
    @MethodSource("data")
    public void imageWithValidActualText_OK(PdfUAConformance pdfUAConformance) throws IOException {
        framework.addBeforeGenerationHook(pdfDocument -> {
            Document document = new Document(pdfDocument);
            Image img = loadImage();
            img.getAccessibilityProperties().setActualText("Actual text");
            document.add(img);
        });
        framework.assertBothValid("imageWithValidActualText", pdfUAConformance);
    }

    @ParameterizedTest
    @MethodSource("data")
    public void imageWithCaption_OK(PdfUAConformance pdfUAConformance) throws IOException {
        framework.addBeforeGenerationHook(pdfDocument -> {
            Document document = new Document(pdfDocument);

            Div imgWithCaption = new Div();
            imgWithCaption.getAccessibilityProperties().setRole(StandardRoles.FIGURE);
            imgWithCaption.getAccessibilityProperties().setAlternateDescription("Alternative description");
            Image img = loadImage();
            img.setNeutralRole();
            Paragraph caption = new Paragraph("Caption");
            try {
                caption.setFont(PdfFontFactory.createFont(FONT));
            } catch (IOException e) {
                throw new RuntimeException(e.getMessage());
            }
            caption.getAccessibilityProperties().setRole(StandardRoles.CAPTION);
            imgWithCaption.add(img);
            imgWithCaption.add(caption);

            document.add(imgWithCaption);
        });
        framework.assertBothValid("imageWithCaption_OK", pdfUAConformance);
>>>>>>> 26ae38a4
    }

    @ParameterizedTest
    @MethodSource("data")
    public void imageWithCaptionWithoutAlternateDescription_Throws(PdfUAConformance pdfUAConformance)
            throws IOException {
        framework.addBeforeGenerationHook(pdfDocument -> {
            Document document = new Document(pdfDocument);

            Div imgWithCaption = new Div();
            imgWithCaption.getAccessibilityProperties().setRole(StandardRoles.FIGURE);
            Image img = loadImage();
            img.setNeutralRole();
            Paragraph caption = new Paragraph("Caption");
            try {
                caption.setFont(PdfFontFactory.createFont(FONT));
            } catch (IOException e) {
                throw new RuntimeException(e.getMessage());
            }
            caption.getAccessibilityProperties().setRole(StandardRoles.CAPTION);
            imgWithCaption.add(img);
            imgWithCaption.add(caption);

            // will not throw in layout but will throw on close this is expected
            document.add(imgWithCaption);
        });
        framework.assertBothFail("imageWithCaptionWithoutAltDescr", PdfUAExceptionMessageConstants.IMAGE_SHALL_HAVE_ALT, pdfUAConformance);
    }

    @ParameterizedTest
    @MethodSource("data")
    public void imageWithoutActualText_ThrowsInLayout(PdfUAConformance pdfUAConformance) throws IOException {
        framework.addBeforeGenerationHook(pdfDocument -> {
            Document document = new Document(pdfDocument);
            Image img = loadImage();
            img.getAccessibilityProperties().setActualText(null);
            document.add(img);
        });
        framework.assertBothFail("imageWithoutActualText", PdfUAExceptionMessageConstants.IMAGE_SHALL_HAVE_ALT, pdfUAConformance);
    }

    @ParameterizedTest
    @MethodSource("data")
    public void imageWithEmptyActualText_ThrowsInLayout(PdfUAConformance pdfUAConformance) throws IOException {
        framework.addBeforeGenerationHook(pdfDoc -> {
            Document document = new Document(pdfDoc);

            Image img = loadImage();
            img.getAccessibilityProperties().setActualText("");
            document.add(img);

        });
        framework.assertBothValid("imageWithEmptyActualText", pdfUAConformance);
    }

<<<<<<< HEAD
    @Test
    public void imageDirectlyOnCanvas_OK() throws IOException, InterruptedException {
        String OUTPUT_FILE = DESTINATION_FOLDER + "imageDirectlyOnCanvas_OK.pdf";
        PdfDocument pdfDoc = new PdfUATestPdfDocument(new PdfWriter(OUTPUT_FILE));
        Document document = new Document(pdfDoc);

        Image img = new Image(ImageDataFactory.create(DOG));
        img.getAccessibilityProperties().setAlternateDescription("Hello");
        document.add(img);
        Image img2 = new Image(ImageDataFactory.create(DOG));
        img2.getAccessibilityProperties().setActualText("Some actual text on layout img");
        document.add(img2);

        TagTreePointer pointerForImage = new TagTreePointer(pdfDoc);
        PdfPage page = pdfDoc.addNewPage();
        PdfCanvas canvas = new PdfCanvas(page);
        pointerForImage.setPageForTagging(page);
        TagTreePointer tmp = pointerForImage.addTag(StandardRoles.FIGURE);
        tmp.getProperties().setActualText("Some text");

        canvas.openTag(tmp.getTagReference());
        canvas.addImageAt(ImageDataFactory.create(DOG), 400, 400, false);
        canvas.closeTag();

        TagTreePointer ttp = pointerForImage.addTag(StandardRoles.FIGURE);
        ttp.getProperties().setAlternateDescription("Alternate description");
        canvas.openTag(ttp.getTagReference());
        canvas.addImageAt(ImageDataFactory.create(DOG), 200, 200, false);
        canvas.closeTag();

        pdfDoc.close();
        new CompareTool().compareByContent(OUTPUT_FILE, SOURCE_FOLDER + "cmp_imageDirectlyOnCanvas_OK.pdf",
                DESTINATION_FOLDER, "diff_");
=======
    @ParameterizedTest
    @MethodSource("data")
    public void imageDirectlyOnCanvas_OK(PdfUAConformance pdfUAConformance) throws IOException {
        framework.addBeforeGenerationHook(pdfDoc -> {
            try {
                Document document = new Document(pdfDoc);

                Image img = new Image(ImageDataFactory.create(DOG));
                img.getAccessibilityProperties().setAlternateDescription("Hello");
                document.add(img);
                Image img2 = new Image(ImageDataFactory.create(DOG));
                img2.getAccessibilityProperties().setActualText("Some actual text on layout img");
                document.add(img2);

                TagTreePointer pointerForImage = new TagTreePointer(pdfDoc);
                PdfPage page = pdfDoc.addNewPage();
                PdfCanvas canvas = new PdfCanvas(page);
                pointerForImage.setPageForTagging(page);
                TagTreePointer tmp = pointerForImage.addTag(StandardRoles.FIGURE);
                tmp.getProperties().setActualText("Some text");

                canvas.openTag(tmp.getTagReference());
                canvas.addImageAt(ImageDataFactory.create(DOG), 400, 400, false);
                canvas.closeTag();

                TagTreePointer ttp = pointerForImage.addTag(StandardRoles.FIGURE);
                ttp.getProperties().setAlternateDescription("Alternate description");
                canvas.openTag(ttp.getTagReference());
                canvas.addImageAt(ImageDataFactory.create(DOG), 200, 200, false);
                canvas.closeTag();
            } catch (MalformedURLException e){
                throw new RuntimeException(e.getMessage());
            }
        });
        framework.assertBothValid("imageDirectlyOnCanvas", pdfUAConformance);
>>>>>>> 26ae38a4
    }

    @ParameterizedTest
    @MethodSource("data")
    public void imageDirectlyOnCanvasWithoutAlternateDescription_ThrowsOnClose(PdfUAConformance pdfUAConformance)
            throws IOException {
        framework.addBeforeGenerationHook(pdfDoc -> {
            TagTreePointer pointerForImage = new TagTreePointer(pdfDoc);
            PdfPage page = pdfDoc.addNewPage();
            PdfCanvas canvas = new PdfCanvas(page);
            pointerForImage.setPageForTagging(page);
            TagTreePointer tmp = pointerForImage.addTag(StandardRoles.FIGURE);
            canvas.openTag(tmp.getTagReference());
            try {
                canvas.addImageAt(ImageDataFactory.create(DOG), 200, 200, false);
            } catch (MalformedURLException e) {
                throw new RuntimeException(e.getMessage());
            }
            canvas.closeTag();
        });
        framework.assertBothFail("canvasWithoutAltDescr", PdfUAExceptionMessageConstants.IMAGE_SHALL_HAVE_ALT, pdfUAConformance);
    }

    @ParameterizedTest
    @MethodSource("data")
    public void imageDirectlyOnCanvasWithEmptyActualText_OK(PdfUAConformance pdfUAConformance)
            throws IOException {
        framework.addBeforeGenerationHook(pdfDoc -> {
            TagTreePointer pointerForImage = new TagTreePointer(pdfDoc);
            PdfPage page = pdfDoc.addNewPage();
            PdfCanvas canvas = new PdfCanvas(page);
            pointerForImage.setPageForTagging(page);
            TagTreePointer tmp = pointerForImage.addTag(StandardRoles.FIGURE);
            tmp.getProperties().setActualText("");
            canvas.openTag(tmp.getTagReference());
            try {
                canvas.addImageAt(ImageDataFactory.create(DOG), 200, 200, false);
            } catch (MalformedURLException e) {
                throw new RuntimeException(e.getMessage());
            }
            canvas.closeTag();
        });

        framework.assertBothValid("imageOnCanvasEmptyActualText",  pdfUAConformance);
    }

    @ParameterizedTest
    @MethodSource("data")
    public void testOverflowImage(PdfUAConformance pdfUAConformance) throws IOException {
        framework.addBeforeGenerationHook(pdfDoc -> {
            Image img = loadImage();
            Document document = new Document(pdfDoc);
            document.add(new Div().setHeight(730).setBackgroundColor(ColorConstants.CYAN));
            document.add(img);
        });
        framework.assertBothFail("overflowImage",  pdfUAConformance);
    }

    @ParameterizedTest
    @MethodSource("data")
    public void testEmbeddedImageInTable(PdfUAConformance pdfUAConformance) throws IOException {
        framework.addBeforeGenerationHook(pdfDoc -> {
            Image img = loadImage();
            Document document = new Document(pdfDoc);
            Table table = new Table(2);
            for (int i = 0; i <= 20; i++) {
                table.addCell(new Paragraph("Cell " + i));
            }
            table.addCell(img);
            document.add(table);
        });
        framework.assertBothFail("embeddedImageInTable", PdfUAExceptionMessageConstants.IMAGE_SHALL_HAVE_ALT, pdfUAConformance);
    }

    @ParameterizedTest
    @MethodSource("data")
    public void testEmbeddedImageInDiv(PdfUAConformance pdfUAConformance) throws IOException {
        framework.addBeforeGenerationHook(pdfDoc -> {
            Image img = loadImage();
            Document document = new Document(pdfDoc);
            Div div = new Div();
            div.add(img);
            document.add(div);
        });
        framework.assertBothFail("embeddedImageInDiv", PdfUAExceptionMessageConstants.IMAGE_SHALL_HAVE_ALT, pdfUAConformance);
    }

    @ParameterizedTest
    @MethodSource("data")
    public void testEmbeddedImageInParagraph(PdfUAConformance pdfUAConformance) throws IOException {
        framework.addBeforeGenerationHook(pdfDoc -> {
            Image img = loadImage();
            Document document = new Document(pdfDoc);
            Paragraph paragraph = new Paragraph();
            paragraph.add(img);
            document.add(paragraph);
        });
        framework.assertBothFail("embeddedImageInParagraph", PdfUAExceptionMessageConstants.IMAGE_SHALL_HAVE_ALT, pdfUAConformance);
    }

    private static Image loadImage() {
        try {
            return new Image(ImageDataFactory.create(DOG));
        } catch (MalformedURLException e) {
            throw new RuntimeException(e.getMessage());
        }
    }
}<|MERGE_RESOLUTION|>--- conflicted
+++ resolved
@@ -45,10 +45,7 @@
 import com.itextpdf.pdfua.exceptions.PdfUAExceptionMessageConstants;
 import com.itextpdf.test.AssertUtil;
 import com.itextpdf.test.ExtendedITextTest;
-<<<<<<< HEAD
-=======
 import com.itextpdf.test.TestUtil;
->>>>>>> 26ae38a4
 
 import java.io.IOException;
 import java.net.MalformedURLException;
@@ -224,60 +221,6 @@
         framework.assertBothFail("imageCustomDoubleMapping_Throws", pdfUAConformance);
     }
 
-<<<<<<< HEAD
-    @Test
-    public void imageWithValidAlternativeDescription_OK() throws IOException, InterruptedException {
-        final String OUTPUT_FILE = DESTINATION_FOLDER + "imageWithValidAlternativeDescription_OK.pdf";
-        PdfDocument pdfDoc = new PdfUATestPdfDocument(new PdfWriter(OUTPUT_FILE));
-        Document document = new Document(pdfDoc);
-        Image img = new Image(ImageDataFactory.create(DOG));
-        img.getAccessibilityProperties().setAlternateDescription("Alternative description");
-        document.add(img);
-        document.close();
-        Assertions.assertNull(new CompareTool().compareByContent(OUTPUT_FILE,
-                SOURCE_FOLDER + "cmp_imageWithValidAlternativeDescription_OK.pdf",
-                DESTINATION_FOLDER, "diff_"));
-    }
-
-    @Test
-    public void imageWithValidActualText_OK() throws IOException, InterruptedException {
-        final String OUTPUT_FILE = DESTINATION_FOLDER + "imageWithValidActualText_OK.pdf";
-        PdfDocument pdfDoc = new PdfUATestPdfDocument(new PdfWriter(OUTPUT_FILE));
-        Document document = new Document(pdfDoc);
-        Image img = new Image(ImageDataFactory.create(DOG));
-        img.getAccessibilityProperties().setActualText("Actual text");
-        document.add(img);
-        document.close();
-        Assertions.assertNull(
-                new CompareTool().compareByContent(OUTPUT_FILE, SOURCE_FOLDER + "cmp_imageWithValidActualText_OK.pdf",
-                        DESTINATION_FOLDER, "diff_"));
-    }
-
-    @Test
-    public void imageWithCaption_OK() throws IOException, InterruptedException {
-        final String OUTPUT_FILE = DESTINATION_FOLDER + "imageWithCaption_OK.pdf";
-        PdfDocument pdfDoc = new PdfUATestPdfDocument(new PdfWriter(OUTPUT_FILE));
-        Document document = new Document(pdfDoc);
-
-        Div imgWithCaption = new Div();
-        imgWithCaption.getAccessibilityProperties().setRole(StandardRoles.FIGURE);
-        imgWithCaption.getAccessibilityProperties().setAlternateDescription("Alternative description");
-        Image img = new Image(ImageDataFactory.create(DOG));
-        img.setNeutralRole();
-        Paragraph caption = new Paragraph("Caption");
-        caption.setFont(PdfFontFactory.createFont(FONT));
-        caption.getAccessibilityProperties().setRole(StandardRoles.CAPTION);
-        imgWithCaption.add(img);
-        imgWithCaption.add(caption);
-
-
-
-        document.add(imgWithCaption);
-        document.close();
-        Assertions.assertNull(
-                new CompareTool().compareByContent(OUTPUT_FILE, SOURCE_FOLDER + "cmp_imageWithCaption_OK.pdf",
-                        DESTINATION_FOLDER, "diff_"));
-=======
     @ParameterizedTest
     @MethodSource("data")
     public void imageWithValidAlternativeDescription_OK(PdfUAConformance pdfUAConformance) throws IOException {
@@ -326,7 +269,6 @@
             document.add(imgWithCaption);
         });
         framework.assertBothValid("imageWithCaption_OK", pdfUAConformance);
->>>>>>> 26ae38a4
     }
 
     @ParameterizedTest
@@ -382,41 +324,6 @@
         framework.assertBothValid("imageWithEmptyActualText", pdfUAConformance);
     }
 
-<<<<<<< HEAD
-    @Test
-    public void imageDirectlyOnCanvas_OK() throws IOException, InterruptedException {
-        String OUTPUT_FILE = DESTINATION_FOLDER + "imageDirectlyOnCanvas_OK.pdf";
-        PdfDocument pdfDoc = new PdfUATestPdfDocument(new PdfWriter(OUTPUT_FILE));
-        Document document = new Document(pdfDoc);
-
-        Image img = new Image(ImageDataFactory.create(DOG));
-        img.getAccessibilityProperties().setAlternateDescription("Hello");
-        document.add(img);
-        Image img2 = new Image(ImageDataFactory.create(DOG));
-        img2.getAccessibilityProperties().setActualText("Some actual text on layout img");
-        document.add(img2);
-
-        TagTreePointer pointerForImage = new TagTreePointer(pdfDoc);
-        PdfPage page = pdfDoc.addNewPage();
-        PdfCanvas canvas = new PdfCanvas(page);
-        pointerForImage.setPageForTagging(page);
-        TagTreePointer tmp = pointerForImage.addTag(StandardRoles.FIGURE);
-        tmp.getProperties().setActualText("Some text");
-
-        canvas.openTag(tmp.getTagReference());
-        canvas.addImageAt(ImageDataFactory.create(DOG), 400, 400, false);
-        canvas.closeTag();
-
-        TagTreePointer ttp = pointerForImage.addTag(StandardRoles.FIGURE);
-        ttp.getProperties().setAlternateDescription("Alternate description");
-        canvas.openTag(ttp.getTagReference());
-        canvas.addImageAt(ImageDataFactory.create(DOG), 200, 200, false);
-        canvas.closeTag();
-
-        pdfDoc.close();
-        new CompareTool().compareByContent(OUTPUT_FILE, SOURCE_FOLDER + "cmp_imageDirectlyOnCanvas_OK.pdf",
-                DESTINATION_FOLDER, "diff_");
-=======
     @ParameterizedTest
     @MethodSource("data")
     public void imageDirectlyOnCanvas_OK(PdfUAConformance pdfUAConformance) throws IOException {
@@ -452,7 +359,6 @@
             }
         });
         framework.assertBothValid("imageDirectlyOnCanvas", pdfUAConformance);
->>>>>>> 26ae38a4
     }
 
     @ParameterizedTest
