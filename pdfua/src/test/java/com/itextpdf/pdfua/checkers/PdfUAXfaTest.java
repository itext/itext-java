/*
    This file is part of the iText (R) project.
    Copyright (c) 1998-2025 Apryse Group NV
    Authors: Apryse Software.

    This program is offered under a commercial and under the AGPL license.
    For commercial licensing, contact us at https://itextpdf.com/sales.  For AGPL licensing, see below.

    AGPL licensing:
    This program is free software: you can redistribute it and/or modify
    it under the terms of the GNU Affero General Public License as published by
    the Free Software Foundation, either version 3 of the License, or
    (at your option) any later version.

    This program is distributed in the hope that it will be useful,
    but WITHOUT ANY WARRANTY; without even the implied warranty of
    MERCHANTABILITY or FITNESS FOR A PARTICULAR PURPOSE.  See the
    GNU Affero General Public License for more details.

    You should have received a copy of the GNU Affero General Public License
    along with this program.  If not, see <https://www.gnu.org/licenses/>.
 */
package com.itextpdf.pdfua.checkers;

import com.itextpdf.kernel.pdf.PdfDocument;
import com.itextpdf.kernel.pdf.PdfReader;
import com.itextpdf.kernel.pdf.PdfWriter;
import com.itextpdf.pdfua.PdfUA2TestPdfDocument;
import com.itextpdf.pdfua.PdfUATestPdfDocument;
import com.itextpdf.pdfua.exceptions.PdfUAConformanceException;
import com.itextpdf.pdfua.exceptions.PdfUAExceptionMessageConstants;
import com.itextpdf.test.AssertUtil;
import com.itextpdf.test.ExtendedITextTest;
<<<<<<< HEAD
=======
import com.itextpdf.test.TestUtil;
>>>>>>> 26ae38a4
import com.itextpdf.test.utils.FileUtil;

import java.io.IOException;
import org.junit.jupiter.api.Assertions;
import org.junit.jupiter.api.BeforeAll;
import org.junit.jupiter.api.Tag;
import org.junit.jupiter.api.Test;

@Tag("IntegrationTest")
public class PdfUAXfaTest extends ExtendedITextTest {
    private static final String DESTINATION_FOLDER = "./target/test/com/itextpdf/pdfua/PdfUAXfaTest/";

    private static final String SOURCE_FOLDER = "./src/test/resources/com/itextpdf/pdfua/PdfUAXfaTest/";

    @BeforeAll
    public static void before() {
        createOrClearDestinationFolder(DESTINATION_FOLDER);
    }

    @Test
    public void dynamicRenderRequiredValueTest() throws IOException {
        String input = SOURCE_FOLDER + "dynamicRequired.pdf";
        String output = DESTINATION_FOLDER + "dynamicRequired_reopen.pdf";

        PdfDocument pdfDoc = new PdfUATestPdfDocument(
                new PdfReader(input),
                new PdfWriter(output));

        Exception e = Assertions.assertThrows(PdfUAConformanceException.class, () -> pdfDoc.close());
        Assertions.assertEquals(PdfUAExceptionMessageConstants.DYNAMIC_XFA_FORMS_SHALL_NOT_BE_USED, e.getMessage());

        FileUtil.copy(input, output);
        // VeraPdf also complains only about the dynamic XFA forms
    }

    @Test
    public void dynamicRenderForbiddenValueTest() throws IOException {
        String input = SOURCE_FOLDER + "dynamicForbidden.pdf";
        String output = DESTINATION_FOLDER + "dynamicForbidden_reopen.pdf";

        PdfDocument pdfDoc = new PdfUATestPdfDocument(
                new PdfReader(input),
                new PdfWriter(output));

        AssertUtil.doesNotThrow(() -> pdfDoc.close());

<<<<<<< HEAD
=======
    }

    @Test
    public void xfaFormInPdfUA2Test() throws IOException {
        String input = SOURCE_FOLDER + "xfaInPdfUA2.pdf";
        String output = DESTINATION_FOLDER + "xfaFormInPdfUA2_reopen.pdf";

        PdfDocument pdfDoc = new PdfUA2TestPdfDocument(new PdfReader(input), new PdfWriter(output));

        Exception e = Assertions.assertThrows(PdfUAConformanceException.class, () -> pdfDoc.close());
        Assertions.assertEquals(PdfUAExceptionMessageConstants.XFA_FORMS_SHALL_NOT_BE_PRESENT, e.getMessage());

        FileUtil.copy(input, output);
        // VeraPdf also complains only about the presence of the XFA forms
>>>>>>> 26ae38a4
    }
}<|MERGE_RESOLUTION|>--- conflicted
+++ resolved
@@ -31,10 +31,7 @@
 import com.itextpdf.pdfua.exceptions.PdfUAExceptionMessageConstants;
 import com.itextpdf.test.AssertUtil;
 import com.itextpdf.test.ExtendedITextTest;
-<<<<<<< HEAD
-=======
 import com.itextpdf.test.TestUtil;
->>>>>>> 26ae38a4
 import com.itextpdf.test.utils.FileUtil;
 
 import java.io.IOException;
@@ -81,8 +78,6 @@
 
         AssertUtil.doesNotThrow(() -> pdfDoc.close());
 
-<<<<<<< HEAD
-=======
     }
 
     @Test
@@ -97,6 +92,5 @@
 
         FileUtil.copy(input, output);
         // VeraPdf also complains only about the presence of the XFA forms
->>>>>>> 26ae38a4
     }
 }