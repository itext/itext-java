/*
    This file is part of the iText (R) project.
    Copyright (c) 1998-2025 Apryse Group NV
    Authors: Apryse Software.

    This program is offered under a commercial and under the AGPL license.
    For commercial licensing, contact us at https://itextpdf.com/sales.  For AGPL licensing, see below.

    AGPL licensing:
    This program is free software: you can redistribute it and/or modify
    it under the terms of the GNU Affero General Public License as published by
    the Free Software Foundation, either version 3 of the License, or
    (at your option) any later version.

    This program is distributed in the hope that it will be useful,
    but WITHOUT ANY WARRANTY; without even the implied warranty of
    MERCHANTABILITY or FITNESS FOR A PARTICULAR PURPOSE.  See the
    GNU Affero General Public License for more details.

    You should have received a copy of the GNU Affero General Public License
    along with this program.  If not, see <https://www.gnu.org/licenses/>.
 */
package com.itextpdf.pdfua;

import com.itextpdf.commons.utils.MessageFormatUtil;
import com.itextpdf.io.font.FontEncoding;
import com.itextpdf.io.font.FontProgramFactory;
import com.itextpdf.io.font.PdfEncodings;
import com.itextpdf.io.font.constants.StandardFonts;
import com.itextpdf.kernel.font.PdfFont;
import com.itextpdf.kernel.font.PdfFontFactory;
import com.itextpdf.kernel.font.PdfFontFactory.EmbeddingStrategy;
import com.itextpdf.kernel.pdf.PdfDocument;
import com.itextpdf.kernel.pdf.PdfWriter;
import com.itextpdf.kernel.pdf.canvas.PdfCanvas;
import com.itextpdf.kernel.pdf.tagging.StandardRoles;
import com.itextpdf.kernel.pdf.tagutils.TagTreePointer;
import com.itextpdf.layout.Document;
import com.itextpdf.layout.element.Paragraph;
import com.itextpdf.pdfua.exceptions.PdfUAExceptionMessageConstants;
import com.itextpdf.test.ExtendedITextTest;

import java.io.IOException;
import org.junit.jupiter.api.Assertions;
import org.junit.jupiter.api.BeforeAll;
import org.junit.jupiter.api.BeforeEach;
import org.junit.jupiter.api.Test;
import org.junit.jupiter.api.Tag;

@Tag("IntegrationTest")
public class PdfUAFontsTest extends ExtendedITextTest {
    private static final String DESTINATION_FOLDER = "./target/test/com/itextpdf/pdfua/PdfUAFontsTest/";
    private static final String FONT = "./src/test/resources/com/itextpdf/pdfua/font/FreeSans.ttf";
    private static final String FONT_FOLDER = "./src/test/resources/com/itextpdf/pdfua/font/";

    private UaValidationTestFramework framework;

    @BeforeAll
    public static void beforeClass() {
        createOrClearDestinationFolder(DESTINATION_FOLDER);
    }

    @BeforeEach
    public void initializeFramework() {
        framework = new UaValidationTestFramework(DESTINATION_FOLDER);
    }

    @Test
    public void tryToUseType0Cid0FontTest() throws IOException {
        framework.addBeforeGenerationHook((pdfDoc) -> {
            Document document = new Document(pdfDoc);
            PdfFont font;
            try {
                font = PdfFontFactory.createFont("KozMinPro-Regular", "UniJIS-UCS2-H", EmbeddingStrategy.PREFER_EMBEDDED);
            } catch (IOException e) {
                throw new RuntimeException();
            }
            document.setFont(font);

            Paragraph paragraph = new Paragraph("Simple paragraph");
            document.add(paragraph);
        });
        framework.assertBothFail("tryToUseType0Cid0FontTest",
                MessageFormatUtil.format(PdfUAExceptionMessageConstants.FONT_SHOULD_BE_EMBEDDED, "KozMinPro-Regular"), false);
    }

    @Test
    public void type0Cid2FontTest() throws IOException {
        framework.addBeforeGenerationHook((pdfDoc) -> {
            Document document = new Document(pdfDoc);
            PdfFont font;
            try {
                font = PdfFontFactory.createFont(FONT);
            } catch (IOException e) {
                throw new RuntimeException();
            }
            document.setFont(font);

            Paragraph paragraph = new Paragraph("Simple paragraph");
            document.add(paragraph);
        });
        framework.assertBothValid("type0Cid2FontTest");
    }

    @Test
    public void trueTypeFontTest() throws IOException {
        framework.addBeforeGenerationHook((pdfDoc) -> {
            Document document = new Document(pdfDoc);
            PdfFont font;
            try {
                font = PdfFontFactory.createFont(FONT, PdfEncodings.WINANSI, EmbeddingStrategy.FORCE_EMBEDDED);
            } catch (IOException e) {
                throw new RuntimeException();
            }
            document.setFont(font);

            Paragraph paragraph = new Paragraph("Simple paragraph");
            document.add(paragraph);
        });
        framework.assertBothValid("trueTypeFontTest");
    }

    @Test
    public void trueTypeFontGlyphNotPresentTest() throws IOException {
        framework.addBeforeGenerationHook((pdfDoc) -> {
            PdfFont font;
            try {
                font = PdfFontFactory.createFont(FONT, "# simple 32 0020 00C5 1987", EmbeddingStrategy.PREFER_EMBEDDED);
            } catch (IOException e) {
                throw new RuntimeException();
            }
            PdfCanvas canvas = new PdfCanvas(pdfDoc.addNewPage());
            TagTreePointer tagPointer = new TagTreePointer(pdfDoc)
                    .setPageForTagging(pdfDoc.getFirstPage())
                    .addTag(StandardRoles.H);
            canvas.
                    saveState().openTag(tagPointer.getTagReference()).
                    beginText().
                    moveText(36, 786).
                    setFontAndSize(font, 36).
                    showText("world").
                    endText().
                    restoreState().closeTag();
        });
        framework.assertBothFail("trueTypeFontGlyphNotPresentTest",
                MessageFormatUtil.format(PdfUAExceptionMessageConstants.GLYPH_IS_NOT_DEFINED_OR_WITHOUT_UNICODE, "w"), false);
    }

    @Test
    public void trueTypeFontWithDifferencesTest() throws IOException {
        String outPdf = DESTINATION_FOLDER + "trueTypeFontWithDifferencesTest.pdf";
        try (PdfDocument pdfDoc = new PdfUATestPdfDocument(new PdfWriter(outPdf))) {
            PdfFont font;
            try {
                font = PdfFontFactory.createFont(FONT, "# simple 32 0077 006f 0072 006c 0064", EmbeddingStrategy.PREFER_EMBEDDED);
            } catch (IOException e) {
                throw new RuntimeException();
            }
            PdfCanvas canvas = new PdfCanvas(pdfDoc.addNewPage());
            TagTreePointer tagPointer = new TagTreePointer(pdfDoc)
                    .setPageForTagging(pdfDoc.getFirstPage())
                    .addTag(StandardRoles.H);
            canvas.
                    saveState().openTag(tagPointer.getTagReference()).
                    beginText().
                    moveText(36, 786).
                    setFontAndSize(font, 36).
                    showText("world").
                    endText().
                    restoreState().closeTag();
        }
<<<<<<< HEAD
=======

>>>>>>> 9f363d7b
    }

    @Test
    public void tryToUseStandardFontsTest() throws IOException {
        framework.addBeforeGenerationHook((pdfDoc) -> {
            Document document = new Document(pdfDoc);
            PdfFont font;
            try {
                font = PdfFontFactory.createFont(StandardFonts.COURIER, "", EmbeddingStrategy.PREFER_EMBEDDED);
            } catch (IOException e) {
                throw new RuntimeException();
            }
            document.setFont(font);

            Paragraph paragraph = new Paragraph("Helloworld");
            document.add(paragraph);
            document.close();
        });
        framework.assertBothFail("tryToUseStandardFontsTest",
                MessageFormatUtil.format(PdfUAExceptionMessageConstants.FONT_SHOULD_BE_EMBEDDED, "Courier"), false);
    }

    @Test
    public void type1EmbeddedFontTest() throws IOException {
        framework.addBeforeGenerationHook((pdfDoc) -> {
            Document document = new Document(pdfDoc);
            PdfFont font;
            try {
                font = PdfFontFactory.createFont(
                        FontProgramFactory.createType1Font(FONT_FOLDER + "cmr10.afm", FONT_FOLDER + "cmr10.pfb"),
                        FontEncoding.FONT_SPECIFIC, EmbeddingStrategy.FORCE_EMBEDDED);
            } catch (IOException e) {
                throw new RuntimeException();
            }
            document.setFont(font);

            Paragraph paragraph = new Paragraph("Helloworld");
            document.add(paragraph);
        });
        framework.assertBothValid("type1EmbeddedFontTest");
    }
}<|MERGE_RESOLUTION|>--- conflicted
+++ resolved
@@ -169,10 +169,7 @@
                     endText().
                     restoreState().closeTag();
         }
-<<<<<<< HEAD
-=======
-
->>>>>>> 9f363d7b
+
     }
 
     @Test
