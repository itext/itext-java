/*
    This file is part of the iText (R) project.
    Copyright (c) 1998-2025 Apryse Group NV
    Authors: Apryse Software.

    This program is offered under a commercial and under the AGPL license.
    For commercial licensing, contact us at https://itextpdf.com/sales.  For AGPL licensing, see below.

    AGPL licensing:
    This program is free software: you can redistribute it and/or modify
    it under the terms of the GNU Affero General Public License as published by
    the Free Software Foundation, either version 3 of the License, or
    (at your option) any later version.

    This program is distributed in the hope that it will be useful,
    but WITHOUT ANY WARRANTY; without even the implied warranty of
    MERCHANTABILITY or FITNESS FOR A PARTICULAR PURPOSE.  See the
    GNU Affero General Public License for more details.

    You should have received a copy of the GNU Affero General Public License
    along with this program.  If not, see <https://www.gnu.org/licenses/>.
 */
package com.itextpdf.pdfua;

import com.itextpdf.io.font.PdfEncodings;
import com.itextpdf.kernel.colors.ColorConstants;
import com.itextpdf.kernel.font.PdfFont;
import com.itextpdf.kernel.font.PdfFontFactory;
import com.itextpdf.kernel.font.PdfFontFactory.EmbeddingStrategy;
import com.itextpdf.kernel.pdf.PdfUAConformance;
import com.itextpdf.layout.Document;
import com.itextpdf.layout.borders.SolidBorder;
import com.itextpdf.layout.element.Div;
import com.itextpdf.layout.element.GridContainer;
import com.itextpdf.layout.element.Paragraph;
import com.itextpdf.layout.element.Text;
import com.itextpdf.layout.properties.BoxSizingPropertyValue;
import com.itextpdf.layout.properties.Property;
import com.itextpdf.layout.properties.grid.PointValue;
import com.itextpdf.layout.properties.grid.TemplateValue;
import com.itextpdf.test.ExtendedITextTest;
<<<<<<< HEAD
=======
import com.itextpdf.test.TestUtil;
>>>>>>> 26ae38a4

import java.io.IOException;
import java.util.Arrays;
import java.util.List;
import org.junit.jupiter.api.BeforeAll;
import org.junit.jupiter.api.BeforeEach;
import org.junit.jupiter.api.Tag;
import org.junit.jupiter.params.ParameterizedTest;
import org.junit.jupiter.params.provider.MethodSource;

@Tag("IntegrationTest")
public class PdfUATaggedGridContainerTest extends ExtendedITextTest {
    private static final String DESTINATION_FOLDER = "./target/test/com/itextpdf/pdfua/PdfUATaggedGridContainerTest/";
    private static final String FONT = "./src/test/resources/com/itextpdf/pdfua/font/FreeSans.ttf";

    private UaValidationTestFramework framework;

    @BeforeAll
    public static void setup() {
        createOrClearDestinationFolder(DESTINATION_FOLDER);
    }

    @BeforeEach
    public void initializeFramework() {
        framework = new UaValidationTestFramework(DESTINATION_FOLDER);
    }

    public static List<PdfUAConformance> data() {
        return UaValidationTestFramework.getConformanceList();
    }

    @ParameterizedTest
    @MethodSource("data")
    public void simpleBorderBoxSizingTest(PdfUAConformance pdfUAConformance) throws IOException {
        framework.addBeforeGenerationHook(pdfDoc -> {
            Document document = new Document(pdfDoc);
            PdfFont font = loadFont();

            document.setFont(font);

            GridContainer gridContainer0 = createGridBoxWithText();
            document.add(new Paragraph("BOX_SIZING: BORDER_BOX"));
            gridContainer0.setProperty(Property.BOX_SIZING, BoxSizingPropertyValue.BORDER_BOX);
            gridContainer0.setBorder(new SolidBorder(ColorConstants.BLACK, 20));
            document.add(gridContainer0);

            document.add(new Paragraph("BOX_SIZING: CONTENT_BOX"));
            GridContainer gridContainer1 = createGridBoxWithText();
            gridContainer1.setProperty(Property.BOX_SIZING, BoxSizingPropertyValue.CONTENT_BOX);
            gridContainer1.setBorder(new SolidBorder(ColorConstants.BLACK, 20));

            document.add(gridContainer1);
        });
        framework.assertBothValid("border", pdfUAConformance);
    }

    @ParameterizedTest
    @MethodSource("data")
    public void simpleMarginTest(PdfUAConformance pdfUAConformance) throws IOException {
        framework.addBeforeGenerationHook(pdfDoc -> {
            Document document = new Document(pdfDoc);
            PdfFont font = loadFont();
            document.setFont(font);

            document.add(new Paragraph("Validate Grid Container with Margin "));
            GridContainer gridContainer0 = createGridBoxWithText();
            gridContainer0.setMarginTop(50);
            gridContainer0.setMarginBottom(100);
            gridContainer0.setMarginLeft(10);
            gridContainer0.setMarginRight(10);
            document.add(gridContainer0);
        });
        framework.assertBothValid("margin", pdfUAConformance);
    }

    @ParameterizedTest
    @MethodSource("data")
    public void simplePaddingTest(PdfUAConformance pdfUAConformance) throws IOException {
        framework.addBeforeGenerationHook(pdfDoc -> {
            Document document = new Document(pdfDoc);
            PdfFont font = loadFont();
            document.setFont(font);

            document.add(new Paragraph("Validate Grid Container with Padding"));
            GridContainer gridContainer0 = createGridBoxWithText();
            gridContainer0.setPaddingTop(50);
            gridContainer0.setPaddingBottom(100);
            gridContainer0.setPaddingLeft(10);
            gridContainer0.setPaddingRight(10);
            document.add(gridContainer0);
        });
        framework.assertBothValid("padding", pdfUAConformance);
    }

    @ParameterizedTest
    @MethodSource("data")
    public void simpleBackgroundTest(PdfUAConformance pdfUAConformance) throws IOException {
        framework.addBeforeGenerationHook(pdfDoc -> {
            Document document = new Document(pdfDoc);
            PdfFont font = loadFont();
            document.setFont(font);

            document.add(new Paragraph("Validate Grid Container with Background"));
            GridContainer gridContainer0 = createGridBoxWithText();
            gridContainer0.setBackgroundColor(ColorConstants.RED);
            document.add(gridContainer0);
        });
        framework.assertBothValid("background", pdfUAConformance);
    }

<<<<<<< HEAD
    private void validateOutputPdf(String outputPdf) {
=======
    @ParameterizedTest
    @MethodSource("data")
    public void emptyGridContainerTest(PdfUAConformance pdfUAConformance) throws IOException {
        framework.addBeforeGenerationHook(pdfDoc -> {
            Document document = new Document(pdfDoc);
            GridContainer gridContainer0 = new GridContainer();

            gridContainer0.setProperty(Property.COLUMN_GAP_BORDER, null);
            gridContainer0.setBackgroundColor(ColorConstants.RED);
            gridContainer0.setProperty(Property.GRID_TEMPLATE_COLUMNS,
                    Arrays.asList(
                            (TemplateValue) new PointValue(150.0f),
                            (TemplateValue) new PointValue(150.0f),
                            (TemplateValue) new PointValue(150.0f)));
            gridContainer0.setProperty(Property.COLUMN_GAP, 12.0f);
            document.add(gridContainer0);
        });
        framework.assertBothValid("emptyGridContainer", pdfUAConformance);
>>>>>>> 26ae38a4
    }


    private GridContainer createGridBoxWithText() {
        GridContainer gridContainer0 = new GridContainer();

        gridContainer0.setProperty(Property.COLUMN_GAP_BORDER, null);
        gridContainer0.setProperty(Property.GRID_TEMPLATE_COLUMNS,
                Arrays.asList(
                        (TemplateValue) new PointValue(150.0f),
                        (TemplateValue) new PointValue(150.0f),
                        (TemplateValue) new PointValue(150.0f)));
        gridContainer0.setProperty(Property.COLUMN_GAP, 12.0f);
        Div div1 = new Div();
        div1.setBackgroundColor(ColorConstants.YELLOW);
        div1.setProperty(Property.COLUMN_GAP_BORDER, null);
        div1.setProperty(Property.COLUMN_GAP, 12.0f);
        Paragraph paragraph2 = new Paragraph();
        Text text3 = new Text("One");
        paragraph2.add(text3);

        div1.add(paragraph2);

        gridContainer0.add(div1);

        Div div4 = new Div();
        div4.setProperty(Property.COLUMN_GAP_BORDER, null);
        div4.setProperty(Property.COLUMN_GAP, 12.0f);
        Paragraph paragraph5 = new Paragraph();
        Text text6 = new Text("Two");
        paragraph5.add(text6);

        div4.add(paragraph5);

        gridContainer0.add(div4);

        Div div7 = new Div();
        div7.setBackgroundColor(ColorConstants.GREEN);
        div7.setProperty(Property.COLUMN_GAP_BORDER, null);
        div7.setProperty(Property.COLUMN_GAP, 12.0f);
        Paragraph paragraph8 = new Paragraph();
        Text text9 = new Text("Three");
        paragraph8.add(text9);

        div7.add(paragraph8);

        gridContainer0.add(div7);

        Div div10 = new Div();
        div10.setBackgroundColor(ColorConstants.CYAN);
        div10.setProperty(Property.COLUMN_GAP_BORDER, null);
        div10.setProperty(Property.COLUMN_GAP, 12.0f);
        Paragraph paragraph11 = new Paragraph();
        Text text12 = new Text("Four");
        paragraph11.add(text12);

        div10.add(paragraph11);

        gridContainer0.add(div10);

        Div div13 = new Div();

        div13.setProperty(Property.COLUMN_GAP_BORDER, null);
        div13.setProperty(Property.COLUMN_GAP, 12.0f);
        Paragraph paragraph14 = new Paragraph();
        Text text15 = new Text("Five");
        paragraph14.add(text15);

        div13.add(paragraph14);

        gridContainer0.add(div13);
        return gridContainer0;
    }

    private static PdfFont loadFont(){
        try {
            return PdfFontFactory.createFont(FONT, PdfEncodings.WINANSI, EmbeddingStrategy.FORCE_EMBEDDED);
        } catch (IOException e) {
            throw new RuntimeException(e.getMessage());
        }
    }
}<|MERGE_RESOLUTION|>--- conflicted
+++ resolved
@@ -39,10 +39,7 @@
 import com.itextpdf.layout.properties.grid.PointValue;
 import com.itextpdf.layout.properties.grid.TemplateValue;
 import com.itextpdf.test.ExtendedITextTest;
-<<<<<<< HEAD
-=======
 import com.itextpdf.test.TestUtil;
->>>>>>> 26ae38a4
 
 import java.io.IOException;
 import java.util.Arrays;
@@ -153,9 +150,6 @@
         framework.assertBothValid("background", pdfUAConformance);
     }
 
-<<<<<<< HEAD
-    private void validateOutputPdf(String outputPdf) {
-=======
     @ParameterizedTest
     @MethodSource("data")
     public void emptyGridContainerTest(PdfUAConformance pdfUAConformance) throws IOException {
@@ -174,7 +168,6 @@
             document.add(gridContainer0);
         });
         framework.assertBothValid("emptyGridContainer", pdfUAConformance);
->>>>>>> 26ae38a4
     }
 
 
