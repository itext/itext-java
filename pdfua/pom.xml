--- conflicted
+++ resolved
@@ -5,11 +5,7 @@
   <parent>
     <groupId>com.itextpdf.android</groupId>
     <artifactId>root-android</artifactId>
-<<<<<<< HEAD
-    <version>8.0.3</version>
-=======
     <version>8.0.4</version>
->>>>>>> 27410c16
   </parent>
   <artifactId>pdfua-android</artifactId>
   <name>iText - pdfua</name>
@@ -19,8 +15,6 @@
     <dependency>
       <groupId>com.itextpdf.android</groupId>
       <artifactId>kernel-android</artifactId>
-<<<<<<< HEAD
-=======
       <version>${project.version}</version>
     </dependency>
     <dependency>
@@ -36,27 +30,18 @@
     <dependency>
       <groupId>com.itextpdf.android</groupId>
       <artifactId>pdftest-android</artifactId>
->>>>>>> 27410c16
       <version>${project.version}</version>
       <scope>test</scope>
     </dependency>
     <dependency>
       <groupId>com.itextpdf.android</groupId>
-<<<<<<< HEAD
-      <artifactId>layout-android</artifactId>
-=======
       <artifactId>bouncy-castle-adapter-android</artifactId>
->>>>>>> 27410c16
       <version>${project.version}</version>
       <scope>test</scope>
     </dependency>
     <dependency>
       <groupId>com.itextpdf.android</groupId>
-<<<<<<< HEAD
-      <artifactId>pdftest-android</artifactId>
-=======
       <artifactId>font-asian-android</artifactId>
->>>>>>> 27410c16
       <version>${project.version}</version>
       <scope>test</scope>
     </dependency>
