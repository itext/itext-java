/*
    This file is part of the iText (R) project.
<<<<<<< HEAD
    Copyright (c) 1998-2023 iText Group NV
    Authors: iText Software.
=======
    Copyright (c) 1998-2023 Apryse Group NV
    Authors: Apryse Software.
>>>>>>> 70509665

    This program is offered under a commercial and under the AGPL license.
    For commercial licensing, contact us at https://itextpdf.com/sales.  For AGPL licensing, see below.

    AGPL licensing:
    This program is free software: you can redistribute it and/or modify
    it under the terms of the GNU Affero General Public License as published by
    the Free Software Foundation, either version 3 of the License, or
    (at your option) any later version.

    This program is distributed in the hope that it will be useful,
    but WITHOUT ANY WARRANTY; without even the implied warranty of
    MERCHANTABILITY or FITNESS FOR A PARTICULAR PURPOSE.  See the
    GNU Affero General Public License for more details.

    You should have received a copy of the GNU Affero General Public License
    along with this program.  If not, see <https://www.gnu.org/licenses/>.
 */
package com.itextpdf.commons.actions.data;

/**
 * Stores an instance of {@link ProductData} related to iText commons module.
 */
public final class CommonsProductData {
    static final String COMMONS_PUBLIC_PRODUCT_NAME = "Commons";
    static final String COMMONS_PRODUCT_NAME = "commons";
<<<<<<< HEAD
    static final String COMMONS_VERSION = "7.2.5";
=======
    static final String COMMONS_VERSION = "8.0.0";
>>>>>>> 70509665
    static final int COMMONS_COPYRIGHT_SINCE = 2000;
    static final int COMMONS_COPYRIGHT_TO = 2023;

    private static final ProductData COMMONS_PRODUCT_DATA = new ProductData(COMMONS_PUBLIC_PRODUCT_NAME,
            COMMONS_PRODUCT_NAME, COMMONS_VERSION, COMMONS_COPYRIGHT_SINCE, COMMONS_COPYRIGHT_TO);

    private CommonsProductData() {
        // Empty constructor for util class
    }

    /**
     * Getter for an instance of {@link ProductData} related to iText commons module.
     *
     * @return iText commons product description
     */
    public static ProductData getInstance() {
        return COMMONS_PRODUCT_DATA;
    }
}<|MERGE_RESOLUTION|>--- conflicted
+++ resolved
@@ -1,12 +1,7 @@
 /*
     This file is part of the iText (R) project.
-<<<<<<< HEAD
-    Copyright (c) 1998-2023 iText Group NV
-    Authors: iText Software.
-=======
     Copyright (c) 1998-2023 Apryse Group NV
     Authors: Apryse Software.
->>>>>>> 70509665
 
     This program is offered under a commercial and under the AGPL license.
     For commercial licensing, contact us at https://itextpdf.com/sales.  For AGPL licensing, see below.
@@ -33,11 +28,7 @@
 public final class CommonsProductData {
     static final String COMMONS_PUBLIC_PRODUCT_NAME = "Commons";
     static final String COMMONS_PRODUCT_NAME = "commons";
-<<<<<<< HEAD
-    static final String COMMONS_VERSION = "7.2.5";
-=======
     static final String COMMONS_VERSION = "8.0.0";
->>>>>>> 70509665
     static final int COMMONS_COPYRIGHT_SINCE = 2000;
     static final int COMMONS_COPYRIGHT_TO = 2023;
 
