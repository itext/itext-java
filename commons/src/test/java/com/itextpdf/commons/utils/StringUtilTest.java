/*
    This file is part of the iText (R) project.
    Copyright (c) 1998-2024 Apryse Group NV
    Authors: Apryse Software.

    This program is offered under a commercial and under the AGPL license.
    For commercial licensing, contact us at https://itextpdf.com/sales.  For AGPL licensing, see below.

    AGPL licensing:
    This program is free software: you can redistribute it and/or modify
    it under the terms of the GNU Affero General Public License as published by
    the Free Software Foundation, either version 3 of the License, or
    (at your option) any later version.

    This program is distributed in the hope that it will be useful,
    but WITHOUT ANY WARRANTY; without even the implied warranty of
    MERCHANTABILITY or FITNESS FOR A PARTICULAR PURPOSE.  See the
    GNU Affero General Public License for more details.

    You should have received a copy of the GNU Affero General Public License
    along with this program.  If not, see <https://www.gnu.org/licenses/>.
 */
package com.itextpdf.commons.utils;

import com.itextpdf.test.ExtendedITextTest;

import java.util.regex.Pattern;
import org.junit.jupiter.api.Assertions;
import org.junit.jupiter.api.Test;
import org.junit.jupiter.api.Tag;

/**
 * At the moment there is no StringUtil class in Java, but there is one in C# and we are testing
 */
@Tag("UnitTest")
public class StringUtilTest extends ExtendedITextTest {

    private static final char SPLIT_PERIOD = '.';

    @Test
<<<<<<< HEAD
    @org.junit.Ignore
=======
    @org.junit.jupiter.api.Disabled
>>>>>>> 5c96a472
    public void patternSplitTest01() {
        // Pattern.split in Java works differently compared to Regex.Split in C#
        // In C#, empty strings are possible at the beginning of the resultant array for non-capturing groups in
        // split regex
        // Thus, in C# we use a separate utility for splitting to align the implementation with Java
        // This test verifies that the resultant behavior is the same
        Pattern pattern = Pattern.compile("(?=[ab])");
        String source = "a01aa78ab89b";
        String[] expected = new String[] {"a01", "a", "a78", "a", "b89", "b"};
        String[] result = pattern.split(source);
        Assertions.assertArrayEquals(expected, result);
    }

    @Test
    public void patternSplitTest02() {
        Pattern pattern = Pattern.compile("(?=[ab])");
        String source = "";
        String[] expected = new String[] {""};
        String[] result = pattern.split(source);
        Assertions.assertArrayEquals(expected, result);
    }

    @Test
<<<<<<< HEAD
    @org.junit.Ignore
=======
    @org.junit.jupiter.api.Disabled
>>>>>>> 5c96a472
    public void stringSplitTest01() {
        String source = "a01aa78ab89b";
        String[] expected = new String[] {"a01", "a", "a78", "a", "b89", "b"};
        String[] result = source.split("(?=[ab])");
        Assertions.assertArrayEquals(expected, result);
    }

    @Test
    public void stringSplitTest02() {
        String source = "";
        String[] expected = new String[] {""};
        String[] result = source.split("(?=[ab])");
        Assertions.assertArrayEquals(expected, result);
    }

    @Test
    public void splitKeepEmptyParts01() {
        String source = "";
        String[] expected = new String[]{
                ""
        };
        String[] result = StringSplitUtil.splitKeepTrailingWhiteSpace(source, SPLIT_PERIOD);
        Assertions.assertArrayEquals(source.split(String.valueOf(SPLIT_PERIOD)), result);
        Assertions.assertArrayEquals(expected, result);
    }

    @Test
    public void splitKeepEmptyParts02() {
        String source = null;
        Assertions.assertThrows(Exception.class,
                () -> StringSplitUtil.splitKeepTrailingWhiteSpace(source, SPLIT_PERIOD));
    }

    @Test
    public void splitKeepEmptyParts03() {
        String source = "test.test1";
        String[] expected = new String[] {"test", "test1"};
        String[] result = StringSplitUtil.splitKeepTrailingWhiteSpace(source, SPLIT_PERIOD);
        Assertions.assertArrayEquals(expected, result);
    }


    @Test
    public void splitKeepEmptyParts04() {
        String source = "test..test1";
        String[] expected = new String[] {"test", "", "test1"};
        String[] result = StringSplitUtil.splitKeepTrailingWhiteSpace(source, SPLIT_PERIOD);
        Assertions.assertArrayEquals(expected, result);
    }

    @Test
    public void splitKeepEmptyParts05() {
        String source = "test...test1";
        String[] expected = new String[] {"test", "", "", "test1"};
        String[] result = StringSplitUtil.splitKeepTrailingWhiteSpace(source, SPLIT_PERIOD);
        Assertions.assertArrayEquals(expected, result);
    }

    @Test
    public void splitKeepEmptyParts06() {
        String source = ".test1";
        String[] expected = new String[] {"", "test1"};
        String[] result = StringSplitUtil.splitKeepTrailingWhiteSpace(source, SPLIT_PERIOD);
        Assertions.assertArrayEquals(expected, result);
    }

    @Test
    public void splitKeepEmptyPartsDifferentBehaviour01() {
        String source = "test.";
        String[] expected = new String[] {"test", ""};
        String[] result = StringSplitUtil.splitKeepTrailingWhiteSpace(source, SPLIT_PERIOD);
        Assertions.assertArrayEquals(expected, result);
    }

    @Test
    public void splitKeepEmptyPartsDifferentBehaviour02() {
        String source = "test..";
        String[] expected = new String[] {"test", "", ""};
        String[] result = StringSplitUtil.splitKeepTrailingWhiteSpace(source, SPLIT_PERIOD);
        Assertions.assertArrayEquals(expected, result);
    }

}<|MERGE_RESOLUTION|>--- conflicted
+++ resolved
@@ -38,11 +38,7 @@
     private static final char SPLIT_PERIOD = '.';
 
     @Test
-<<<<<<< HEAD
-    @org.junit.Ignore
-=======
     @org.junit.jupiter.api.Disabled
->>>>>>> 5c96a472
     public void patternSplitTest01() {
         // Pattern.split in Java works differently compared to Regex.Split in C#
         // In C#, empty strings are possible at the beginning of the resultant array for non-capturing groups in
@@ -66,11 +62,7 @@
     }
 
     @Test
-<<<<<<< HEAD
-    @org.junit.Ignore
-=======
     @org.junit.jupiter.api.Disabled
->>>>>>> 5c96a472
     public void stringSplitTest01() {
         String source = "a01aa78ab89b";
         String[] expected = new String[] {"a01", "a", "a78", "a", "b89", "b"};
