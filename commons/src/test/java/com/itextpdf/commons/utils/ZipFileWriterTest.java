/*
    This file is part of the iText (R) project.
    Copyright (c) 1998-2024 Apryse Group NV
    Authors: Apryse Software.

    This program is offered under a commercial and under the AGPL license.
    For commercial licensing, contact us at https://itextpdf.com/sales.  For AGPL licensing, see below.

    AGPL licensing:
    This program is free software: you can redistribute it and/or modify
    it under the terms of the GNU Affero General Public License as published by
    the Free Software Foundation, either version 3 of the License, or
    (at your option) any later version.

    This program is distributed in the hope that it will be useful,
    but WITHOUT ANY WARRANTY; without even the implied warranty of
    MERCHANTABILITY or FITNESS FOR A PARTICULAR PURPOSE.  See the
    GNU Affero General Public License for more details.

    You should have received a copy of the GNU Affero General Public License
    along with this program.  If not, see <https://www.gnu.org/licenses/>.
 */
package com.itextpdf.commons.utils;

import com.itextpdf.commons.exceptions.CommonsExceptionMessageConstant;
import com.itextpdf.test.ExtendedITextTest;

import java.io.ByteArrayInputStream;
import java.io.ByteArrayOutputStream;
import java.io.File;
import java.io.IOException;
import java.io.InputStream;
import java.nio.charset.StandardCharsets;
import java.util.Arrays;
import java.util.Set;
import org.junit.jupiter.api.Assertions;
import org.junit.jupiter.api.BeforeAll;
import org.junit.jupiter.api.Test;
import org.junit.jupiter.api.Tag;

@Tag("IntegrationTest")
public class ZipFileWriterTest extends ExtendedITextTest {

    private static final String SOURCE_FOLDER = "./src/test/resources/com/itextpdf/commons/utils/ZipFileWriter/";
    private static final String DESTINATION_FOLDER = "./target/test/com/itextpdf/commons/utils/ZipFileWriter/";

    @BeforeAll
    public static void beforeClass() {
        createOrClearDestinationFolder(DESTINATION_FOLDER);
    }

    @Test
    public void constructorWithNullPathTest() {
        Exception ex = Assertions.assertThrows(IOException.class, () -> new ZipFileWriter(null));
        Assertions.assertEquals(CommonsExceptionMessageConstant.FILE_NAME_CAN_NOT_BE_NULL, ex.getMessage());
    }

    @Test
    public void constructorWithNotExistingDirsInPathTest() {
        Assertions.assertThrows(IOException.class, () -> new ZipFileWriter(
                DESTINATION_FOLDER + "notExistingDir/archive.zip"));
    }

    @Test
    public void constructorWithAlreadyExistedFilePathTest() throws IOException {
        final String fileName = "constructorWithAlreadyExistedFilePath.zip";
        FileUtil.copy(SOURCE_FOLDER + fileName, DESTINATION_FOLDER + fileName);

        Exception ex = Assertions.assertThrows(IOException.class,
                () -> new ZipFileWriter(DESTINATION_FOLDER + fileName));
        Assertions.assertEquals(
                MessageFormatUtil.format(CommonsExceptionMessageConstant.FILE_NAME_ALREADY_EXIST,
                        DESTINATION_FOLDER + fileName),
                ex.getMessage());
    }

    @Test
    public void constructorWithNotZipFileTest() throws IOException {
        final String fileName = "testFile.txt";
        FileUtil.copy(SOURCE_FOLDER + fileName, DESTINATION_FOLDER + fileName);

        Exception ex = Assertions.assertThrows(IOException.class,
                () -> new ZipFileWriter(DESTINATION_FOLDER + fileName));
        Assertions.assertEquals(
                MessageFormatUtil.format(CommonsExceptionMessageConstant.FILE_NAME_ALREADY_EXIST,
                        DESTINATION_FOLDER + fileName), ex.getMessage());
    }

    @Test
    public void constructorWithDirectoryPathTest() throws IOException {
        final String pathToDirectory = DESTINATION_FOLDER + "constructorWithDirectoryPath/";
        FileUtil.createDirectories(pathToDirectory);

        Exception ex = Assertions.assertThrows(IOException.class, () -> new ZipFileWriter(pathToDirectory));
        Assertions.assertEquals(
                MessageFormatUtil.format(CommonsExceptionMessageConstant.FILE_NAME_ALREADY_EXIST, pathToDirectory),
                ex.getMessage());
    }

    @Test
<<<<<<< HEAD
    @org.junit.Ignore
=======
    @org.junit.jupiter.api.Disabled
>>>>>>> 5c96a472
    public void emptyZipCreationTest() throws IOException {
        final String pathToFile = DESTINATION_FOLDER + "emptyZipCreation.zip";

        ZipFileWriter writer = new ZipFileWriter(pathToFile);
        writer.close();
        Assertions.assertTrue(FileUtil.fileExists(pathToFile));

        // We are not using ZipFileWriter in ZipFileReader tests, so we don't have testing cycles here.
        try (ZipFileReader zip = new ZipFileReader(pathToFile)) {
            Assertions.assertTrue(zip.getFileNames().isEmpty());
        }
    }

    @Test
<<<<<<< HEAD
    @org.junit.Ignore
=======
    @org.junit.jupiter.api.Disabled
>>>>>>> 5c96a472
    public void addNullFileEntryTest() throws IOException {
        final String pathToFile = DESTINATION_FOLDER + "addNullFileEntry.zip";

        try (ZipFileWriter writer = new ZipFileWriter(pathToFile)) {
            Exception ex = Assertions.assertThrows(IOException.class,
                    () -> writer.addEntry("fileName.txt", (File) null));
            Assertions.assertEquals(CommonsExceptionMessageConstant.FILE_SHOULD_EXIST, ex.getMessage());
        }
    }

    @Test
<<<<<<< HEAD
    @org.junit.Ignore
=======
    @org.junit.jupiter.api.Disabled
>>>>>>> 5c96a472
    public void addEntryWithNotExistingFileTest() throws IOException {
        try (ZipFileWriter writer = new ZipFileWriter(
                DESTINATION_FOLDER + "addEntryWithNotExistingFile.zip")) {
            Assertions.assertThrows(IOException.class,
                    () -> writer.addEntry("fileName", new File(SOURCE_FOLDER + "invalidPath")));
        }
    }

    @Test
<<<<<<< HEAD
    @org.junit.Ignore
=======
    @org.junit.jupiter.api.Disabled
>>>>>>> 5c96a472
    public void addNullStreamEntryTest() throws IOException {
        final String pathToFile = DESTINATION_FOLDER + "addNullStreamEntry.zip";

        try (ZipFileWriter writer = new ZipFileWriter(pathToFile)) {
            Exception ex = Assertions.assertThrows(IOException.class,
                    () -> writer.addEntry("fileName.txt", (InputStream) null));
            Assertions.assertEquals(CommonsExceptionMessageConstant.STREAM_CAN_NOT_BE_NULL, ex.getMessage());
        }
    }

    @Test
<<<<<<< HEAD
    @org.junit.Ignore
=======
    @org.junit.jupiter.api.Disabled
>>>>>>> 5c96a472
    public void addNullJsonEntryTest() throws IOException {
        final String pathToFile = DESTINATION_FOLDER + "addNullJsonEntry.zip";

        try (ZipFileWriter writer = new ZipFileWriter(pathToFile)) {
            Exception ex = Assertions.assertThrows(IOException.class,
                    () -> writer.addJsonEntry("fileName.txt", null));
            Assertions.assertEquals(CommonsExceptionMessageConstant.JSON_OBJECT_CAN_NOT_BE_NULL, ex.getMessage());
        }
    }

    @Test
<<<<<<< HEAD
    @org.junit.Ignore
=======
    @org.junit.jupiter.api.Disabled
>>>>>>> 5c96a472
    public void addEntryWhenWriterIsClosedTest() throws IOException {
        final String pathToFile = DESTINATION_FOLDER + "addEntryWhenWriterIsClosed.zip";

        ZipFileWriter writer = new ZipFileWriter(pathToFile);
        writer.close();

        Assertions.assertThrows(Exception.class,
                () -> writer.addEntry("firstName", new File(SOURCE_FOLDER + "testFile.txt")));
    }

    @Test
    public void addTextFileEntryTest() throws IOException {
        final String pathToFile = DESTINATION_FOLDER + "addTextFileEntry.zip";
        final String textFilePath = SOURCE_FOLDER + "testFile.txt";
        final String fileNameInZip = "text.txt";

        try (ZipFileWriter writer = new ZipFileWriter(pathToFile)) {
            writer.addEntry(fileNameInZip, new File(textFilePath));
        }

        try (ZipFileReader reader = new ZipFileReader(pathToFile);
                InputStream streamFromZip = reader.readFromZip(fileNameInZip);
                InputStream streamWithFile = FileUtil.getInputStreamForFile(textFilePath)) {

            Set<String> fileNames = reader.getFileNames();
            Assertions.assertEquals(1, fileNames.size());
            Assertions.assertTrue(fileNames.contains(fileNameInZip));
            Assertions.assertTrue(compareStreams(streamWithFile, streamFromZip));
        }
    }

    @Test
    public void addInputStreamEntryInSubfolderTest() throws IOException {
        final String pathToFile = DESTINATION_FOLDER + "addInputStreamEntryInSubfolder.zip";
        final String textFilePath = SOURCE_FOLDER + "testFile.txt";
        final String fileNameInZip = "subfolder/text.txt";

        try (ZipFileWriter writer = new ZipFileWriter(pathToFile)) {
            writer.addEntry(fileNameInZip, FileUtil.getInputStreamForFile(textFilePath));
        }

        try (ZipFileReader reader = new ZipFileReader(pathToFile);
                InputStream streamFromZip = reader.readFromZip(fileNameInZip);
                InputStream streamWithFile = FileUtil.getInputStreamForFile(textFilePath)) {

            Set<String> fileNames = reader.getFileNames();
            Assertions.assertEquals(1, fileNames.size());
            Assertions.assertTrue(fileNames.contains(fileNameInZip));
            Assertions.assertTrue(compareStreams(streamWithFile, streamFromZip));
        }
    }

    @Test
    public void addJsonEntryTest() throws IOException {
        final String pathToFile = DESTINATION_FOLDER + "addJsonEntry.zip";
        final String compareString = "\"©\"";
        final String fileNameInZip = "entry.json";

        try (ZipFileWriter writer = new ZipFileWriter(pathToFile)) {
            writer.addJsonEntry(fileNameInZip, "©");
        }

        try (ZipFileReader reader = new ZipFileReader(pathToFile);
                InputStream streamFromZip = reader.readFromZip(fileNameInZip);
                InputStream compareStream = new ByteArrayInputStream(compareString.getBytes(StandardCharsets.UTF_8))) {

            Set<String> fileNames = reader.getFileNames();
            Assertions.assertEquals(1, fileNames.size());
            Assertions.assertTrue(fileNames.contains(fileNameInZip));
            Assertions.assertTrue(compareStreams(compareStream, streamFromZip));
        }
    }

    @Test
    public void addEntryWithSameFilePathTwiceTest() throws IOException {
        final String pathToFile = DESTINATION_FOLDER + "addEntryWithSameFilePathTwice.zip";
        final String fileNameInZip = "entry.json";

        try (ZipFileWriter writer = new ZipFileWriter(pathToFile)) {
            writer.addJsonEntry(fileNameInZip, "©");
            Assertions.assertThrows(IOException.class, () -> writer.addJsonEntry(fileNameInZip, "aaa"));
        }
    }

    @Test
    public void addSeveralEntriesToZipTest() throws IOException {
        final String pathToFile = DESTINATION_FOLDER + "addSeveralEntriesToZip.zip";
        final String firstTextFilePath = SOURCE_FOLDER + "testFile.txt";
        final String secondTextFilePath = SOURCE_FOLDER + "someTextFile.txt";
        final String compareString = "\"©\"";

        final String firstFileNameInZip = "firstName.txt";
        final String secondFileNameInZip = "subfolder/secondName.txt";
        final String thirdFileNameInZip = "subfolder/subfolder/thirdName.json";

        try (ZipFileWriter writer = new ZipFileWriter(pathToFile)) {
            writer.addEntry(firstFileNameInZip, new File(firstTextFilePath));
            writer.addEntry(secondFileNameInZip, FileUtil.getInputStreamForFile(secondTextFilePath));
            writer.addJsonEntry(thirdFileNameInZip, "©");
        }

        try (ZipFileReader reader = new ZipFileReader(pathToFile);
                InputStream streamWithFirstFromZip = reader.readFromZip(firstFileNameInZip);
                InputStream streamWithFirstFile = FileUtil.getInputStreamForFile(firstTextFilePath);
                InputStream streamWithSecondFromZip = reader.readFromZip(secondFileNameInZip);
                InputStream streamWithSecondFile = FileUtil.getInputStreamForFile(secondTextFilePath);
                InputStream streamWithJsonFromZip = reader.readFromZip(thirdFileNameInZip);
                InputStream compareStream = new ByteArrayInputStream(compareString.getBytes(StandardCharsets.UTF_8))) {
            Set<String> fileNames = reader.getFileNames();
            Assertions.assertEquals(3, fileNames.size());
            Assertions.assertTrue(fileNames.contains(firstFileNameInZip));
            Assertions.assertTrue(fileNames.contains(secondFileNameInZip));
            Assertions.assertTrue(fileNames.contains(thirdFileNameInZip));

            Assertions.assertTrue(compareStreams(streamWithFirstFile, streamWithFirstFromZip));
            Assertions.assertTrue(compareStreams(streamWithSecondFile, streamWithSecondFromZip));
            Assertions.assertTrue(compareStreams(compareStream, streamWithJsonFromZip));
        }
    }

    @Test
<<<<<<< HEAD
    @org.junit.Ignore
=======
    @org.junit.jupiter.api.Disabled
>>>>>>> 5c96a472
    public void addEntryWithNullFileNameTest() throws IOException {
        final String pathToFile = DESTINATION_FOLDER + "addEntryWithNullFileName.zip";
        final String firstTextFilePath = SOURCE_FOLDER + "testFile.txt";

        try (ZipFileWriter writer = new ZipFileWriter(pathToFile)) {
            Exception ex = Assertions.assertThrows(IOException.class,
                    () -> writer.addEntry(null, new File(firstTextFilePath)));
            Assertions.assertEquals(CommonsExceptionMessageConstant.FILE_NAME_SHOULD_BE_UNIQUE, ex.getMessage());
        }
    }

    private static boolean compareStreams(InputStream firstStream, InputStream secondStream) throws IOException {
        if (firstStream == null || secondStream == null) {
            throw new IOException(CommonsExceptionMessageConstant.STREAM_CAN_NOT_BE_NULL);
        }
        final byte[] firstStreamBytes = convertInputStreamToByteArray(firstStream);
        final byte[] secondStreamBytes = convertInputStreamToByteArray(secondStream);

        return Arrays.equals(firstStreamBytes, secondStreamBytes);
    }

    private static byte[] convertInputStreamToByteArray(InputStream inputStream) throws IOException {
        try (ByteArrayOutputStream result = new ByteArrayOutputStream()) {
            byte[] buffer = new byte[1024];
            int length;
            while ((length = inputStream.read(buffer)) != -1) {
                result.write(buffer, 0, length);
            }
            result.flush();
            return result.toByteArray();
        }
    }
}<|MERGE_RESOLUTION|>--- conflicted
+++ resolved
@@ -98,11 +98,7 @@
     }
 
     @Test
-<<<<<<< HEAD
-    @org.junit.Ignore
-=======
-    @org.junit.jupiter.api.Disabled
->>>>>>> 5c96a472
+    @org.junit.jupiter.api.Disabled
     public void emptyZipCreationTest() throws IOException {
         final String pathToFile = DESTINATION_FOLDER + "emptyZipCreation.zip";
 
@@ -117,11 +113,7 @@
     }
 
     @Test
-<<<<<<< HEAD
-    @org.junit.Ignore
-=======
-    @org.junit.jupiter.api.Disabled
->>>>>>> 5c96a472
+    @org.junit.jupiter.api.Disabled
     public void addNullFileEntryTest() throws IOException {
         final String pathToFile = DESTINATION_FOLDER + "addNullFileEntry.zip";
 
@@ -133,11 +125,7 @@
     }
 
     @Test
-<<<<<<< HEAD
-    @org.junit.Ignore
-=======
-    @org.junit.jupiter.api.Disabled
->>>>>>> 5c96a472
+    @org.junit.jupiter.api.Disabled
     public void addEntryWithNotExistingFileTest() throws IOException {
         try (ZipFileWriter writer = new ZipFileWriter(
                 DESTINATION_FOLDER + "addEntryWithNotExistingFile.zip")) {
@@ -147,11 +135,7 @@
     }
 
     @Test
-<<<<<<< HEAD
-    @org.junit.Ignore
-=======
-    @org.junit.jupiter.api.Disabled
->>>>>>> 5c96a472
+    @org.junit.jupiter.api.Disabled
     public void addNullStreamEntryTest() throws IOException {
         final String pathToFile = DESTINATION_FOLDER + "addNullStreamEntry.zip";
 
@@ -163,11 +147,7 @@
     }
 
     @Test
-<<<<<<< HEAD
-    @org.junit.Ignore
-=======
-    @org.junit.jupiter.api.Disabled
->>>>>>> 5c96a472
+    @org.junit.jupiter.api.Disabled
     public void addNullJsonEntryTest() throws IOException {
         final String pathToFile = DESTINATION_FOLDER + "addNullJsonEntry.zip";
 
@@ -179,11 +159,7 @@
     }
 
     @Test
-<<<<<<< HEAD
-    @org.junit.Ignore
-=======
-    @org.junit.jupiter.api.Disabled
->>>>>>> 5c96a472
+    @org.junit.jupiter.api.Disabled
     public void addEntryWhenWriterIsClosedTest() throws IOException {
         final String pathToFile = DESTINATION_FOLDER + "addEntryWhenWriterIsClosed.zip";
 
@@ -305,11 +281,7 @@
     }
 
     @Test
-<<<<<<< HEAD
-    @org.junit.Ignore
-=======
-    @org.junit.jupiter.api.Disabled
->>>>>>> 5c96a472
+    @org.junit.jupiter.api.Disabled
     public void addEntryWithNullFileNameTest() throws IOException {
         final String pathToFile = DESTINATION_FOLDER + "addEntryWithNullFileName.zip";
         final String firstTextFilePath = SOURCE_FOLDER + "testFile.txt";
