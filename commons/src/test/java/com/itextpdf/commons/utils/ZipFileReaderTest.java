/*
    This file is part of the iText (R) project.
    Copyright (c) 1998-2024 Apryse Group NV
    Authors: Apryse Software.

    This program is offered under a commercial and under the AGPL license.
    For commercial licensing, contact us at https://itextpdf.com/sales.  For AGPL licensing, see below.

    AGPL licensing:
    This program is free software: you can redistribute it and/or modify
    it under the terms of the GNU Affero General Public License as published by
    the Free Software Foundation, either version 3 of the License, or
    (at your option) any later version.

    This program is distributed in the hope that it will be useful,
    but WITHOUT ANY WARRANTY; without even the implied warranty of
    MERCHANTABILITY or FITNESS FOR A PARTICULAR PURPOSE.  See the
    GNU Affero General Public License for more details.

    You should have received a copy of the GNU Affero General Public License
    along with this program.  If not, see <https://www.gnu.org/licenses/>.
 */
package com.itextpdf.commons.utils;

import com.itextpdf.commons.exceptions.CommonsExceptionMessageConstant;
import com.itextpdf.commons.logs.CommonsLogMessageConstant;
import com.itextpdf.test.ExtendedITextTest;
import com.itextpdf.test.annotations.LogMessage;
import com.itextpdf.test.annotations.LogMessages;

import java.io.ByteArrayOutputStream;
import java.io.IOException;
import java.io.InputStream;
import java.util.Set;
import org.junit.jupiter.api.Assertions;
import org.junit.jupiter.api.Test;
import org.junit.jupiter.api.Tag;

@Tag("UnitTest")
public class ZipFileReaderTest extends ExtendedITextTest {
    private static final String SOURCE_FOLDER = "./src/test/resources/com/itextpdf/commons/utils/ZipFileReaderTest/";

    @Test
    public void constructorWithNullPathTest() {
        Exception ex = Assertions.assertThrows(IOException.class, () -> new ZipFileReader(null));
        Assertions.assertEquals(CommonsExceptionMessageConstant.FILE_NAME_CAN_NOT_BE_NULL, ex.getMessage());
    }

    @Test
    public void constructorWithInvalidPathTest() {
        Assertions.assertThrows(Exception.class, () -> new ZipFileReader("invalidPath"));
    }

    @Test
    public void constructorWithNonZipPathTest() {
        Assertions.assertThrows(Exception.class, () -> new ZipFileReader(SOURCE_FOLDER + "firstFile.txt"));
    }

    @Test
<<<<<<< HEAD
    @org.junit.Ignore
=======
    @org.junit.jupiter.api.Disabled
>>>>>>> 5c96a472
    public void getFileNamesFromEmptyZipTest() throws IOException {
        try (ZipFileReader fileReader = new ZipFileReader(SOURCE_FOLDER + "emptyZip.zip")) {
            Set<String> nameSet = fileReader.getFileNames();

            Assertions.assertTrue(nameSet.isEmpty());
        }
    }

    @Test
    public void getFileNamesFromZipTest() throws IOException {
        try (ZipFileReader fileReader = new ZipFileReader(SOURCE_FOLDER + "archive.zip")) {
            Set<String> nameSet = fileReader.getFileNames();

            Assertions.assertNotNull(nameSet);
            Assertions.assertEquals(6, nameSet.size());
            Assertions.assertTrue(nameSet.contains("firstFile.txt"));
            Assertions.assertTrue(nameSet.contains("secondFile.txt"));
            Assertions.assertTrue(nameSet.contains("subfolder/thirdFile.txt"));
            Assertions.assertTrue(nameSet.contains("subfolder/fourthFile.txt"));
            Assertions.assertTrue(nameSet.contains("subfolder/subsubfolder/fifthFile.txt"));
            Assertions.assertTrue(nameSet.contains("subfolder/subsubfolder/sixthFile.txt"));
        }
    }

    @Test
    @LogMessages(messages = @LogMessage(messageTemplate = CommonsLogMessageConstant.UNCOMPRESSED_DATA_SIZE_IS_TOO_MUCH))
    public void getFileNamesFromZipBombBySettingThresholdSizeTest() throws IOException {
        try (ZipFileReader fileReader = new ZipFileReader(SOURCE_FOLDER + "zipBombTest.zip")) {
            fileReader.setThresholdRatio(1000);
            fileReader.setThresholdSize(10000);
            Set<String> nameSet = fileReader.getFileNames();

            Assertions.assertNotNull(nameSet);
            Assertions.assertEquals(0, nameSet.size());
        }
    }

    @Test
    @LogMessages(messages = @LogMessage(messageTemplate = CommonsLogMessageConstant.RATIO_IS_HIGHLY_SUSPICIOUS))
    public void getFileNamesFromZipBombBySettingThresholdRatioTest() throws IOException {
        try (ZipFileReader fileReader = new ZipFileReader(SOURCE_FOLDER + "zipBombTest.zip")) {
            fileReader.setThresholdRatio(5);
            Set<String> nameSet = fileReader.getFileNames();

            Assertions.assertNotNull(nameSet);
            Assertions.assertEquals(0, nameSet.size());
        }
    }

    @Test
    @LogMessages(messages = @LogMessage(messageTemplate = CommonsLogMessageConstant.TOO_MUCH_ENTRIES_IN_ARCHIVE))
    public void getFileNamesFromZipBombBySettingThresholdEntriesTest() throws IOException {
        try (ZipFileReader fileReader = new ZipFileReader(SOURCE_FOLDER + "archive.zip")) {
            fileReader.setThresholdEntries(5);
            Set<String> nameSet = fileReader.getFileNames();

            Assertions.assertNotNull(nameSet);
            Assertions.assertTrue(nameSet.size() <= 5);
        }
    }

    @Test
    public void readFromZipWithNullPathTest() throws IOException {
        try (ZipFileReader reader = new ZipFileReader(SOURCE_FOLDER + "archive.zip")) {

            Exception ex = Assertions.assertThrows(IOException.class, () -> reader.readFromZip(null));
            Assertions.assertEquals(CommonsExceptionMessageConstant.FILE_NAME_CAN_NOT_BE_NULL, ex.getMessage());
        }
    }

    @Test
    public void readFromZipWithNotExistingPathTest() throws IOException {
        final String fileName = "name";

        try (ZipFileReader reader = new ZipFileReader(SOURCE_FOLDER + "archive.zip")) {
            Exception ex = Assertions.assertThrows(IOException.class, () -> reader.readFromZip(fileName));
            Assertions.assertEquals(MessageFormatUtil
                    .format(CommonsExceptionMessageConstant.ZIP_ENTRY_NOT_FOUND, fileName), ex.getMessage());
        }
    }

    @Test
    public void readFromZipWithInvalidPathTest() throws IOException {
        final String fileName = "thirdFile.txt";

        try (ZipFileReader reader = new ZipFileReader(SOURCE_FOLDER + "archive.zip")) {
            Exception ex = Assertions.assertThrows(IOException.class, () -> reader.readFromZip(fileName));
            Assertions.assertEquals(MessageFormatUtil
                    .format(CommonsExceptionMessageConstant.ZIP_ENTRY_NOT_FOUND, fileName), ex.getMessage());
        }
    }

    @Test
    public void readFromZipWithPathAtRootTest() throws IOException {
        try (ZipFileReader reader = new ZipFileReader(SOURCE_FOLDER + "archive.zip");
                InputStream inputStream = reader.readFromZip("firstFile.txt")) {

            Assertions.assertNotNull(inputStream);
            Assertions.assertEquals("1", convertInputStreamToString(inputStream));
        }
    }

    @Test
    public void readFromZipWithFileInSubFolderTest() throws IOException {
        try (ZipFileReader reader = new ZipFileReader(SOURCE_FOLDER + "archive.zip");
                InputStream inputStream = reader.readFromZip("subfolder/thirdFile.txt")) {

            Assertions.assertNotNull(inputStream);
            Assertions.assertEquals("3", convertInputStreamToString(inputStream));
        }
    }

    @Test
    public void readFromZipWithFileInSubSubFolderPathTest() throws IOException {
        try (ZipFileReader reader = new ZipFileReader(SOURCE_FOLDER + "archive.zip");
                InputStream inputStream = reader.readFromZip("subfolder/subsubfolder/fifthFile.txt")) {

            Assertions.assertNotNull(inputStream);
            Assertions.assertEquals("5", convertInputStreamToString(inputStream));
        }
    }

    @Test
    public void readFromZipWithClosedReaderTest() throws IOException {
        ZipFileReader reader = new ZipFileReader(SOURCE_FOLDER + "archive.zip");
        reader.close();
        Assertions.assertThrows(IllegalStateException.class,
                () -> reader.readFromZip("subfolder/subsubfolder/fifthFile.txt"));
    }

    private static String convertInputStreamToString(InputStream inputStream) throws IOException {
        try (ByteArrayOutputStream result = new ByteArrayOutputStream()) {
            byte[] buffer = new byte[1024];
            int length;
            while ((length = inputStream.read(buffer)) != -1) {
                result.write(buffer, 0, length);
            }
            result.flush();
            return EncodingUtil.convertToString(result.toByteArray(), "UTF-8");
        }
    }
}<|MERGE_RESOLUTION|>--- conflicted
+++ resolved
@@ -57,11 +57,7 @@
     }
 
     @Test
-<<<<<<< HEAD
-    @org.junit.Ignore
-=======
     @org.junit.jupiter.api.Disabled
->>>>>>> 5c96a472
     public void getFileNamesFromEmptyZipTest() throws IOException {
         try (ZipFileReader fileReader = new ZipFileReader(SOURCE_FOLDER + "emptyZip.zip")) {
             Set<String> nameSet = fileReader.getFileNames();
