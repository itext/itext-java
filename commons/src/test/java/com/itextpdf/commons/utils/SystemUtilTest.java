--- conflicted
+++ resolved
@@ -143,11 +143,7 @@
     }
 
     @Test
-<<<<<<< HEAD
-    @org.junit.Ignore
-=======
     @org.junit.jupiter.api.Disabled
->>>>>>> 5c96a472
     public void runProcessAndWaitWithWorkingDirectoryTest() throws IOException, InterruptedException {
         String imageMagickPath = SystemUtil.getPropertyOrEnvironmentVariable(MAGICK_COMPARE_ENVIRONMENT_VARIABLE);
         if (imageMagickPath == null) {
@@ -170,11 +166,7 @@
     }
 
     @Test
-<<<<<<< HEAD
-    @org.junit.Ignore
-=======
     @org.junit.jupiter.api.Disabled
->>>>>>> 5c96a472
     public void runProcessAndGetProcessInfoTest() throws IOException, InterruptedException {
         String imageMagickPath = SystemUtil.getPropertyOrEnvironmentVariable(MAGICK_COMPARE_ENVIRONMENT_VARIABLE);
         if (imageMagickPath == null) {
