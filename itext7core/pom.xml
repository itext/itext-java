--- conflicted
+++ resolved
@@ -4,11 +4,7 @@
   <modelVersion>4.0.0</modelVersion>
   <groupId>com.itextpdf.android</groupId>
   <artifactId>itext7-core-android</artifactId>
-<<<<<<< HEAD
-  <version>9.1.0</version>
-=======
   <version>9.2.0</version>
->>>>>>> 26ae38a4
   <packaging>pom</packaging>
   <name>iText 7 Core</name>
   <description>A Free Java-PDF library</description>
