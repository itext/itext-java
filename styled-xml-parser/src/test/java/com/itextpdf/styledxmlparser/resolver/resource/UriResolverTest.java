/*
    This file is part of the iText (R) project.
    Copyright (c) 1998-2024 Apryse Group NV
    Authors: Apryse Software.

    This program is offered under a commercial and under the AGPL license.
    For commercial licensing, contact us at https://itextpdf.com/sales.  For AGPL licensing, see below.

    AGPL licensing:
    This program is free software: you can redistribute it and/or modify
    it under the terms of the GNU Affero General Public License as published by
    the Free Software Foundation, either version 3 of the License, or
    (at your option) any later version.

    This program is distributed in the hope that it will be useful,
    but WITHOUT ANY WARRANTY; without even the implied warranty of
    MERCHANTABILITY or FITNESS FOR A PARTICULAR PURPOSE.  See the
    GNU Affero General Public License for more details.

    You should have received a copy of the GNU Affero General Public License
    along with this program.  If not, see <https://www.gnu.org/licenses/>.
 */
package com.itextpdf.styledxmlparser.resolver.resource;

import com.itextpdf.test.ExtendedITextTest;

import java.net.MalformedURLException;
import java.nio.file.Paths;
import org.junit.jupiter.api.Assertions;
import org.junit.jupiter.api.Disabled;
import org.junit.jupiter.api.Test;
import org.junit.jupiter.api.Tag;

@Tag("UnitTest")
public class UriResolverTest extends ExtendedITextTest {

    private static final String SOURCE_FOLDER =
            "./src/test/resources/com/itextpdfstyledxmlparser/resolver/resource/UriResolverTest/";

    @Test
    public void uriResolverTest01() throws MalformedURLException {
        String absolutePathRoot = Paths.get("").toAbsolutePath().getRoot().toUri().toURL().toExternalForm();
        String absoluteBaseUri = absolutePathRoot + "test/folder/index.html";
        UriResolver resolver = new UriResolver(absoluteBaseUri);
        testPaths(resolver, absolutePathRoot);
    }

    @Test
    public void uriResolverTest01A() throws MalformedURLException {
        String absolutePathRoot = Paths.get("").toAbsolutePath().toUri().toURL().toExternalForm();
        String absoluteBaseUri = absolutePathRoot + "test/folder/index.html";
        UriResolver resolver = new UriResolver(absoluteBaseUri);
        testPaths(resolver, absolutePathRoot);
    }

    @Test
    public void uriResolverTest02() throws MalformedURLException {
        UriResolver resolver = new UriResolver("test/folder/index.html");
        String runFolder = Paths.get("").toUri().toURL().toExternalForm();
        testPaths(resolver, runFolder);
    }

    @Test
    public void uriResolverTest03() throws MalformedURLException {
        UriResolver resolver = new UriResolver("/test/folder/index.html");
        String rootFolder = Paths.get("").toAbsolutePath().getRoot().toUri().toURL().toExternalForm();
        testPaths(resolver, rootFolder);
    }

    @Test
    public void uriResolverTest04() throws MalformedURLException {
        UriResolver resolver = new UriResolver("index.html");
        String runFolder = Paths.get("").toUri().toURL().toExternalForm();
        Assertions.assertEquals(runFolder + "index.html", resolver.getBaseUri());
        Assertions.assertEquals(runFolder + "innerTest", resolver.resolveAgainstBaseUri("innerTest").toExternalForm());

//        Look to commentary in testPaths() method.
//        Assertions.assertEquals("file:/folder2/innerTest2", resolver.resolveAgainstBaseUri("/folder2/innerTest2").toExternalForm());
//        Assertions.assertEquals("file://folder2/innerTest2/", resolver.resolveAgainstBaseUri("//folder2/innerTest2").toExternalForm());
    }

    @Test
    public void uriResolverTest05() throws MalformedURLException {
        UriResolver resolver = new UriResolver("/../test/folder/index.html");
        String rootFolder = Paths.get("").toAbsolutePath().getRoot().toUri().toURL().toExternalForm();
        testPaths(resolver, rootFolder);
    }

    @Test
<<<<<<< HEAD
    @org.junit.Ignore
=======
    @org.junit.jupiter.api.Disabled
>>>>>>> 5c96a472
    public void uriResolverTest06() throws MalformedURLException {
        UriResolver resolver = new UriResolver("../test/folder/index.html");
        String parentFolder = Paths.get("").toAbsolutePath().getParent().toUri().toURL().toExternalForm();
        testPaths(resolver, parentFolder);
    }

    @Test
    public void resolveAgainstBaseUriTest() throws MalformedURLException {
        String baseUrl = "https://test";
        UriResolver resolver = new UriResolver(SOURCE_FOLDER);
        resolver.resolveAgainstBaseUri(baseUrl);
        Assertions.assertTrue(resolver.isLocalBaseUri());
        Assertions.assertTrue(resolver.getBaseUri().startsWith("file:"));
    }

    @Test
    public void uriResolverTest07() throws MalformedURLException {
        UriResolver resolver = new UriResolver("http://itextpdf.com/itext7");
        Assertions.assertEquals("http://itextpdf.com/itext7", resolver.getBaseUri());
        Assertions.assertEquals("http://itextpdf.com/innerTest", resolver.resolveAgainstBaseUri("innerTest").toExternalForm());
        Assertions.assertEquals("http://itextpdf.com/folder2/innerTest2", resolver.resolveAgainstBaseUri("/folder2/innerTest2").toExternalForm());
        Assertions.assertEquals("http://folder2.com/innerTest2", resolver.resolveAgainstBaseUri("//folder2.com/innerTest2").toExternalForm());
    }

    @Test
    public void uriResolverTest07A() throws MalformedURLException {
        String absolutePathRoot = Paths.get("").toAbsolutePath().getRoot().toUri().toURL().toString();
        UriResolver resolver = new UriResolver(absolutePathRoot + "%23r%e%2525s@o%25urces/test/folder/index.html");
        String malformedPath = absolutePathRoot + "%23r%25e%2525s@o%25urces/";
        testPaths(resolver, malformedPath);
    }

    @Test
    public void uriResolverTest07B() throws MalformedURLException {
        String absolutePathRoot = Paths.get("").toAbsolutePath().getRoot().toUri().toURL().toString();
        UriResolver resolver = new UriResolver(absolutePathRoot + "#r%e%25s@o%urces/folder/index.html");
        String malformedPath = absolutePathRoot;
        Assertions.assertEquals(malformedPath + "#r%25e%25s@o%25urces/folder/index.html", resolver.getBaseUri());
        Assertions.assertEquals(malformedPath + "test/folder/innerTest", resolver.resolveAgainstBaseUri("test/folder/innerTest").toExternalForm());

//        Look to commentary in testPaths() method.
//        Assertions.assertEquals("file:/folder2/innerTest2", resolver.resolveAgainstBaseUri("/folder2/innerTest2").toExternalForm());
//        Assertions.assertEquals("file://folder/folder2/innerTest2", resolver.resolveAgainstBaseUri("//folder/folder2/innerTest2").toExternalForm());
    }

    @Test
    public void uriResolverTest08() throws MalformedURLException {
        UriResolver resolver = new UriResolver("http://itextpdf.com/itext7/");
        Assertions.assertEquals("http://itextpdf.com/itext7/", resolver.getBaseUri());
        Assertions.assertEquals("http://itextpdf.com/itext7/innerTest", resolver.resolveAgainstBaseUri("innerTest").toExternalForm());
        Assertions.assertEquals("http://itextpdf.com/folder2/innerTest2", resolver.resolveAgainstBaseUri("/folder2/innerTest2").toExternalForm());
        Assertions.assertEquals("http://folder2.com/innerTest2", resolver.resolveAgainstBaseUri("//folder2.com/innerTest2").toExternalForm());
    }

    @Test
    public void uriResolverTest09() throws MalformedURLException {
        String absolutePathRoot = Paths.get("").toAbsolutePath().getRoot().toUri().toString();
        UriResolver resolver = new UriResolver(absolutePathRoot + "test/folder/index.html");
        String uriRoot = Paths.get("").toAbsolutePath().getRoot().toUri().toURL().toExternalForm();
        testPaths(resolver, uriRoot);
    }

    @Test
    public void uriResolverTest10A() throws MalformedURLException {
        String absolutePathRoot = Paths.get("").toAbsolutePath().getRoot().toUri().toURL().toString();
        UriResolver resolver = new UriResolver(absolutePathRoot + "path%with%spaces/test/folder/index.html");
        String malformedPath = absolutePathRoot + "path%25with%25spaces/";
        testPaths(resolver, malformedPath);
    }

    @Test
    public void uriResolverTest10B() throws MalformedURLException {
        String absolutePathRoot = Paths.get("").toAbsolutePath().getRoot().toUri().toURL().toString();
        UriResolver resolver = new UriResolver(absolutePathRoot + "path%25with%25spaces/test/folder/index.html");
        String malformedPath = absolutePathRoot + "path%25with%25spaces/";
        testPaths(resolver, malformedPath);
    }

    @Test
    public void uriResolverTest10C() throws MalformedURLException {
        String absolutePathRoot = Paths.get("").toAbsolutePath().getRoot().toUri().toURL().toString();
        UriResolver resolver = new UriResolver(absolutePathRoot + "path%2525with%2525spaces/test/folder/index.html");
        String malformedPath = absolutePathRoot + "path%2525with%2525spaces/";
        testPaths(resolver, malformedPath);
    }

    @Test
    public void uriResolverTest10D() throws MalformedURLException {
        String absolutePathRoot = Paths.get("").toAbsolutePath().getRoot().toUri().toURL().toString();
        UriResolver resolver = new UriResolver(absolutePathRoot + "path with spaces/test/folder/index.html");
        String malformedPath = absolutePathRoot + "path%20with%20spaces/";
        testPaths(resolver, malformedPath);
    }

    @Test
    public void uriResolverTest10E() throws MalformedURLException {
        String absolutePathRoot = Paths.get("").toAbsolutePath().getRoot().toUri().toURL().toString();
        UriResolver resolver = new UriResolver(absolutePathRoot + "path%20with%20spaces/test/folder/index.html");
        String malformedPath = absolutePathRoot + "path%20with%20spaces/";
        testPaths(resolver, malformedPath);
    }

    @Test
    public void uriResolverTest10F() throws MalformedURLException {
        String absolutePathRoot = Paths.get("").toAbsolutePath().getRoot().toUri().toURL().toString();
        UriResolver resolver = new UriResolver(absolutePathRoot + "path%2520with%2520spaces/test/folder/index.html");
        String malformedPath = absolutePathRoot + "path%2520with%2520spaces/";
        testPaths(resolver, malformedPath);
    }

    @Test
<<<<<<< HEAD
    @org.junit.Ignore
=======
    @org.junit.jupiter.api.Disabled
>>>>>>> 5c96a472
    public void uriResolverTest13() throws MalformedURLException {
        UriResolver resolver = new UriResolver("");
        String runFolder = Paths.get("").toUri().toURL().toExternalForm();
        Assertions.assertEquals(runFolder, resolver.getBaseUri());
        Assertions.assertEquals(runFolder + "innerTest", resolver.resolveAgainstBaseUri("innerTest").toExternalForm());
        String parentToRunFolder = Paths.get("").toAbsolutePath().getParent().toUri().toURL().toExternalForm();
        Assertions.assertEquals(parentToRunFolder + "folder2/innerTest2", resolver.resolveAgainstBaseUri("../folder2/innerTest2").toExternalForm());

//        Look to commentary in testPaths() method.
//        Assertions.assertEquals("file:/folder2/innerTest2", resolver.resolveAgainstBaseUri("/folder2/innerTest2").toExternalForm());
//        Assertions.assertEquals("file://folder2/innerTest2/", resolver.resolveAgainstBaseUri("//folder2/innerTest2").toExternalForm());
    }

    @Test
    public void uriResolverTest14() throws MalformedURLException {
        UriResolver resolver = new UriResolver("base/uri/index.html");
        String runFolder = Paths.get("").toUri().toURL().toExternalForm();
        Assertions.assertEquals(runFolder + "base/uri/index.html", resolver.getBaseUri());

        final String firstUriResolvingResult = resolver.resolveAgainstBaseUri("file:/c:/test/folder/img.txt")
                .toExternalForm();
        final String expectedUriWithSingleSlash = "file:/c:/test/folder/img.txt";
        final String expectedUriWithTripleSlash = "file:///c:/test/folder/img.txt";

        // Both variants(namely with triple and single slashes) are valid.
        Assertions.assertTrue(expectedUriWithSingleSlash.equals(firstUriResolvingResult)
                || expectedUriWithTripleSlash.equals(firstUriResolvingResult));

        Assertions.assertEquals("file://c:/test/folder/img.txt",
                resolver.resolveAgainstBaseUri("file://c:/test/folder/img.txt").toExternalForm());

        final String thirdUriResolvingResult = resolver.resolveAgainstBaseUri("file:///c:/test/folder/img.txt")
                .toExternalForm();
        // Result of resolving uri with triple slash should be the same as if it contained single slash.
        Assertions.assertEquals(firstUriResolvingResult, thirdUriResolvingResult);

        // It is windows specific to assume this to work. On unix it shall fail, as it will assume that it is
        // an absolute URI with scheme 'c', and will not recognize this scheme.
        // Assertions.assertEquals("file:/c:/test/folder/data.jpg", resolver.resolveAgainstBaseUri("c:/test/folder/data
        // .jpg").toExternalForm());
    }

    @Test
    public void uriResolverTest15() throws MalformedURLException {
        String absolutePathRoot = Paths.get("").toAbsolutePath().getRoot().toUri().toURL().toExternalForm();
        String absoluteBaseUri = absolutePathRoot + "test/folder/index.html";
        UriResolver resolver = new UriResolver(absoluteBaseUri);
        testPaths(resolver, absolutePathRoot);
    }

    @Test
    public void uriResolverTest16() throws MalformedURLException {
        String absolutePathRoot = Paths.get("").toAbsolutePath().getRoot().toUri().toURL().toString();
        String absoluteBaseUri = absolutePathRoot + "test/folder/index.html";
        UriResolver resolver = new UriResolver(absoluteBaseUri);
        testPaths(resolver, absolutePathRoot);
    }

    @Test
    public void uriResolverTest16A() throws MalformedURLException {
        String absolutePathRoot = Paths.get("").toAbsolutePath().getRoot().toUri().toURL().toString();
        String absoluteBaseUri = absolutePathRoot + "path/with/spaces/test/folder/index.html";
        UriResolver resolver = new UriResolver(absoluteBaseUri);
        String malformedPath = absolutePathRoot + "path/with/spaces/";
        testPaths(resolver, malformedPath);
    }

    @Test
    public void uriResolverTest16B() throws MalformedURLException {
        String absolutePathRoot = Paths.get("").toAbsolutePath().getRoot().toUri().toURL().toString();

        String absoluteBaseUri = absolutePathRoot + "path%2Fwith%2Fspaces/test/folder/index.html";
        UriResolver resolver = new UriResolver(absoluteBaseUri);
        String malformedPath = absolutePathRoot + "path%2Fwith%2Fspaces/";
        testPaths(resolver, malformedPath);
    }

    @Test
    public void uriResolverTest16C() throws MalformedURLException {
        String absolutePathRoot = Paths.get("").toAbsolutePath().getRoot().toUri().toURL().toString();
        String absoluteBaseUri = absolutePathRoot + "path%252Fwith%252Fspaces/test/folder/index.html";
        UriResolver resolver = new UriResolver(absoluteBaseUri);
        String malformedPath = absolutePathRoot + "path%252Fwith%252Fspaces/";
        testPaths(resolver, malformedPath);
    }

    @Test
    public void uriResolverTest16D() throws MalformedURLException {
        String absolutePathRoot = Paths.get("").toAbsolutePath().getRoot().toUri().toURL().toString();
        String absoluteBaseUri = absolutePathRoot + "path%25252Fwith%25252Fspaces/test/folder/index.html";
        UriResolver resolver = new UriResolver(absoluteBaseUri);
        String malformedPath = absolutePathRoot + "path%25252Fwith%25252Fspaces/";
        testPaths(resolver, malformedPath);
    }

    @Test
    public void uriResolverTest17() throws MalformedURLException {
        String absolutePathRoot = Paths.get("").toAbsolutePath().getRoot().toUri().toURL().toString();
        String absoluteBaseUri = absolutePathRoot + "test/fol ders/wi@th/diffe#rent/$characters/test/folder/index.html\t\t\t\t\t\t";
        UriResolver resolver = new UriResolver(absoluteBaseUri);
        String malformedPath = absolutePathRoot + "test/fol%20ders/wi@th/diffe#rent/$characters/";
        Assertions.assertNotNull(malformedPath + "test/folder/innerTest", resolver.resolveAgainstBaseUri("innerTest").toExternalForm());
        Assertions.assertNotNull(malformedPath + "test/folder2/innerTest2", resolver.resolveAgainstBaseUri("../folder2/innerTest2").toExternalForm());
        Assertions.assertNotNull(malformedPath + "test/folder/folder2/innerTest2", resolver.resolveAgainstBaseUri("/folder2/innerTest2").toExternalForm());
        Assertions.assertNotNull(malformedPath + "test/folder/folder2/innerTest2", resolver.resolveAgainstBaseUri("//folder2/innerTest2").toExternalForm());
    }

    @Test
    public void uriResolverTest18() {
        String absolutePathRoot ="http://";
        String absoluteBaseUri = absolutePathRoot + "test/folders/index.html";
        UriResolver resolver = new UriResolver(absoluteBaseUri);
        Assertions.assertFalse(resolver.isLocalBaseUri());
    }

    @Test
    public void singleQuoteRelativePath() throws MalformedURLException {
        String expectedUrl = "https://he.wikipedia.org/wiki/%D7%90%D7%91%D7%92'%D7%93";
        String baseUri = "https://he.wikipedia.org/wiki/";
        String relativePath = "%D7%90%D7%91%D7%92'%D7%93";
        UriResolver resolver = new UriResolver(baseUri);

        Assertions.assertEquals(expectedUrl, resolver.resolveAgainstBaseUri(relativePath).toExternalForm());
    }

    @Test
    @Disabled("DEVSIX-2880: single quote character isn't encoded in Java and .NET 4.0, but it's encoded in .NETCoreApp 1.0" +
            " from single quote to %27")
    public void quoteInPercentsRelativePath() throws MalformedURLException {
        String expectedUrl = "https://he.wikipedia.org/wiki/%D7%90%D7%91%D7%92%27%D7%93";
        String baseUri = "https://he.wikipedia.org/wiki/";
        String relativePath = "%D7%90%D7%91%D7%92%27%D7%93";
        UriResolver resolver = new UriResolver(baseUri);

        Assertions.assertEquals(expectedUrl, resolver.resolveAgainstBaseUri(relativePath).toExternalForm());
    }

    @Test
    public void singleQuoteBasePath() throws MalformedURLException {
        String expectedUrl = "https://he.wikipedia.org/wiki'/%D7%90%D7%91%D7%92%D7%93";
        String baseUri = "https://he.wikipedia.org/wiki'/";
        String relativePath = "%D7%90%D7%91%D7%92%D7%93";
        UriResolver resolver = new UriResolver(baseUri);

        Assertions.assertEquals(expectedUrl, resolver.resolveAgainstBaseUri(relativePath).toExternalForm());
    }

    @Test
    @Disabled("DEVSIX-2880: single quote character isn't encoded in Java and .NET 4.0, but it's encoded in .NETCoreApp 1.0" +
            " from single quote to %27")
    public void quoteInPercentsBasePath() throws MalformedURLException {
        String expectedUrl = "https://he.wikipedia.org/wiki%27/%D7%90%D7%91%D7%92%D7%93";
        String baseUri = "https://he.wikipedia.org/wiki%27/";
        String relativePath = "%D7%90%D7%91%D7%92%D7%93";
        UriResolver resolver = new UriResolver(baseUri);

        Assertions.assertEquals(expectedUrl, resolver.resolveAgainstBaseUri(relativePath).toExternalForm());
    }

    @Test
    public void uriResolverPercentSignTest() throws MalformedURLException {
        String absolutePathRoot = Paths.get("").toAbsolutePath().getRoot().toUri().toURL().toString();
        
        UriResolver resolver = new UriResolver(absolutePathRoot + "%homepath%");

        Assertions.assertEquals(absolutePathRoot + "%25homepath%25", resolver.getBaseUri());
    }

    private void testPaths(UriResolver resolver, String path) throws MalformedURLException {
        Assertions.assertEquals(path + "test/folder/index.html", resolver.getBaseUri());
        Assertions.assertEquals(path + "test/folder/innerTest", resolver.resolveAgainstBaseUri("innerTest").toExternalForm());
        Assertions.assertEquals(path + "test/folder2/innerTest2", resolver.resolveAgainstBaseUri("../folder2/innerTest2").toExternalForm());
        /*
            Resolving relative paths like "/folder" works correct on Linux and .NET, but fails on Java because of strong
            corresponding with URI standard RFC3986.

            Look to this memo for specifying "file" URI scheme:
            https://tools.ietf.org/id/draft-ietf-appsawg-file-scheme-12.html

            Expected results after resolving "/folder2/innerTest2":
                - .NET: "file:///C:/folder2/innerTest2"
                - Java (Windows): "file:/folder2/innerTest2" - incorrect
                - Java (Linux): "file:/folder2/innerTest2" - correct
        */
//        Assertions.assertEquals("file:/folder2/innerTest2", resolver.resolveAgainstBaseUri("/folder2/innerTest2").toExternalForm());
//        Assertions.assertEquals("file://folder2/innerTest2/", resolver.resolveAgainstBaseUri("//folder2/innerTest2").toExternalForm());
    }
}<|MERGE_RESOLUTION|>--- conflicted
+++ resolved
@@ -87,11 +87,7 @@
     }
 
     @Test
-<<<<<<< HEAD
-    @org.junit.Ignore
-=======
     @org.junit.jupiter.api.Disabled
->>>>>>> 5c96a472
     public void uriResolverTest06() throws MalformedURLException {
         UriResolver resolver = new UriResolver("../test/folder/index.html");
         String parentFolder = Paths.get("").toAbsolutePath().getParent().toUri().toURL().toExternalForm();
@@ -203,11 +199,7 @@
     }
 
     @Test
-<<<<<<< HEAD
-    @org.junit.Ignore
-=======
     @org.junit.jupiter.api.Disabled
->>>>>>> 5c96a472
     public void uriResolverTest13() throws MalformedURLException {
         UriResolver resolver = new UriResolver("");
         String runFolder = Paths.get("").toUri().toURL().toExternalForm();
