/*
    This file is part of the iText (R) project.
    Copyright (c) 1998-2024 Apryse Group NV
    Authors: Apryse Software.

    This program is offered under a commercial and under the AGPL license.
    For commercial licensing, contact us at https://itextpdf.com/sales.  For AGPL licensing, see below.

    AGPL licensing:
    This program is free software: you can redistribute it and/or modify
    it under the terms of the GNU Affero General Public License as published by
    the Free Software Foundation, either version 3 of the License, or
    (at your option) any later version.

    This program is distributed in the hope that it will be useful,
    but WITHOUT ANY WARRANTY; without even the implied warranty of
    MERCHANTABILITY or FITNESS FOR A PARTICULAR PURPOSE.  See the
    GNU Affero General Public License for more details.

    You should have received a copy of the GNU Affero General Public License
    along with this program.  If not, see <https://www.gnu.org/licenses/>.
 */
package com.itextpdf.styledxmlparser.resolver.resource;

import com.itextpdf.commons.utils.FileUtil;
import com.itextpdf.kernel.pdf.xobject.PdfXObject;
import com.itextpdf.styledxmlparser.exceptions.ReadingByteLimitException;
import com.itextpdf.styledxmlparser.logs.StyledXmlParserLogMessageConstant;
import com.itextpdf.test.ExtendedITextTest;
import com.itextpdf.test.LogLevelConstants;
import com.itextpdf.test.annotations.LogMessage;
import com.itextpdf.test.annotations.LogMessages;

import java.io.File;
import java.io.FileInputStream;
import java.io.IOException;
import java.io.InputStream;
import java.net.MalformedURLException;
import java.net.URL;
import java.nio.file.Files;
import java.nio.file.Paths;
import org.junit.jupiter.api.Assertions;
import org.junit.jupiter.api.Test;
import org.junit.jupiter.api.Tag;

@Tag("UnitTest")
public class ResourceResolverTest extends ExtendedITextTest {

    private final String baseUri = "./src/test/resources/com/itextpdf/styledxmlparser/resolver/retrieveStreamTest/";

    private final String bLogoIncorrect = "data:image/png;base,iVBORw0KGgoAAAANSUhEUgAAAVoAAAAxCAMAAACsy5FpAAAABGdBTUEAALGPC/xhBQAAAAFzUkdCAK7OHOkAAAAqUExURQAAAPicJAdJdQdJdQdJdficJjBUbPicJgdJdQdJdficJficJQdJdficJlrFe50AAAAMdFJOUwCBe8I/Phe+65/saIJg0K4AAAMOSURBVHja7ZvbmqsgDIU5Bo/v/7q7/WZXsQYNuGy1muuZFH7DIiSglFLU6pZUbGQQNvXpNcC4caoNRvNxOuDUdf80HXk3VYewKp516DHWxuOc/0ye/U00duAwU+/qkWzfh9F9hzIHJxuzNa+fsa4I7Ihx+H+qUFN/sKVhzP7lH+a+qwY1gJHtmwFDPBHK1wLLjLOGTb2jIWhHScAF7RgOGod2CAGTFB8J2JodJ3Dq5kNow95oH3BdtsjGHE6LVu+P9iG5UlVwNjXOndGeRWuZEBBJLtWcMMK11nFoDfDL4TOEMUu0K/leIpNNpUrYFVsrDi2Mbb1DXqv5PV4quWzKHikJKq99utTsoI1dsMjBkr2dctoAMO3XQS2ogrNrJ5vH1OvtU6/ddIPR0k1g9K++bcSKo6Htf8wbdxpK2rnRigJRqAU3WiEylzzVlubCF0TLb/pTyZXH9o1WoKLVoKK8yBbUHS6IdjksZYpxo82WXIzIXhptYtmDRPbQaDXiPBZaaQl26ZBI6pfQ+gZ00A3CxkH6COo2rIwjom12KM/IJRehBUdF2wLrtUWS+56P/Q7aPUrheYnYRpE9LtrwSbSp7cxuJnv1qCWzk9AeEy3t0MAp2ccq93NogWHry3QWowqHPDK0mPSr8aXZAWQzO+hB17ebb9P5ZbDCu2obJPeiNQQWbAUse10VbbKqSLm9yRutQGT/8wO0G6+LdvV2Aaq0eDW0kmI3SHKvhZZkESnoTd5o5SIr+gb0A2g9wGQi67KUw5wdLajNEHymyCqo5B4RLawWHp10XcEC528suBOjJVwDZ2iOca9lBNsSl4jZE6Ntd6jXmtKVzeiIOy/aDzwTydmPZpJrzov2A89EsrKod8mVoq1y0LbsE02Zf/sVQSAObXa5ZSq5UkGoZw9LlqwRNkai5ZT7rRXyHkJgQqioSBipgjhGHPdMYy3hbLx8UDbDPTatndyeeW1HpaXtodxYyUO+zmoDUWjeUnHRB7d5E/KQnazRs0VdbWjI/EluloPnb26+KXIGI+e+7CBt/wAetDeCKwxY6QAAAABJRU5ErkJggg==";

    private final String bLogoCorruptedData = "data:image/png;base64,,,iVBORw0KGgoAAAANSUhEUgAAAVoAAAAxCAMAAACsy5FpAAAABGdBTUEAALGPC/xhBQAAAAFzUkdCAK7OHOkAAAAqUExURQAAAPicJAdJdQdJdQdJdficJjBUbPicJgdJdQdJdficJficJQdJdficJlrFe50AAAAMdFJOUwCBe8I/Phe+65/saIJg0K4AAAMOSURBVHja7ZvbmqsgDIU5Bo/v/7q7/WZXsQYNuGy1muuZFH7DIiSglFLU6pZUbGQQNvXpNcC4caoNRvNxOuDUdf80HXk3VYewKp516DHWxuOc/0ye/U00duAwU+/qkWzfh9F9hzIHJxuzNa+fsa4I7Ihx+H+qUFN/sKVhzP7lH+a+qwY1gJHtmwFDPBHK1wLLjLOGTb2jIWhHScAF7RgOGod2CAGTFB8J2JodJ3Dq5kNow95oH3BdtsjGHE6LVu+P9iG5UlVwNjXOndGeRWuZEBBJLtWcMMK11nFoDfDL4TOEMUu0K/leIpNNpUrYFVsrDi2Mbb1DXqv5PV4quWzKHikJKq99utTsoI1dsMjBkr2dctoAMO3XQS2ogrNrJ5vH1OvtU6/ddIPR0k1g9K++bcSKo6Htf8wbdxpK2rnRigJRqAU3WiEylzzVlubCF0TLb/pTyZXH9o1WoKLVoKK8yBbUHS6IdjksZYpxo82WXIzIXhptYtmDRPbQaDXiPBZaaQl26ZBI6pfQ+gZ00A3CxkH6COo2rIwjom12KM/IJRehBUdF2wLrtUWS+56P/Q7aPUrheYnYRpE9LtrwSbSp7cxuJnv1qCWzk9AeEy3t0MAp2ccq93NogWHry3QWowqHPDK0mPSr8aXZAWQzO+hB17ebb9P5ZbDCu2obJPeiNQQWbAUse10VbbKqSLm9yRutQGT/8wO0G6+LdvV2Aaq0eDW0kmI3SHKvhZZkESnoTd5o5SIr+gb0A2g9wGQi67KUw5wdLajNEHymyCqo5B4RLawWHp10XcEC528suBOjJVwDZ2iOca9lBNsSl4jZE6Ntd6jXmtKVzeiIOy/aDzwTydmPZpJrzov2A89EsrKod8mVoq1y0LbsE02Zf/sVQSAObXa5ZSq5UkGoZw9LlqwRNkai5ZT7rRXyHkJgQqioSBipgjhGHPdMYy3hbLx8UDbDPTatndyeeW1HpaXtodxYyUO+zmoDUWjeUnHRB7d5E/KQnazRs0VdbWjI/EluloPnb26+KXIGI+e+7CBt/wAetDeCKwxY6QAAAABJRU5ErkJggg==";

    private final String bLogo = "data:image/png;base64,iVBORw0KGgoAAAANSUhEUgAAAVoAAAAxCAMAAACsy5FpAAAABGdBTUEAALGPC/xhBQAAAAFzUkdCAK7OHOkAAAAqUExURQAAAPicJAdJdQdJdQdJdficJjBUbPicJgdJdQdJdficJficJQdJdficJlrFe50AAAAMdFJOUwCBe8I/Phe+65/saIJg0K4AAAMOSURBVHja7ZvbmqsgDIU5Bo/v/7q7/WZXsQYNuGy1muuZFH7DIiSglFLU6pZUbGQQNvXpNcC4caoNRvNxOuDUdf80HXk3VYewKp516DHWxuOc/0ye/U00duAwU+/qkWzfh9F9hzIHJxuzNa+fsa4I7Ihx+H+qUFN/sKVhzP7lH+a+qwY1gJHtmwFDPBHK1wLLjLOGTb2jIWhHScAF7RgOGod2CAGTFB8J2JodJ3Dq5kNow95oH3BdtsjGHE6LVu+P9iG5UlVwNjXOndGeRWuZEBBJLtWcMMK11nFoDfDL4TOEMUu0K/leIpNNpUrYFVsrDi2Mbb1DXqv5PV4quWzKHikJKq99utTsoI1dsMjBkr2dctoAMO3XQS2ogrNrJ5vH1OvtU6/ddIPR0k1g9K++bcSKo6Htf8wbdxpK2rnRigJRqAU3WiEylzzVlubCF0TLb/pTyZXH9o1WoKLVoKK8yBbUHS6IdjksZYpxo82WXIzIXhptYtmDRPbQaDXiPBZaaQl26ZBI6pfQ+gZ00A3CxkH6COo2rIwjom12KM/IJRehBUdF2wLrtUWS+56P/Q7aPUrheYnYRpE9LtrwSbSp7cxuJnv1qCWzk9AeEy3t0MAp2ccq93NogWHry3QWowqHPDK0mPSr8aXZAWQzO+hB17ebb9P5ZbDCu2obJPeiNQQWbAUse10VbbKqSLm9yRutQGT/8wO0G6+LdvV2Aaq0eDW0kmI3SHKvhZZkESnoTd5o5SIr+gb0A2g9wGQi67KUw5wdLajNEHymyCqo5B4RLawWHp10XcEC528suBOjJVwDZ2iOca9lBNsSl4jZE6Ntd6jXmtKVzeiIOy/aDzwTydmPZpJrzov2A89EsrKod8mVoq1y0LbsE02Zf/sVQSAObXa5ZSq5UkGoZw9LlqwRNkai5ZT7rRXyHkJgQqioSBipgjhGHPdMYy3hbLx8UDbDPTatndyeeW1HpaXtodxYyUO+zmoDUWjeUnHRB7d5E/KQnazRs0VdbWjI/EluloPnb26+KXIGI+e+7CBt/wAetDeCKwxY6QAAAABJRU5ErkJggg==";

    // Constructor tests block

    @Test
    public void constructorWithBaseUriTest() throws MalformedURLException {
        ResourceResolver resolver = new ResourceResolver(null);

        UriResolver uriResolver = new UriResolver("");
        String resolveUrl = resolver.resolveAgainstBaseUri("").toString();
        String expectedUrl = uriResolver.resolveAgainstBaseUri("").toString();

        Assertions.assertEquals(resolveUrl, expectedUrl);
        Assertions.assertEquals(DefaultResourceRetriever.class, resolver.getRetriever().getClass());
    }

    @Test
    public void constructorWithBaseUriAndResourceRetrieverTest() throws MalformedURLException {
        ResourceResolver resolver = new ResourceResolver("folder", new CustomResourceRetriever());

        UriResolver uriResolver = new UriResolver("folder");
        String resolveUrl = resolver.resolveAgainstBaseUri("").toString();
        String expectedUrl = uriResolver.resolveAgainstBaseUri("").toString();

        Assertions.assertEquals(resolveUrl, expectedUrl);
        Assertions.assertEquals(CustomResourceRetriever.class, resolver.getRetriever().getClass());
    }

    private static class CustomResourceRetriever extends DefaultResourceRetriever {

    }

    // Malformed resource name tests block

    @Test
    @LogMessages(messages = @LogMessage(messageTemplate = StyledXmlParserLogMessageConstant.UNABLE_TO_RETRIEVE_STREAM_WITH_GIVEN_BASE_URI, logLevel = LogLevelConstants.ERROR))
    public void retrieveStreamByMalformedResourceNameTest() {
        String fileName = "resourceResolverTest .png";
        ResourceResolver resourceResolver = new ResourceResolver(baseUri);
        byte[] bytes = resourceResolver.retrieveBytesFromResource(fileName);
        Assertions.assertNull(bytes);
    }

    @Test
    @LogMessages(messages = @LogMessage(messageTemplate = StyledXmlParserLogMessageConstant.UNABLE_TO_RETRIEVE_STREAM_WITH_GIVEN_BASE_URI, logLevel = LogLevelConstants.ERROR))
    public void retrieveStyleSheetByMalformedResourceNameTest() throws IOException {
        String fileName = "retrieveStyl eSheetTest.css";
        ResourceResolver resourceResolver = new ResourceResolver(baseUri);
        resourceResolver.retrieveResourceAsInputStream(fileName);
    }

    @Test
    @LogMessages(messages = @LogMessage(messageTemplate = StyledXmlParserLogMessageConstant.UNABLE_TO_RETRIEVE_STREAM_WITH_GIVEN_BASE_URI, logLevel = LogLevelConstants.ERROR))
    public void retrieveResourceAsInputStreamByMalformedResourceNameTest() {
        String fileName = "retrieveStyl eSheetTest.css";
        ResourceResolver resourceResolver = new ResourceResolver(baseUri);
        InputStream stream = resourceResolver.retrieveResourceAsInputStream(fileName);
        Assertions.assertNull(stream);
    }

    @Test
    @LogMessages(messages = @LogMessage(messageTemplate = StyledXmlParserLogMessageConstant.UNABLE_TO_RETRIEVE_STREAM_WITH_GIVEN_BASE_URI, logLevel = LogLevelConstants.ERROR))
    public void retrieveBytesFromResourceByMalformedResourceNameTest() {
        String fileName = "retrieveStyl eSheetTest.css";
        ResourceResolver resourceResolver = new ResourceResolver(baseUri);
        byte[] bytes = resourceResolver.retrieveBytesFromResource(fileName);
        Assertions.assertNull(bytes);
    }

    @Test
    @LogMessages(messages = @LogMessage(messageTemplate = StyledXmlParserLogMessageConstant.UNABLE_TO_RETRIEVE_IMAGE_WITH_GIVEN_BASE_URI, logLevel = LogLevelConstants.ERROR))
    public void retrieveImageByMalformedResourceNameTest() {
        String fileName = "retrieveStyl eSheetTest.css";

        ResourceResolver resourceResolver = new ResourceResolver(baseUri);
        PdfXObject pdfXObject = resourceResolver.retrieveImage(fileName);
        Assertions.assertNull(pdfXObject);
    }

    @Test
    public void malformedResourceNameWithoutSharpSymbolTest07() throws IOException {
        String fileName = "%5B%5D@!$&'()+,;=._~-/styles09.css";

        InputStream expected = FileUtil.getInputStreamForFile(baseUri + "[]@!$&'()+,;=._~-/styles09.css");

        ResourceResolver resourceResolver = new ResourceResolver(baseUri);
        InputStream stream = resourceResolver.retrieveResourceAsInputStream(fileName);

        Assertions.assertNotNull(stream);
        Assertions.assertEquals(expected.read(), stream.read());
    }

    @Test
<<<<<<< HEAD
    @org.junit.Ignore
=======
    @org.junit.jupiter.api.Disabled
>>>>>>> 5c96a472
    public void malformedResourceNameTest07() throws IOException {
        String fileName = "%23%5B%5D@!$&'()+,;=._~-/styles09.css";

        InputStream expected = FileUtil.getInputStreamForFile(baseUri + "#[]@!$&'()+,;=._~-/styles09.css");

        ResourceResolver resourceResolver = new ResourceResolver(baseUri);
        InputStream stream = resourceResolver.retrieveResourceAsInputStream(fileName);

        Assertions.assertNotNull(stream);
        Assertions.assertEquals(expected.read(), stream.read());
    }

    // Boolean method tests block

    @Test
    public void isDataSrcTest() {
        Assertions.assertTrue(ResourceResolver.isDataSrc(bLogo));
        Assertions.assertTrue(ResourceResolver.isDataSrc(bLogoCorruptedData));
        Assertions.assertTrue(ResourceResolver.isDataSrc(bLogoIncorrect));
        Assertions.assertFalse(ResourceResolver.isDataSrc("https://data.com/data"));
    }

    // Retrieve pdfXObject tests block

    @Test
    public void retrieveImageBase64Test() {
        ResourceResolver resourceResolver = new ResourceResolver(baseUri);
        PdfXObject image = resourceResolver.retrieveImage(bLogo);
        Assertions.assertNotNull(image);
    }

    @Test
    @LogMessages(messages = @LogMessage(messageTemplate = StyledXmlParserLogMessageConstant.UNABLE_TO_RETRIEVE_IMAGE_WITH_GIVEN_DATA_URI))
    public void retrieveImageIncorrectBase64Test() {
        ResourceResolver resourceResolver = new ResourceResolver(baseUri);
        PdfXObject image = resourceResolver.retrieveImage(bLogoCorruptedData);
        Assertions.assertNull(image);
    }

    @Test
    @LogMessages(messages = @LogMessage(messageTemplate = StyledXmlParserLogMessageConstant.UNABLE_TO_RETRIEVE_IMAGE_WITH_GIVEN_DATA_URI, logLevel = LogLevelConstants.ERROR))
    public void retrieveImageCorruptedDataBase64Test() {
        ResourceResolver resourceResolver = new ResourceResolver(baseUri);
        PdfXObject image = resourceResolver.retrieveImage(bLogoCorruptedData);
        Assertions.assertNull(image);
    }

    @Test
    @LogMessages(messages = @LogMessage(messageTemplate = StyledXmlParserLogMessageConstant.UNABLE_TO_RETRIEVE_IMAGE_WITH_GIVEN_BASE_URI, logLevel = LogLevelConstants.ERROR))
    public void retrieveImageNullTest() {
        ResourceResolver resourceResolver = new ResourceResolver(baseUri);
        PdfXObject image = resourceResolver.retrieveImage(null);
        Assertions.assertNull(image);
    }

    @Test
    public void retrieveImageTest() {
        String fileName = "resourceResolverTest.png";
        ResourceResolver resourceResolver = new ResourceResolver(baseUri);
        PdfXObject image = resourceResolver.retrieveImage(fileName);
        Assertions.assertNotNull(image);
    }

    // Retrieve byte array tests block

    @Test
    public void retrieveBytesFromResourceBase64Test() {
        ResourceResolver resourceResolver = new ResourceResolver(baseUri);
        byte[] bytes = resourceResolver.retrieveBytesFromResource(bLogo);
        Assertions.assertNotNull(bytes);
    }

    @Test
    @LogMessages(messages = @LogMessage(messageTemplate = StyledXmlParserLogMessageConstant.UNABLE_TO_RETRIEVE_STREAM_WITH_GIVEN_BASE_URI, logLevel = LogLevelConstants.ERROR))
    public void retrieveBytesFromResourceIncorrectBase64Test() {
        ResourceResolver resourceResolver = new ResourceResolver(baseUri);
        byte[] bytes = resourceResolver.retrieveBytesFromResource(bLogoIncorrect);
        Assertions.assertNull(bytes);
    }

    @Test
    @LogMessages(messages = @LogMessage(messageTemplate = StyledXmlParserLogMessageConstant.UNABLE_TO_RETRIEVE_STREAM_WITH_GIVEN_BASE_URI, logLevel = LogLevelConstants.ERROR))
    public void retrieveBytesFromResourceCorruptedDataBase64Test() {
        ResourceResolver resourceResolver = new ResourceResolver(baseUri);
        byte[] bytes = resourceResolver.retrieveBytesFromResource(bLogoCorruptedData);
        Assertions.assertNull(bytes);
    }

    @Test
    public void retrieveBytesFromResourcePngImageTest() throws IOException {
        String fileName = "resourceResolverTest.png";
        ResourceResolver resourceResolver = new ResourceResolver(baseUri);
        byte[] expected = Files.readAllBytes(new File(baseUri + fileName).toPath());
        byte[] bytes = resourceResolver.retrieveBytesFromResource(fileName);
        Assertions.assertNotNull(bytes);
        Assertions.assertEquals(expected.length, bytes.length);
    }

    @Test
    public void retrieveStreamPngImageTest() throws IOException {
        String fileName = "resourceResolverTest.png";
        ResourceResolver resourceResolver = new ResourceResolver(baseUri);
        byte[] expected = Files.readAllBytes(new File(baseUri + fileName).toPath());
        byte[] stream = resourceResolver.retrieveBytesFromResource(fileName);
        Assertions.assertNotNull(resourceResolver.retrieveBytesFromResource(fileName));
        Assertions.assertEquals(expected.length, stream.length);
    }

    @Test
    public void retrieveBytesFromResourceStyleSheetTest() throws IOException {
        String fileName = "retrieveStyleSheetTest.css";
        ResourceResolver resourceResolver = new ResourceResolver(baseUri);
        byte[] expected = Files.readAllBytes(new File(baseUri + fileName).toPath());
        byte[] bytes = resourceResolver.retrieveBytesFromResource(fileName);
        Assertions.assertNotNull(bytes);
        Assertions.assertEquals(expected.length, bytes.length);
    }

    @Test
    @LogMessages(messages = @LogMessage(messageTemplate = StyledXmlParserLogMessageConstant.RESOURCE_WITH_GIVEN_URL_WAS_FILTERED_OUT, logLevel = LogLevelConstants.WARN))
    public void attemptToRetrieveBytesFromResourceStyleSheetWithFilterRetrieverTest() {
        String fileName = "retrieveStyleSheetTest.css";
        ResourceResolver resourceResolver = new ResourceResolver(baseUri);
        resourceResolver.setRetriever(new FilterResourceRetriever());
        byte[] bytes = resourceResolver.retrieveBytesFromResource(fileName);
        Assertions.assertNull(bytes);
    }

    @Test
    @LogMessages(messages = @LogMessage(messageTemplate = StyledXmlParserLogMessageConstant.UNABLE_TO_RETRIEVE_IMAGE_WITH_GIVEN_BASE_URI))
    public void retrieveImageWrongPathTest() {
        String fileName = "/itextpdf.com/itis.jpg";
        ResourceResolver resourceResolver = new ResourceResolver(baseUri);
        PdfXObject image = resourceResolver.retrieveImage(fileName);
        Assertions.assertNull(image);
    }

    @Test
    public void retrieveImageRightPathTest() {
        String fileName = "itextpdf.com/itis.jpg";
        ResourceResolver resourceResolver = new ResourceResolver(baseUri);
        PdfXObject image = resourceResolver.retrieveImage(fileName);
        Assertions.assertNotNull(image);
    }

    @Test
    public void retrieveImagePathWithSpacesTest() {
        String fileName = "retrieveImagePathWithSpaces.jpg";
        ResourceResolver resourceResolver = new ResourceResolver(baseUri + "path with spaces/");
        PdfXObject image = resourceResolver.retrieveImage(fileName);
        Assertions.assertNotNull(image);
    }

    @Test
    @LogMessages(messages = @LogMessage(messageTemplate = StyledXmlParserLogMessageConstant.UNABLE_TO_RETRIEVE_STREAM_WITH_GIVEN_BASE_URI))
    public void retrieveBytesMalformedResourceNameTest() {
        String fileName = "resourceResolverTest .png";
        ResourceResolver resourceResolver = new ResourceResolver(baseUri);
        byte[] bytes =resourceResolver.retrieveBytesFromResource(fileName);
        Assertions.assertNull(bytes);
    }

    @Test
    public void retrieveBytesFromResourceWithRetryRetrieverTest() throws IOException {
        String fileName = "!invalid! StyleSheetName.css";
        ResourceResolver resourceResolver = new ResourceResolver(baseUri, new RetryResourceRetriever(baseUri));
        byte[] expected = Files.readAllBytes(new File(baseUri + "retrieveStyleSheetTest.css").toPath());
        byte[] bytes = resourceResolver.retrieveBytesFromResource(fileName);
        Assertions.assertNotNull(bytes);
        Assertions.assertEquals(expected.length, bytes.length);
    }

    @Test
    @LogMessages(messages = @LogMessage(messageTemplate = StyledXmlParserLogMessageConstant.UNABLE_TO_RETRIEVE_RESOURCE_WITH_GIVEN_RESOURCE_SIZE_BYTE_LIMIT, logLevel = LogLevelConstants.WARN))
    public void attemptToRetrieveBytesFromLocalWithResourceSizeByteLimitTest() {
        String fileName = "retrieveStyleSheetTest.css.dat";
        // retrieveStyleSheetTest.css.dat size is 89 bytes
        IResourceRetriever retriever = new DefaultResourceRetriever().setResourceSizeByteLimit(88);
        ResourceResolver resourceResolver = new ResourceResolver(baseUri, retriever);
        byte[] bytes = resourceResolver.retrieveBytesFromResource(fileName);
        Assertions.assertNull(bytes);
    }

    @Test
    public void retrieveBytesFromLocalWithResourceSizeByteLimitTest() {
        String fileName = "retrieveStyleSheetTest.css.dat";
        // retrieveStyleSheetTest.css.dat size is 89 bytes
        IResourceRetriever retriever = new DefaultResourceRetriever().setResourceSizeByteLimit(89);
        ResourceResolver resourceResolver = new ResourceResolver(baseUri, retriever);
        byte[] bytes = resourceResolver.retrieveBytesFromResource(fileName);
        Assertions.assertNotNull(bytes);
        Assertions.assertEquals(((DefaultResourceRetriever) retriever).getResourceSizeByteLimit(), bytes.length);
    }

    // Retrieve input stream tests block

    @Test
    public void attemptToReadBytesFromLimitedInputStreamTest() throws IOException {
        String fileName = "retrieveStyleSheetTest.css.dat";
        // retrieveStyleSheetTest.css.dat size is 89 bytes
        IResourceRetriever retriever = new DefaultResourceRetriever().setResourceSizeByteLimit(40);
        ResourceResolver resourceResolver = new ResourceResolver(baseUri, retriever);
        InputStream stream = resourceResolver.retrieveResourceAsInputStream(fileName);

        for (int i = 0; i < 40; i++) {
            stream.read();
        }

        Assertions.assertThrows(ReadingByteLimitException.class, () -> stream.read());
    }

    @Test
    public void retrieveResourceAsInputStreamBase64Test() {
        ResourceResolver resourceResolver = new ResourceResolver(baseUri);
        InputStream stream = resourceResolver.retrieveResourceAsInputStream(bLogo);
        Assertions.assertNotNull(stream);
    }

    @Test
    public void retrieveStyleSheetTest() throws IOException {
        String fileName = "retrieveStyleSheetTest.css";
        InputStream expected = FileUtil.getInputStreamForFile(baseUri + fileName);
        ResourceResolver resourceResolver = new ResourceResolver(baseUri);
        InputStream stream = resourceResolver.retrieveResourceAsInputStream(fileName);
        Assertions.assertNotNull(stream);
        Assertions.assertEquals(expected.read(), stream.read());
    }

    @Test
    public void retrieveResourceAsInputStreamStyleSheetTest() throws IOException {
        String fileName = "retrieveStyleSheetTest.css";
        InputStream expected = FileUtil.getInputStreamForFile(baseUri + fileName);
        ResourceResolver resourceResolver = new ResourceResolver(baseUri);
        InputStream stream = resourceResolver.retrieveResourceAsInputStream(fileName);
        Assertions.assertNotNull(stream);
        Assertions.assertEquals(expected.read(), stream.read());
    }

    @Test
    @LogMessages(messages = @LogMessage(messageTemplate = StyledXmlParserLogMessageConstant.RESOURCE_WITH_GIVEN_URL_WAS_FILTERED_OUT, logLevel = LogLevelConstants.WARN))
    public void attemptToRetrieveInputStreamWithFilterRetrieverTest() {
        String fileName = "retrieveStyleSheetTest.css";
        ResourceResolver resourceResolver = new ResourceResolver(baseUri);
        resourceResolver.setRetriever(new FilterResourceRetriever());
        InputStream stream = resourceResolver.retrieveResourceAsInputStream(fileName);
        Assertions.assertNull(stream);
    }

    private static class FilterResourceRetriever extends DefaultResourceRetriever {
        @Override
        protected boolean urlFilter(URL url) {
            return url.getPath().startsWith("/MyFolderWithUniqName");
        }
    }

    @Test
    public void retrieveInputStreamWithRetryRetrieverTest() throws IOException {
        String fileName = "!invalid! StyleSheetName.css";
        ResourceResolver resourceResolver = new ResourceResolver(baseUri, new RetryResourceRetriever(baseUri));
        InputStream expected = FileUtil.getInputStreamForFile(baseUri + "retrieveStyleSheetTest.css");
        InputStream stream = resourceResolver.retrieveResourceAsInputStream(fileName);
        Assertions.assertNotNull(stream);
        Assertions.assertEquals(expected.read(), stream.read());
    }

    private static class RetryResourceRetriever extends DefaultResourceRetriever {
        private String baseUri;

        public RetryResourceRetriever(String baseUri) {
            this.baseUri = baseUri;
        }

        @Override
        public InputStream getInputStreamByUrl(URL url) throws IOException {
            InputStream stream = null;
            try {
                stream = super.getInputStreamByUrl(url);
            } catch (Exception ignored) {
            }

            if (stream == null) {
                URL newUrl = new UriResolver(this.baseUri).resolveAgainstBaseUri("retrieveStyleSheetTest.css");
                stream = super.getInputStreamByUrl(newUrl);
            }
            return stream;
        }
    }

    // Absolute path tests block

    @Test
    public void retrieveStyleSheetAbsolutePathTest() throws IOException {
        String fileName = "retrieveStyleSheetTest.css";
        String absolutePath = Paths.get(baseUri, fileName).toFile().getAbsolutePath();

        ResourceResolver resourceResolver = new ResourceResolver(baseUri);
        try (InputStream stream = resourceResolver.retrieveResourceAsInputStream(absolutePath);
                InputStream expected = FileUtil.getInputStreamForFile(absolutePath);) {
            Assertions.assertNotNull(stream);
            Assertions.assertEquals(expected.read(), stream.read());
        }
    }

    @Test
    public void retrieveResourceAsInputStreamAbsolutePathTest() throws IOException {
        String fileName = "retrieveStyleSheetTest.css";
        String absolutePath = Paths.get(baseUri, fileName).toFile().getAbsolutePath();

        ResourceResolver resourceResolver = new ResourceResolver(baseUri);
        try (InputStream stream = resourceResolver.retrieveResourceAsInputStream(absolutePath);
                InputStream expected = FileUtil.getInputStreamForFile(absolutePath);) {
            Assertions.assertNotNull(stream);
            Assertions.assertEquals(expected.read(), stream.read());
        }
    }

    @Test
    public void retrieveStyleSheetFileUrlTest() throws IOException {
        String fileName = "retrieveStyleSheetTest.css";
        URL url = Paths.get(baseUri, fileName).toUri().toURL();
        String fileUrlString = url.toExternalForm();

        ResourceResolver resourceResolver = new ResourceResolver(baseUri);
        try (InputStream stream = resourceResolver.retrieveResourceAsInputStream(fileUrlString);
                InputStream expected = url.openStream()) {
            Assertions.assertNotNull(stream);
            Assertions.assertEquals(expected.read(), stream.read());
        }
    }

    @Test
    public void retrieveResourceAsInputStreamFileUrlTest() throws IOException {
        String fileName = "retrieveStyleSheetTest.css";
        URL url = Paths.get(baseUri, fileName).toUri().toURL();
        String fileUrlString = url.toExternalForm();

        ResourceResolver resourceResolver = new ResourceResolver(baseUri);
        try (InputStream stream = resourceResolver.retrieveResourceAsInputStream(fileUrlString);
                InputStream expected = url.openStream()) {
            Assertions.assertNotNull(stream);
            Assertions.assertEquals(expected.read(), stream.read());
        }
    }
}<|MERGE_RESOLUTION|>--- conflicted
+++ resolved
@@ -145,11 +145,7 @@
     }
 
     @Test
-<<<<<<< HEAD
-    @org.junit.Ignore
-=======
     @org.junit.jupiter.api.Disabled
->>>>>>> 5c96a472
     public void malformedResourceNameTest07() throws IOException {
         String fileName = "%23%5B%5D@!$&'()+,;=._~-/styles09.css";
 
